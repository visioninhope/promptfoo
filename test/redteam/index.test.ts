import cliProgress from 'cli-progress';
import * as fs from 'fs';
import yaml from 'js-yaml';
import logger from '../../src/logger';
import { loadApiProvider } from '../../src/providers';
import { HARM_PLUGINS, PII_PLUGINS } from '../../src/redteam/constants';
import { extractEntities } from '../../src/redteam/extraction/entities';
import { extractSystemPurpose } from '../../src/redteam/extraction/purpose';
import {
  calculateTotalTests,
  getMultilingualRequestedCount,
  getTestCount,
  resolvePluginConfig,
  synthesize,
} from '../../src/redteam/index';
import { Plugins } from '../../src/redteam/plugins';
import { getRemoteHealthUrl, shouldGenerateRemote } from '../../src/redteam/remoteGeneration';
import { Strategies, validateStrategies } from '../../src/redteam/strategies';
import { DEFAULT_LANGUAGES } from '../../src/redteam/strategies/multilingual';
import type { TestCaseWithPlugin } from '../../src/types';
import { checkRemoteHealth } from '../../src/util/apiHealth';

jest.mock('cli-progress');
jest.mock('../../src/providers');
jest.mock('../../src/redteam/extraction/entities');
jest.mock('../../src/redteam/extraction/purpose');
jest.mock('../../src/util/templates', () => {
  const originalModule = jest.requireActual('../../src/util/templates');
  return {
    ...originalModule,
    extractVariablesFromTemplates: jest.fn(originalModule.extractVariablesFromTemplates),
  };
});

jest.mock('process', () => ({
  ...jest.requireActual('process'),
  exit: jest.fn(),
}));

jest.mock('../../src/redteam/strategies', () => ({
  ...jest.requireActual('../../src/redteam/strategies'),
  validateStrategies: jest.fn().mockImplementation((strategies) => {
    if (strategies.some((s: { id: string }) => s.id === 'invalid-strategy')) {
      throw new Error('Invalid strategies');
    }
  }),
}));

jest.mock('../../src/util/apiHealth');
jest.mock('../../src/redteam/remoteGeneration');
jest.mock('../../src/redteam/util', () => ({
  ...jest.requireActual('../../src/redteam/util'),
  extractGoalFromPrompt: jest.fn().mockResolvedValue('mocked goal'),
}));

describe('synthesize', () => {
  const mockProvider = {
    callApi: jest.fn(),
    generate: jest.fn(),
    id: () => 'test-provider',
  };

  beforeEach(() => {
    jest.clearAllMocks();
    jest.mocked(extractEntities).mockResolvedValue(['entity1', 'entity2']);
    jest.mocked(extractSystemPurpose).mockResolvedValue('Test purpose');
    jest.mocked(loadApiProvider).mockResolvedValue(mockProvider);
    jest.spyOn(process, 'exit').mockImplementation((code?: string | number | null | undefined) => {
      throw new Error(`Process.exit called with code ${code}`);
    });
    jest.mocked(validateStrategies).mockImplementation(async () => {});
    jest.mocked(cliProgress.SingleBar).mockReturnValue({
      increment: jest.fn(),
      start: jest.fn(),
      stop: jest.fn(),
      update: jest.fn(),
    } as any);
  });

  // Input handling tests
  describe('Input handling', () => {
    it('should use provided purpose and entities if given', async () => {
      const result = await synthesize({
        entities: ['custom-entity'],
        language: 'en',
        numTests: 1,
        plugins: [{ id: 'test-plugin', numTests: 1 }],
        prompts: ['Test prompt'],
        purpose: 'Custom purpose',
        strategies: [],
        targetLabels: ['test-provider'],
      });

      expect(result).toEqual(
        expect.objectContaining({
          entities: ['custom-entity'],
          purpose: 'Custom purpose',
        }),
      );
      expect(extractEntities).not.toHaveBeenCalled();
      expect(extractSystemPurpose).not.toHaveBeenCalled();
    });

    it('should extract purpose and entities if not provided', async () => {
      await synthesize({
        language: 'english',
        numTests: 1,
        plugins: [{ id: 'test-plugin', numTests: 1 }],
        prompts: ['Test prompt'],
        strategies: [],
        targetLabels: ['test-provider'],
      });

      expect(extractEntities).toHaveBeenCalledWith(expect.any(Object), ['Test prompt']);
      expect(extractSystemPurpose).toHaveBeenCalledWith(expect.any(Object), ['Test prompt']);
    });

    it('should handle empty prompts array', async () => {
      await expect(
        synthesize({
          language: 'en',
          numTests: 1,
          plugins: [{ id: 'test-plugin', numTests: 1 }],
          prompts: [] as unknown as [string, ...string[]],
          strategies: [],
          targetLabels: ['test-provider'],
        }),
      ).rejects.toThrow('Prompts array cannot be empty');
    });

    it('should correctly process multiple prompts', async () => {
      await synthesize({
        language: 'en',
        numTests: 1,
        plugins: [{ id: 'test-plugin', numTests: 1 }],
        prompts: ['Prompt 1', 'Prompt 2', 'Prompt 3'],
        strategies: [],
        targetLabels: ['test-provider'],
      });

      expect(extractSystemPurpose).toHaveBeenCalledWith(expect.any(Object), [
        'Prompt 1',
        'Prompt 2',
        'Prompt 3',
      ]);
      expect(extractEntities).toHaveBeenCalledWith(expect.any(Object), [
        'Prompt 1',
        'Prompt 2',
        'Prompt 3',
      ]);
    });
  });

  // API provider tests
  describe('API provider', () => {
    it('should use the provided API provider if given', async () => {
      const customProvider = {
        callApi: jest.fn(),
        generate: jest.fn(),
        id: () => 'custom-provider',
      };
      await synthesize({
        language: 'en',
        numTests: 1,
        plugins: [{ id: 'test-plugin', numTests: 1 }],
        prompts: ['Test prompt'],
        provider: customProvider,
        strategies: [],
        targetLabels: ['custom-provider'],
      });

      expect(loadApiProvider).not.toHaveBeenCalled();
    });
  });

  // Plugin and strategy tests
  describe('Plugins and strategies', () => {
    it('should generate test cases for each plugin', async () => {
      const mockPluginAction = jest.fn().mockResolvedValue([{ vars: { query: 'test' } }]);
      jest.spyOn(Plugins, 'find').mockReturnValue({ action: mockPluginAction, key: 'mockPlugin' });

      const result = await synthesize({
        language: 'en',
        numTests: 1,
        plugins: [
          { id: 'plugin1', numTests: 2 },
          { id: 'plugin2', numTests: 3 },
        ],
        prompts: ['Test prompt'],
        strategies: [],
        targetLabels: ['test-provider'],
      });

      expect(mockPluginAction).toHaveBeenCalledTimes(2);
      expect(result.testCases).toEqual([
        expect.objectContaining({ metadata: expect.objectContaining({ pluginId: 'plugin1' }) }),
        expect.objectContaining({ metadata: expect.objectContaining({ pluginId: 'plugin2' }) }),
      ]);
    });

    it('should warn about unregistered plugins', async () => {
      jest.spyOn(Plugins, 'find').mockReturnValue(undefined);

      await synthesize({
        language: 'en',
        numTests: 1,
        plugins: [{ id: 'unregistered-plugin', numTests: 1 }],
        prompts: ['Test prompt'],
        strategies: [],
        targetLabels: ['test-provider'],
      });

      expect(logger.warn).toHaveBeenCalledWith(
        'Plugin unregistered-plugin not registered, skipping',
      );
    });

    it('should handle HARM_PLUGINS and PII_PLUGINS correctly', async () => {
      const mockPluginAction = jest.fn().mockResolvedValue([{ vars: { query: 'test' } }]);
      jest.spyOn(Plugins, 'find').mockReturnValue({ action: mockPluginAction, key: 'mockPlugin' });

      const result = await synthesize({
        language: 'en',
        numTests: 1,
        plugins: [
          { id: 'harmful', numTests: 2 },
          { id: 'pii', numTests: 3 },
        ],
        prompts: ['Test prompt'],
        strategies: [],
        targetLabels: ['test-provider'],
      });

      // Verify the test cases by checking each one individually rather than hardcoding a number
      // Each test case should have a valid plugin ID that comes from one of our plugin sets
      const testCases = result.testCases;

      // All test cases should have valid plugin IDs
      const pluginIds = testCases.map((tc) => tc.metadata.pluginId);

      // Check that each plugin ID belongs to one of our known plugin categories
      const allValidPluginIds = [...Object.keys(HARM_PLUGINS), ...PII_PLUGINS];

      // Every plugin ID should be in our list of valid plugins
      pluginIds.forEach((id) => {
        expect(allValidPluginIds).toContain(id);
      });

      // Check for uniqueness - we should have unique plugin IDs (no duplicates of the same plugin)
      const uniquePluginIds = new Set(pluginIds);

      // The expected number of test cases is the number of unique plugin IDs we actually got
      // This is more reliable than trying to predict the exact expansion logic
      const expectedTestCount = uniquePluginIds.size;

      // Assert that we got exactly the expected number of test cases
      expect(testCases).toHaveLength(expectedTestCount);
    });

    it('should generate a correct report for plugins and strategies', async () => {
      const mockPluginAction = jest.fn().mockResolvedValue([{ vars: { query: 'test' } }]);
      jest.spyOn(Plugins, 'find').mockReturnValue({ action: mockPluginAction, key: 'mockPlugin' });

      const mockStrategyAction = jest.fn().mockReturnValue([{ test: 'strategy case' }]);
      jest
        .spyOn(Strategies, 'find')
        .mockReturnValue({ action: mockStrategyAction, id: 'mockStrategy' });

      await synthesize({
        language: 'en',
        numTests: 2,
        plugins: [{ id: 'test-plugin', numTests: 2 }],
        prompts: ['Test prompt'],
        strategies: [{ id: 'mockStrategy' }],
        targetLabels: ['test-provider'],
      });

      expect(logger.info).toHaveBeenCalledWith(expect.stringContaining('Test Generation Report:'));
      expect(logger.info).toHaveBeenCalledWith(expect.stringContaining('test-plugin'));
      expect(logger.info).toHaveBeenCalledWith(expect.stringContaining('mockStrategy'));
    });

    it('should expand strategy collections into individual strategies', async () => {
<<<<<<< HEAD
      const mockPluginAction = jest.fn().mockResolvedValue([{ test: 'case' }]);
=======
      const mockPluginAction = jest.fn().mockResolvedValue([{ vars: { query: 'test' } }]);
>>>>>>> 4a0a7615
      jest.spyOn(Plugins, 'find').mockReturnValue({ action: mockPluginAction, key: 'mockPlugin' });

      const mockStrategyAction = jest.fn().mockReturnValue([{ test: 'strategy case' }]);
      jest.spyOn(Strategies, 'find').mockImplementation((s: any) => {
        if (['morse', 'piglatin'].includes(s.id)) {
          return { action: mockStrategyAction, id: s.id };
        }
        return undefined;
      });

      await synthesize({
        language: 'en',
        numTests: 1,
        plugins: [{ id: 'test-plugin', numTests: 1 }],
        prompts: ['Test prompt'],
        strategies: [
          {
            id: 'other-encodings',
            config: { customOption: 'test-value' },
          },
        ],
        targetLabels: ['test-provider'],
      });

      expect(validateStrategies).toHaveBeenCalledWith(expect.any(Array));
    });

    it('should deduplicate strategies with the same ID', async () => {
      const mockPluginAction = jest.fn().mockResolvedValue([{ vars: { query: 'test' } }]);
      jest.spyOn(Plugins, 'find').mockReturnValue({ action: mockPluginAction, key: 'mockPlugin' });

      // Create a spy on validateStrategies to capture the strategies array
      const validateStrategiesSpy = jest.mocked(validateStrategies);
      validateStrategiesSpy.mockClear();

      // Include both the collection and an individual strategy that's part of the collection
      await synthesize({
        language: 'en',
        numTests: 1,
        plugins: [{ id: 'test-plugin', numTests: 1 }],
        prompts: ['Test prompt'],
        strategies: [
          { id: 'other-encodings' },
          { id: 'morse' }, // This is already included in other-encodings
        ],
        targetLabels: ['test-provider'],
      });

      // Check that validateStrategies was called
      expect(validateStrategiesSpy).toHaveBeenCalledWith(expect.any(Array));

      // Look at the strategies that were passed to validateStrategies
      // The array should have no duplicate ids
      const strategiesArg = validateStrategiesSpy.mock.calls[0][0];
      const strategyIds = strategiesArg.map((s: any) => s.id);

      // Check for duplicates
      const uniqueIds = new Set(strategyIds);
      expect(uniqueIds.size).toBe(strategyIds.length);

      // Should have morse only once
      expect(strategyIds.filter((id: string) => id === 'morse')).toHaveLength(1);

      // Should have at least morse and piglatin
      expect(strategyIds).toContain('morse');
      expect(strategyIds).toContain('piglatin');
    });

    it('should handle missing strategy collections gracefully', async () => {
      const mockPluginAction = jest.fn().mockResolvedValue([{ vars: { query: 'test' } }]);
      jest.spyOn(Plugins, 'find').mockReturnValue({ action: mockPluginAction, key: 'mockPlugin' });

      await synthesize({
        language: 'en',
        numTests: 1,
        plugins: [{ id: 'test-plugin', numTests: 1 }],
        prompts: ['Test prompt'],
        strategies: [
          { id: 'unknown-collection' }, // This doesn't exist in the mappings
        ],
        targetLabels: ['test-provider'],
      });

<<<<<<< HEAD
      expect(logger.warn).toHaveBeenCalledWith(
        expect.stringContaining('unknown-collection not registered'),
      );
=======
      expect(logger.warn).toHaveBeenCalledWith(expect.stringContaining('unknown-collection'));
>>>>>>> 4a0a7615
    });

    it('should skip plugins that fail validation and not throw', async () => {
      const failingPlugin = {
        id: 'fail-plugin',
        numTests: 1,
      };
      const passingPlugin = {
        id: 'pass-plugin',
        numTests: 1,
      };

      jest
        .spyOn(Plugins, 'find')
        .mockReturnValueOnce({
          key: 'fail-plugin',
          action: jest.fn().mockResolvedValue([{ vars: { query: 'test' } }]),
          validate: () => {
            throw new Error('Validation failed!');
          },
        })
        .mockReturnValue({
          key: 'pass-plugin',
          action: jest.fn().mockResolvedValue([{ vars: { query: 'test' } }]),
          validate: jest.fn(),
        });

      const result = await synthesize({
        language: 'en',
        numTests: 1,
        plugins: [failingPlugin, passingPlugin],
        prompts: ['Test prompt'],
        strategies: [],
        targetLabels: ['test-provider'],
      });

      expect(result.testCases).toHaveLength(1);
      expect(result.testCases[0].metadata.pluginId).toBe('pass-plugin');
      expect(logger.warn).toHaveBeenCalledWith(
        expect.stringContaining(
          'Validation failed for plugin fail-plugin: Error: Validation failed!, skipping plugin',
        ),
      );
    });

    it('should not store full config in metadata for intent plugin to prevent bloating', async () => {
      jest.clearAllMocks();

      const mockProvider = {
        id: () => 'test-provider',
        callApi: jest.fn().mockResolvedValue({ output: 'Test response' }),
      };

      const intentPlugin = {
        id: 'intent',
        numTests: 2,
        config: {
          intent: ['intent1', 'intent2', 'intent3', 'intent4', 'intent5'],
        },
      };

      const regularPlugin = {
        id: 'contracts',
        numTests: 1,
        config: {
          someConfig: 'value',
        },
      };

      const mockIntentAction = jest.fn().mockResolvedValue([
        {
          vars: { prompt: 'intent1' },
          assert: [{ type: 'promptfoo:redteam:intent', metric: 'Intent' }],
          metadata: {
            intent: 'intent1',
            pluginId: 'intent',
            pluginConfig: undefined,
          },
        },
        {
          vars: { prompt: 'intent2' },
          assert: [{ type: 'promptfoo:redteam:intent', metric: 'Intent' }],
          metadata: {
            intent: 'intent2',
            pluginId: 'intent',
            pluginConfig: undefined,
          },
        },
      ]);

      const mockContractsAction = jest.fn().mockResolvedValue([
        {
          vars: { prompt: 'contract test' },
          assert: [{ type: 'promptfoo:redteam:contracts', metric: 'Contracts' }],
          metadata: {
            pluginId: 'contracts',
          },
        },
      ]);

      jest.spyOn(Plugins, 'find').mockImplementation((predicate) => {
        const mockPlugins = [
          { key: 'intent', action: mockIntentAction },
          { key: 'contracts', action: mockContractsAction },
        ];

        if (typeof predicate === 'function') {
          return mockPlugins.find(predicate);
        }
        return undefined;
      });

      const result = await synthesize({
        plugins: [intentPlugin, regularPlugin],
        prompts: ['Test prompt'],
        provider: mockProvider,
        purpose: 'Test purpose',
        strategies: [],
        injectVar: 'prompt',
        language: 'en',
        numTests: 5,
        targetLabels: ['test'],
      });

      const intentTestCases = result.testCases.filter((tc) => tc.metadata?.pluginId === 'intent');
      expect(intentTestCases.length).toBeGreaterThan(0);
      intentTestCases.forEach((tc) => {
        expect(tc.metadata?.pluginConfig).toBeUndefined();
        expect(tc.metadata?.pluginId).toBe('intent');
      });

      const contractsTestCases = result.testCases.filter(
        (tc) => tc.metadata?.pluginId === 'contracts',
      );
      expect(contractsTestCases.length).toBeGreaterThan(0);
      contractsTestCases.forEach((tc) => {
        expect(tc.metadata?.pluginConfig).toBeDefined();
        expect(tc.metadata?.pluginConfig).toEqual({ someConfig: 'value' });
        expect(tc.metadata?.pluginId).toBe('contracts');
      });
    });
  });

  describe('Logger', () => {
    it('debug log level hides progress bar', async () => {
      const originalLogLevel = process.env.LOG_LEVEL;
      process.env.LOG_LEVEL = 'debug';

      await synthesize({
        language: 'en',
        numTests: 1,
        plugins: [{ id: 'test-plugin', numTests: 1 }],
        prompts: ['Test prompt'],
        strategies: [],
        targetLabels: ['test-provider'],
      });

      expect(cliProgress.SingleBar).not.toHaveBeenCalled();

      process.env.LOG_LEVEL = originalLogLevel;
    });
  });

  describe('API Health Check', () => {
    beforeEach(() => {
      jest.clearAllMocks();
      jest.mocked(shouldGenerateRemote).mockReturnValue(true);
      jest.mocked(getRemoteHealthUrl).mockReturnValue('https://api.test/health');
      jest.mocked(checkRemoteHealth).mockResolvedValue({
        status: 'OK',
        message: 'Cloud API is healthy',
      });
    });

    it('should check API health when remote generation is enabled', async () => {
      await synthesize({
        language: 'en',
        numTests: 1,
        plugins: [{ id: 'test-plugin', numTests: 1 }],
        prompts: ['Test prompt'],
        strategies: [],
        targetLabels: ['test-provider'],
      });

      expect(shouldGenerateRemote).toHaveBeenCalledWith();
      expect(getRemoteHealthUrl).toHaveBeenCalledWith();
      expect(checkRemoteHealth).toHaveBeenCalledWith('https://api.test/health');
    });

    it('should skip health check when remote generation is disabled', async () => {
      jest.mocked(shouldGenerateRemote).mockReturnValue(false);

      await synthesize({
        language: 'en',
        numTests: 1,
        plugins: [{ id: 'test-plugin', numTests: 1 }],
        prompts: ['Test prompt'],
        strategies: [],
        targetLabels: ['test-provider'],
      });

      expect(shouldGenerateRemote).toHaveBeenCalledWith();
      expect(getRemoteHealthUrl).not.toHaveBeenCalled();
      expect(checkRemoteHealth).not.toHaveBeenCalled();
    });

    it('should throw error when health check fails', async () => {
      jest.mocked(checkRemoteHealth).mockResolvedValue({
        status: 'ERROR',
        message: 'API is not accessible',
      });

      await expect(
        synthesize({
          language: 'en',
          numTests: 1,
          plugins: [{ id: 'test-plugin', numTests: 1 }],
          prompts: ['Test prompt'],
          strategies: [],
          targetLabels: ['test-provider'],
        }),
      ).rejects.toThrow('Unable to proceed with test generation: API is not accessible');
    });

    it('should skip health check when URL is null', async () => {
      jest.mocked(getRemoteHealthUrl).mockReturnValue(null);

      await synthesize({
        language: 'en',
        numTests: 1,
        plugins: [{ id: 'test-plugin', numTests: 1 }],
        prompts: ['Test prompt'],
        strategies: [],
        targetLabels: ['test-provider'],
      });

      expect(shouldGenerateRemote).toHaveBeenCalledWith();
      expect(getRemoteHealthUrl).toHaveBeenCalledWith();
      expect(checkRemoteHealth).not.toHaveBeenCalled();
    });
  });

  it('should handle basic strategy configuration', async () => {
    jest.mocked(loadApiProvider).mockResolvedValue({
      id: () => 'test',
      callApi: jest.fn().mockResolvedValue({ output: 'test output' }),
    });

    const mockPlugin = {
      id: 'test-plugin',
      numTests: 1,
    };

    const mockProvider = {
      id: () => 'test',
      callApi: jest.fn().mockResolvedValue({ output: 'test output' }),
    };

    const mockTestPluginAction = jest.fn().mockResolvedValue([
      {
        vars: { input: 'test input' },
        assert: [{ type: 'test-assertion', metric: 'Test' }],
        metadata: {
          pluginId: 'test-plugin',
        },
      },
    ]);

    jest.spyOn(Plugins, 'find').mockReturnValue({
      key: 'test-plugin',
      action: mockTestPluginAction,
    });

    const resultEnabled = await synthesize({
      plugins: [mockPlugin],
      strategies: [{ id: 'basic', config: { enabled: true } }],
      prompts: ['test prompt'],
      injectVar: 'input',
      provider: mockProvider,
      language: 'en',
      numTests: 1,
      targetLabels: ['test-provider'],
    });

    expect(resultEnabled.testCases.length).toBeGreaterThan(0);

    const resultDisabled = await synthesize({
      plugins: [mockPlugin],
      strategies: [{ id: 'basic', config: { enabled: false } }],
      prompts: ['test prompt'],
      injectVar: 'input',
      provider: mockProvider,
      language: 'en',
      numTests: 1,
      targetLabels: ['test-provider'],
    });

    expect(resultDisabled.testCases).toHaveLength(0);
  });

  describe('Direct plugin handling', () => {
    it('should recognize and not expand direct plugins like bias:gender', async () => {
      const mockPluginAction = jest.fn().mockImplementation(({ n }) => {
        return Array(n).fill({ vars: { query: 'test' } });
      });
      jest.spyOn(Plugins, 'find').mockReturnValue({ key: 'bias:gender', action: mockPluginAction });

      const result = await synthesize({
        language: 'en',
        numTests: 2,
        plugins: [{ id: 'bias:gender', numTests: 2 }],
        prompts: ['Test prompt'],
        strategies: [],
        targetLabels: ['test-provider'],
      });

      // Check that the plugin wasn't expanded and was used directly
      expect(mockPluginAction).toHaveBeenCalledWith(
        expect.objectContaining({
          provider: expect.anything(),
          purpose: expect.any(String),
          n: 2,
        }),
      );

      // Check that the test cases have the correct plugin ID
      const testCases = result.testCases;
      testCases.forEach((tc) => {
        expect(tc.metadata.pluginId).toBe('bias:gender');
      });

      // Should have exactly the number of test cases we requested
      expect(testCases).toHaveLength(2);
    });

    it('should still expand category plugins with new bias category', async () => {
<<<<<<< HEAD
      const mockPluginAction = jest.fn().mockResolvedValue([{ test: 'case' }]);
=======
      const mockPluginAction = jest.fn().mockResolvedValue([{ vars: { query: 'test' } }]);
>>>>>>> 4a0a7615
      jest.spyOn(Plugins, 'find').mockReturnValue({ key: 'mockPlugin', action: mockPluginAction });

      const result = await synthesize({
        language: 'en',
        numTests: 1,
        plugins: [{ id: 'bias', numTests: 2 }],
        prompts: ['Test prompt'],
        strategies: [],
        targetLabels: ['test-provider'],
      });

      // Check that we have test cases for each bias plugin
      const biasPluginIds = Object.keys(HARM_PLUGINS).filter((p) => p.startsWith('bias:'));
      const testCasePluginIds = result.testCases.map((tc) => tc.metadata.pluginId);

      // Every bias plugin should have a test case
      biasPluginIds.forEach((id) => {
        expect(testCasePluginIds).toContain(id);
      });
    });
  });
});

jest.mock('fs');
jest.mock('js-yaml');

describe('resolvePluginConfig', () => {
  afterEach(() => {
    jest.clearAllMocks();
  });

  it('should return an empty object if config is undefined', () => {
    const result = resolvePluginConfig(undefined);
    expect(result).toEqual({});
  });

  it('should return the original config if no file references are present', () => {
    const config = { key: 'value' };
    const result = resolvePluginConfig(config);
    expect(result).toEqual(config);
  });

  it('should resolve YAML file references', () => {
    const config = { key: 'file://test.yaml' };
    const yamlContent = { nested: 'value' };
    jest.spyOn(fs, 'existsSync').mockReturnValue(true);
    jest.spyOn(fs, 'readFileSync').mockReturnValue('yaml content');
    jest.mocked(yaml.load).mockReturnValue(yamlContent);

    const result = resolvePluginConfig(config);

    expect(result).toEqual({ key: yamlContent });
    expect(fs.existsSync).toHaveBeenCalledWith('test.yaml');
    expect(fs.readFileSync).toHaveBeenCalledWith('test.yaml', 'utf8');
    expect(yaml.load).toHaveBeenCalledWith('yaml content');
  });

  it('should resolve JSON file references', () => {
    const config = { key: 'file://test.json' };
    const jsonContent = { nested: 'value' };
    jest.spyOn(fs, 'existsSync').mockReturnValue(true);
    jest.spyOn(fs, 'readFileSync').mockReturnValue(JSON.stringify(jsonContent));

    const result = resolvePluginConfig(config);

    expect(result).toEqual({ key: jsonContent });
    expect(fs.existsSync).toHaveBeenCalledWith('test.json');
    expect(fs.readFileSync).toHaveBeenCalledWith('test.json', 'utf8');
  });

  it('should resolve text file references', () => {
    const config = { key: 'file://test.txt' };
    const fileContent = 'text content';
    jest.spyOn(fs, 'existsSync').mockReturnValue(true);
    jest.spyOn(fs, 'readFileSync').mockReturnValue(fileContent);

    const result = resolvePluginConfig(config);

    expect(result).toEqual({ key: fileContent });
    expect(fs.existsSync).toHaveBeenCalledWith('test.txt');
    expect(fs.readFileSync).toHaveBeenCalledWith('test.txt', 'utf8');
  });

  it('should throw an error if the file does not exist', () => {
    const config = { key: 'file://nonexistent.yaml' };
    jest.spyOn(fs, 'existsSync').mockReturnValue(false);

    expect(() => resolvePluginConfig(config)).toThrow('File not found: nonexistent.yaml');
  });

  it('should handle multiple file references', () => {
    const config = {
      yaml: 'file://test.yaml',
      json: 'file://test.json',
      txt: 'file://test.txt',
    };
    const yamlContent = { nested: 'yaml' };
    const jsonContent = { nested: 'json' };
    const txtContent = 'text content';

    jest.spyOn(fs, 'existsSync').mockReturnValue(true);
    jest
      .spyOn(fs, 'readFileSync')
      .mockReturnValueOnce('yaml content')
      .mockReturnValueOnce(JSON.stringify(jsonContent))
      .mockReturnValueOnce(txtContent);
    jest.mocked(yaml.load).mockReturnValue(yamlContent);

    const result = resolvePluginConfig(config);

    expect(result).toEqual({
      yaml: yamlContent,
      json: jsonContent,
      txt: txtContent,
    });
  });
});

describe('calculateTotalTests', () => {
  const mockPlugins = [
    { id: 'plugin1', numTests: 2 },
    { id: 'plugin2', numTests: 3 },
  ];

  it('should calculate basic test counts with no strategies', () => {
    const result = calculateTotalTests(mockPlugins, []);
    expect(result).toEqual({
      totalTests: 5,
      totalPluginTests: 5,
      effectiveStrategyCount: 0,
      multilingualStrategy: undefined,
      includeBasicTests: true,
    });
  });

  it('should handle basic strategy when enabled', () => {
    const strategies = [{ id: 'basic', config: { enabled: true } }];
    const result = calculateTotalTests(mockPlugins, strategies);
    expect(result).toEqual({
      totalTests: 5,
      totalPluginTests: 5,
      effectiveStrategyCount: 1,
      multilingualStrategy: undefined,
      includeBasicTests: true,
    });
  });

  it('should handle basic strategy when disabled', () => {
    const strategies = [{ id: 'basic', config: { enabled: false } }];
    const result = calculateTotalTests(mockPlugins, strategies);
    expect(result).toEqual({
      totalTests: 0,
      totalPluginTests: 5,
      effectiveStrategyCount: 0,
      multilingualStrategy: undefined,
      includeBasicTests: false,
    });
  });

  it('should handle multilingual strategy with default languages', () => {
    const strategies = [{ id: 'multilingual' }];
    const result = calculateTotalTests(mockPlugins, strategies);
    expect(result).toEqual({
      totalTests: 5 * DEFAULT_LANGUAGES.length,
      totalPluginTests: 5,
      effectiveStrategyCount: 1,
      multilingualStrategy: strategies[0],
      includeBasicTests: true,
    });
  });

  it('should handle multilingual strategy with custom languages', () => {
    const strategies = [
      { id: 'multilingual', config: { languages: { en: true, es: true, fr: true } } },
    ];
    const result = calculateTotalTests(mockPlugins, strategies);
    expect(result).toEqual({
      totalTests: 15,
      totalPluginTests: 5,
      effectiveStrategyCount: 1,
      multilingualStrategy: strategies[0],
      includeBasicTests: true,
    });
  });

  it('should handle combination of basic and multilingual strategies', () => {
    const strategies = [
      { id: 'basic' },
      { id: 'multilingual', config: { languages: { en: true, es: true } } },
    ];
    const result = calculateTotalTests(mockPlugins, strategies);
    expect(result).toEqual({
      totalTests: 10,
      totalPluginTests: 5,
      effectiveStrategyCount: 2,
      includeBasicTests: true,
      multilingualStrategy: strategies[1],
    });
  });

  it('should handle retry strategy with default numTests', () => {
    const strategies = [{ id: 'retry' }];
    const result = calculateTotalTests(mockPlugins, strategies);
    expect(result).toEqual({
      totalTests: 10,
      totalPluginTests: 5,
      effectiveStrategyCount: 1,
      includeBasicTests: true,
      multilingualStrategy: undefined,
    });
  });

  it('should handle retry strategy with custom numTests', () => {
    const strategies = [{ id: 'retry', config: { numTests: 3 } }];
    const result = calculateTotalTests(mockPlugins, strategies);
    expect(result).toEqual({
      totalTests: 8,
      totalPluginTests: 5,
      effectiveStrategyCount: 1,
      includeBasicTests: true,
      multilingualStrategy: undefined,
    });
  });

  it('should handle retry strategy combined with other strategies', () => {
    const strategies = [
      { id: 'retry' },
      { id: 'multilingual', config: { languages: { en: true, es: true } } },
    ];
    const result = calculateTotalTests(mockPlugins, strategies);
    expect(result).toEqual({
      totalTests: 20,
      totalPluginTests: 5,
      effectiveStrategyCount: 2,
      includeBasicTests: true,
      multilingualStrategy: strategies[1],
    });
  });

  it('should correctly calculate total tests for multiple plugins with jailbreak strategy', () => {
    const plugins = Array(10).fill({ numTests: 5 });
    const strategies = [{ id: 'jailbreak' }];
    const result = calculateTotalTests(plugins, strategies);
    expect(result).toEqual({
      totalTests: 100,
      totalPluginTests: 50,
      effectiveStrategyCount: 1,
      includeBasicTests: true,
      multilingualStrategy: undefined,
    });
  });

  it('should add tests for each strategy instead of replacing the total', () => {
    const strategies = [{ id: 'morse' }, { id: 'piglatin' }];
    const result = calculateTotalTests(mockPlugins, strategies);
    expect(result).toEqual({
      totalTests: 15,
      totalPluginTests: 5,
      effectiveStrategyCount: 2,
      includeBasicTests: true,
      multilingualStrategy: undefined,
    });
  });

  it('should handle multiple strategies with multilingual applied last', () => {
    const strategies = [
      { id: 'morse' },
      { id: 'piglatin' },
      { id: 'multilingual', config: { languages: { en: true, es: true } } },
    ];
    const result = calculateTotalTests(mockPlugins, strategies);
    expect(result).toEqual({
      totalTests: 30,
      totalPluginTests: 5,
      effectiveStrategyCount: 3,
      includeBasicTests: true,
      multilingualStrategy: strategies[2],
    });
  });

  it('should handle multiple strategies with basic strategy disabled', () => {
    const strategies = [
      { id: 'basic', config: { enabled: false } },
      { id: 'morse' },
      { id: 'piglatin' },
    ];
    const result = calculateTotalTests(mockPlugins, strategies);
    expect(result).toEqual({
      totalTests: 10,
      totalPluginTests: 5,
      effectiveStrategyCount: 2,
      includeBasicTests: false,
      multilingualStrategy: undefined,
    });
  });
});

describe('getMultilingualRequestedCount', () => {
  const testCases = [
    { metadata: { pluginId: 'test1' } },
    { metadata: { pluginId: 'test2' } },
  ] as TestCaseWithPlugin[];

  it('should calculate count with custom languages array', () => {
    const strategy = {
      id: 'multilingual',
      config: { languages: ['en', 'es', 'fr'] },
    };
    const count = getMultilingualRequestedCount(testCases, strategy);
    expect(count).toBe(6);
  });

  it('should use DEFAULT_LANGUAGES when no languages config provided', () => {
    const strategy = { id: 'multilingual' };
    const count = getMultilingualRequestedCount(testCases, strategy);
    expect(count).toBe(2 * DEFAULT_LANGUAGES.length);
  });

  it('should handle empty languages array', () => {
    const strategy = {
      id: 'multilingual',
      config: { languages: [] },
    };
    const count = getMultilingualRequestedCount(testCases, strategy);
    expect(count).toBe(0);
  });

  it('should handle undefined config', () => {
    const strategy = { id: 'multilingual' };
    const count = getMultilingualRequestedCount(testCases, strategy);
    expect(count).toBe(2 * DEFAULT_LANGUAGES.length);
  });

  it('should handle empty test cases', () => {
    const strategy = {
      id: 'multilingual',
      config: { languages: ['en', 'es'] },
    };
    const count = getMultilingualRequestedCount([], strategy);
    expect(count).toBe(0);
  });
});

describe('getTestCount', () => {
  it('should return totalPluginTests when basic strategy is enabled', () => {
    const strategy = { id: 'basic', config: { enabled: true } };
    const result = getTestCount(strategy, 10, []);
    expect(result).toBe(10);
  });

  it('should return 0 when basic strategy is disabled', () => {
    const strategy = { id: 'basic', config: { enabled: false } };
    const result = getTestCount(strategy, 10, []);
    expect(result).toBe(0);
  });

  it('should multiply by number of languages for multilingual strategy', () => {
    const strategy = {
      id: 'multilingual',
      config: { languages: { en: true, es: true, fr: true } },
    };
    const result = getTestCount(strategy, 10, []);
    expect(result).toBe(30);
  });

  it('should add configured number of tests for retry strategy', () => {
    const strategy = { id: 'retry', config: { numTests: 5 } };
    const result = getTestCount(strategy, 10, []);
    expect(result).toBe(15);
  });

  it('should add totalPluginTests for retry strategy when numTests not specified', () => {
    const strategy = { id: 'retry' };
    const result = getTestCount(strategy, 10, []);
    expect(result).toBe(20);
  });

  it('should return totalPluginTests for other strategies', () => {
    const strategy = { id: 'morse' };
    const result = getTestCount(strategy, 10, []);
    expect(result).toBe(10);
  });
});<|MERGE_RESOLUTION|>--- conflicted
+++ resolved
@@ -281,11 +281,7 @@
     });
 
     it('should expand strategy collections into individual strategies', async () => {
-<<<<<<< HEAD
-      const mockPluginAction = jest.fn().mockResolvedValue([{ test: 'case' }]);
-=======
       const mockPluginAction = jest.fn().mockResolvedValue([{ vars: { query: 'test' } }]);
->>>>>>> 4a0a7615
       jest.spyOn(Plugins, 'find').mockReturnValue({ action: mockPluginAction, key: 'mockPlugin' });
 
       const mockStrategyAction = jest.fn().mockReturnValue([{ test: 'strategy case' }]);
@@ -369,13 +365,7 @@
         targetLabels: ['test-provider'],
       });
 
-<<<<<<< HEAD
-      expect(logger.warn).toHaveBeenCalledWith(
-        expect.stringContaining('unknown-collection not registered'),
-      );
-=======
       expect(logger.warn).toHaveBeenCalledWith(expect.stringContaining('unknown-collection'));
->>>>>>> 4a0a7615
     });
 
     it('should skip plugins that fail validation and not throw', async () => {
@@ -712,11 +702,7 @@
     });
 
     it('should still expand category plugins with new bias category', async () => {
-<<<<<<< HEAD
-      const mockPluginAction = jest.fn().mockResolvedValue([{ test: 'case' }]);
-=======
       const mockPluginAction = jest.fn().mockResolvedValue([{ vars: { query: 'test' } }]);
->>>>>>> 4a0a7615
       jest.spyOn(Plugins, 'find').mockReturnValue({ key: 'mockPlugin', action: mockPluginAction });
 
       const result = await synthesize({
