--- conflicted
+++ resolved
@@ -9,12 +9,7 @@
   CONFIG_REQUIRED_PLUGINS,
   HARM_PLUGINS,
   PII_PLUGINS,
-<<<<<<< HEAD
-  BIAS_PLUGINS,
 } from '../../../src/redteam/constants/plugins';
-=======
-} from '../../../src/redteam/constants';
->>>>>>> 63164274
 
 describe('Plugin IDs', () => {
   const findPluginIdAssignments = (fileContent: string): string[] => {
