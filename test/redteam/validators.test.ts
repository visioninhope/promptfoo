import type { RedteamPluginObject, RedteamStrategy } from 'src/redteam/types';
import {
  ALL_PLUGINS as REDTEAM_ALL_PLUGINS,
  ALL_STRATEGIES as REDTEAM_ALL_STRATEGIES,
  COLLECTIONS,
  DEFAULT_PLUGINS as REDTEAM_DEFAULT_PLUGINS,
  HARM_PLUGINS,
  PII_PLUGINS,
  FOUNDATION_PLUGINS,
  type BasePlugin,
  type PIIPlugin,
} from '../../src/redteam/constants';
import {
  RedteamConfigSchema,
  RedteamGenerateOptionsSchema,
  RedteamPluginSchema,
  RedteamStrategySchema,
  RedteamPluginObjectSchema,
} from '../../src/validators/redteam';

describe('RedteamPluginObjectSchema', () => {
  it('should validate valid plugin object', () => {
    const validPlugin = {
      id: 'pii:direct',
      numTests: 5,
      config: { key: 'value' },
    };

    const result = RedteamPluginObjectSchema.safeParse(validPlugin);
    expect(result.success).toBe(true);
  });

  it('should reject invalid plugin id', () => {
    const invalidPlugin = {
      id: 'invalid-plugin',
      numTests: 5,
    };

    const result = RedteamPluginObjectSchema.safeParse(invalidPlugin);
    expect(result.success).toBe(false);
  });

  it('should allow custom plugin paths starting with file://', () => {
    const customPlugin = {
      id: 'file:///path/to/plugin.js',
      numTests: 5,
    };

    const result = RedteamPluginObjectSchema.safeParse(customPlugin);
    expect(result.success).toBe(true);
  });
});

describe('redteamGenerateOptionsSchema', () => {
  it('should accept valid options for a redteam test', () => {
    const input = {
      cache: true,
      config: 'promptfooconfig.yaml',
      defaultConfig: { temperature: 0.7 },
      injectVar: 'query',
      numTests: 50,
      output: 'sample-results.json',
      plugins: [{ id: 'harmful:hate' }],
      provider: 'openai:gpt-4',
      purpose: 'You are an expert content moderator',
      write: true,
    };
    expect(RedteamGenerateOptionsSchema.safeParse(input)).toEqual({
      success: true,
      data: {
        cache: true,
        config: 'promptfooconfig.yaml',
        defaultConfig: { temperature: 0.7 },
        force: false,
        injectVar: 'query',
        numTests: 50,
        output: 'sample-results.json',
        plugins: [{ id: 'harmful:hate', numTests: 5 }],
        provider: 'openai:gpt-4',
        purpose: 'You are an expert content moderator',
        write: true,
      },
    });
  });

  it('should validate basic generate options', () => {
    const options = {
      cache: true,
      defaultConfig: {},
      force: false,
      write: true,
      burpEscapeJson: true,
      progressBar: true,
    };

    const result = RedteamGenerateOptionsSchema.safeParse(options);
    expect(result.success).toBe(true);
  });

  it('should validate optional fields', () => {
    const options = {
      cache: true,
      defaultConfig: {},
      write: true,
      plugins: [{ id: 'pii:direct', numTests: 5 }],
      strategies: ['basic'],
      maxConcurrency: 5,
      delay: 1000,
    };

    const result = RedteamGenerateOptionsSchema.safeParse(options);
    expect(result.success).toBe(true);
  });

  it('should reject invalid plugin names', () => {
    const input = {
      plugins: ['harmful:medical'],
      numTests: 10,
    };
    expect(RedteamGenerateOptionsSchema.safeParse(input).success).toBe(false);
  });

  it('should require numTests to be a positive integer', () => {
    const input = {
      numTests: -5,
      plugins: ['harmful:hate'],
    };
    expect(RedteamGenerateOptionsSchema.safeParse(input).success).toBe(false);
  });
});

describe('redteamPluginSchema', () => {
  it('should accept a valid plugin name as a string', () => {
    expect(RedteamPluginSchema.safeParse('hijacking').success).toBe(true);
  });

  it('should accept a valid plugin object', () => {
    const input = {
      id: 'harmful:hate',
      numTests: 30,
    };
    expect(RedteamPluginSchema.safeParse(input).success).toBe(true);
  });

  it('should reject an invalid plugin name', () => {
    expect(RedteamPluginSchema.safeParse('medical').success).toBe(false);
  });

  it('should reject a plugin object with negative numTests', () => {
    const input = {
      id: 'jailbreak',
      numTests: -10,
    };
    expect(RedteamPluginSchema.safeParse(input).success).toBe(false);
  });

  it('should allow omitting numTests in a plugin object', () => {
    const input = {
      id: 'hijacking',
    };
    expect(RedteamPluginSchema.safeParse(input).success).toBe(true);
  });

  it('should provide helpful error message for invalid plugin names', () => {
    const result = RedteamPluginSchema.safeParse('hate');

    expect(result.success).toBe(false);
    if (result.success) {
      return;
    }

    const errorMessage = result.error.errors[0].message;
    expect(errorMessage).toContain('Custom plugins must start with file://');
    expect(errorMessage).toContain('built-in plugins');
  });

  it('should provide helpful error message for invalid file:// paths', () => {
    const result = RedteamPluginSchema.safeParse('path/to/plugin.js');

    expect(result.success).toBe(false);
    if (result.success) {
      return;
    }

    const errorMessage = result.error.errors[0].message;
    expect(errorMessage).toContain('Custom plugins must start with file://');
    expect(errorMessage).toContain('built-in plugins');
  });

  it('should provide helpful error message for invalid plugin object', () => {
    const result = RedteamPluginSchema.safeParse({
      id: 'invalid-plugin',
      numTests: 5,
    });

    expect(result.success).toBe(false);
    if (result.success) {
      return;
    }

    const errorMessage = result.error.errors[0].message;
    expect(errorMessage).toContain('Custom plugins must start with file://');
    expect(errorMessage).toContain('built-in plugins');
  });
});

describe('redteamConfigSchema', () => {
  it('should accept a valid configuration with all fields', () => {
    const input = {
      purpose: 'You are a travel agent',
      numTests: 3,
      plugins: [
        { id: 'harmful:non-violent-crime', numTests: 5 },
        { id: 'hijacking', numTests: 3 },
      ],
      strategies: ['prompt-injection'],
    };
    expect(RedteamConfigSchema.safeParse(input)).toEqual({
      success: true,
      data: {
        purpose: 'You are a travel agent',
        numTests: 3,
        plugins: [
          { id: 'harmful:non-violent-crime', numTests: 5 },
          { id: 'hijacking', numTests: 3 },
        ],
        strategies: [{ id: 'prompt-injection' }],
      },
    });
  });

  it('should use default values when fields are omitted', () => {
    const input = {};
    expect(RedteamConfigSchema.safeParse(input)).toEqual({
      success: true,
      data: {
        plugins: expect.arrayContaining(
          Array(REDTEAM_DEFAULT_PLUGINS.size).fill(expect.any(Object)),
        ),
        strategies: [{ id: 'basic' }, { id: 'jailbreak' }, { id: 'jailbreak:composite' }],
      },
    });
  });

  it('should allow omitting the purpose field', () => {
    const input = { numTests: 10 };
    expect(RedteamConfigSchema.safeParse(input)).toEqual({
      success: true,
      data: {
        numTests: 10,
        plugins: expect.arrayContaining(
          Array(REDTEAM_DEFAULT_PLUGINS.size).fill(expect.any(Object)),
        ),
        strategies: [{ id: 'basic' }, { id: 'jailbreak' }, { id: 'jailbreak:composite' }],
      },
    });
  });

  it('should transform string plugins to objects', () => {
    const input = {
      plugins: ['hijacking', 'overreliance'],
    };
    expect(RedteamConfigSchema.safeParse(input)).toEqual({
      success: true,
      data: {
        numTests: undefined,
        plugins: [{ id: 'hijacking' }, { id: 'overreliance' }],
        strategies: [{ id: 'basic' }, { id: 'jailbreak' }, { id: 'jailbreak:composite' }],
      },
    });
  });

  it('should use global numTests for plugins without specified numTests', () => {
    const input = {
      numTests: 7,
      plugins: [
        { id: 'harmful:non-violent-crime', numTests: 7 },
        { id: 'hijacking', numTests: 3 },
        { id: 'overreliance', numTests: 7 },
      ],
      strategies: ['jailbreak'],
    };
    expect(RedteamConfigSchema.safeParse(input)).toEqual({
      success: true,
      data: {
        numTests: 7,
        plugins: [
          { id: 'harmful:non-violent-crime', numTests: 7 },
          { id: 'hijacking', numTests: 3 },
          { id: 'overreliance', numTests: 7 },
        ],
        strategies: [{ id: 'jailbreak' }],
      },
    });
  });

  it('should reject invalid plugin names', () => {
    const input = {
      plugins: ['invalid-plugin-name'],
    };
    expect(RedteamConfigSchema.safeParse(input).success).toBe(false);
  });

  it('should reject negative numTests', () => {
    const input = {
      numTests: -1,
    };
    expect(RedteamConfigSchema.safeParse(input).success).toBe(false);
  });

  it('should reject non-integer numTests', () => {
    const input = {
      numTests: 3.5,
    };
    expect(RedteamConfigSchema.safeParse(input).success).toBe(false);
  });

  it('should allow all valid plugin and strategy names', () => {
    const strategiesExceptDefault = REDTEAM_ALL_STRATEGIES.filter(
      (id) => id !== 'default' && id !== 'basic',
    );
    const input = {
      plugins: REDTEAM_ALL_PLUGINS,
      strategies: strategiesExceptDefault,
    };
    const result = RedteamConfigSchema.safeParse(input);

    expect(result).toEqual({
      success: true,
      data: expect.objectContaining({
        numTests: undefined,
        plugins: expect.arrayContaining(
          REDTEAM_ALL_PLUGINS.filter((id) => !COLLECTIONS.includes(id as any)).map((id) => ({
            id,
          })),
        ),
        strategies: expect.arrayContaining(strategiesExceptDefault.map((id) => ({ id }))),
      }),
    });

    expect(result.data?.plugins).toHaveLength(
      REDTEAM_ALL_PLUGINS.filter((id) => !COLLECTIONS.includes(id as any)).length,
    );

    // The schema deduplicates strategies, so we should expect the unique count
    const uniqueStrategies = [...new Set(strategiesExceptDefault)];
    expect(result.data?.strategies).toHaveLength(uniqueStrategies.length);
  });

  it('should expand harmful plugin to all harm categories', () => {
    const input = {
      plugins: ['harmful'],
      numTests: 3,
    };
    expect(RedteamConfigSchema.safeParse(input)).toEqual({
      success: true,
      data: {
        numTests: 3,
        plugins: Object.keys(HARM_PLUGINS)
          .map((category) => ({
            id: category,
            numTests: 3,
          }))
          .sort((a, b) => a.id.localeCompare(b.id)),
        strategies: [{ id: 'basic' }, { id: 'jailbreak' }, { id: 'jailbreak:composite' }],
      },
    });
  });

  it('should allow overriding specific harm categories', () => {
    const input = {
      plugins: [
        { id: 'harmful:hate', numTests: 10 },
        'harmful',
        { id: 'harmful:violent-crime', numTests: 5 },
      ],
      numTests: 3,
    };
    expect(RedteamConfigSchema.safeParse(input)).toEqual({
      success: true,
      data: {
        numTests: 3,
        plugins: [
          { id: 'harmful:hate', numTests: 10 },
          { id: 'harmful:violent-crime', numTests: 5 },
          ...Object.keys(HARM_PLUGINS)
            .filter((category) => !['harmful:hate', 'harmful:violent-crime'].includes(category))
            .map((category) => ({
              id: category,
              numTests: 3,
            })),
        ].sort((a, b) => a.id.localeCompare(b.id)),
        strategies: [{ id: 'basic' }, { id: 'jailbreak' }, { id: 'jailbreak:composite' }],
      },
    });
    expect(RedteamConfigSchema.safeParse(input)?.data?.plugins).toHaveLength(
      Object.keys(HARM_PLUGINS).length,
    );
  });

  it('should not duplicate harm categories when specified individually', () => {
    const input = {
      plugins: ['harmful', 'harmful:hate', { id: 'harmful:violent-crime', numTests: 5 }],
      numTests: 3,
    };
    expect(RedteamConfigSchema.safeParse(input)).toEqual({
      success: true,
      data: {
        numTests: 3,
        plugins: expect.arrayContaining([
          { id: 'harmful:hate', numTests: 3 },
          { id: 'harmful:violent-crime', numTests: 5 },
          ...Object.keys(HARM_PLUGINS)
            .filter((category) => !['harmful:hate', 'harmful:violent-crime'].includes(category))
            .map((category) => ({ id: category, numTests: 3 })),
        ]),
        strategies: [{ id: 'basic' }, { id: 'jailbreak' }, { id: 'jailbreak:composite' }],
      },
    });
  });

  it('should handle harmful categories without specifying harmful plugin', () => {
    const input = {
      plugins: [{ id: 'harmful:hate', numTests: 10 }, 'harmful:violent-crime'],
      numTests: 3,
    };
    expect(RedteamConfigSchema.safeParse(input)).toEqual({
      success: true,
      data: {
        numTests: 3,
        plugins: expect.arrayContaining([
          { id: 'harmful:hate', numTests: 10 },
          { id: 'harmful:violent-crime', numTests: 3 },
        ]),
        strategies: [{ id: 'basic' }, { id: 'jailbreak' }, { id: 'jailbreak:composite' }],
      },
    });
  });

  it('should reject invalid harm categories', () => {
    const input = {
      plugins: ['harmful:invalid-category'],
    };
    expect(RedteamConfigSchema.safeParse(input).success).toBe(false);
  });

  it('should accept an array of injectVar strings', () => {
    const input = {
      injectVar: 'system',
      plugins: ['harmful:insults'],
      strategies: ['jailbreak'],
    };
    expect(RedteamConfigSchema.safeParse(input)).toEqual({
      success: true,
      data: {
        injectVar: 'system',
        plugins: [{ id: 'harmful:insults', numTests: undefined }],
        strategies: [{ id: 'jailbreak' }],
      },
    });
  });

  it('should accept a provider string', () => {
    const input = {
      provider: 'openai:gpt-4o-mini',
      plugins: ['overreliance'],
      strategies: ['jailbreak'],
    };
    expect(RedteamConfigSchema.safeParse(input)).toEqual({
      success: true,
      data: {
        provider: 'openai:gpt-4o-mini',
        plugins: [{ id: 'overreliance', numTests: undefined }],
        strategies: [{ id: 'jailbreak' }],
      },
    });
  });

  it('should accept a language string', () => {
    const input = {
      language: 'German',
      plugins: ['overreliance'],
      strategies: ['jailbreak'],
    };
    expect(RedteamConfigSchema.safeParse(input)).toEqual({
      success: true,
      data: {
        language: 'German',
        plugins: [{ id: 'overreliance', config: undefined, numTests: undefined }],
        strategies: [{ id: 'jailbreak' }],
      },
    });
  });

  it('should include injectVar, provider, and purpose when all are provided', () => {
    const input = {
      injectVar: 'system',
      provider: 'openai:gpt-4',
      purpose: 'Test adversarial inputs',
      plugins: ['overreliance', 'politics'],
    };
    expect(RedteamConfigSchema.safeParse(input)).toEqual({
      success: true,
      data: {
        injectVar: 'system',
        provider: 'openai:gpt-4',
        purpose: 'Test adversarial inputs',
        plugins: [
          { id: 'overreliance', numTests: undefined },
          { id: 'politics', numTests: undefined },
        ],
        strategies: [{ id: 'basic' }, { id: 'jailbreak' }, { id: 'jailbreak:composite' }],
      },
    });
  });

  it('should accept a provider object with id and config', () => {
    const input = {
      provider: {
        id: 'openai:gpt-4',
        config: {
          temperature: 0.7,
          max_tokens: 100,
        },
      },
      plugins: ['overreliance'],
      strategies: ['jailbreak'],
    };
    expect(RedteamConfigSchema.safeParse(input)).toEqual({
      success: true,
      data: {
        provider: {
          id: 'openai:gpt-4',
          config: {
            temperature: 0.7,
            max_tokens: 100,
          },
        },
        plugins: [{ id: 'overreliance', numTests: undefined }],
        strategies: [{ id: 'jailbreak' }],
      },
    });
  });

  it('should accept a provider object with callApi function', () => {
    const mockCallApi = jest.fn();
    const input = {
      provider: {
        id: () => 'custom-provider',
        callApi: mockCallApi,
        label: 'Custom Provider',
      },
      plugins: ['overreliance'],
      strategies: ['jailbreak'],
    };
    const result = RedteamConfigSchema.safeParse(input);
    expect(result.success).toBe(true);
    expect(result.data?.provider).toHaveProperty('id');
    expect(result.data?.provider).toHaveProperty('callApi');
    expect(result.data?.provider).toHaveProperty('label', 'Custom Provider');
    expect(result.data?.plugins).toEqual([{ id: 'overreliance', numTests: undefined }]);
    expect(result.data?.strategies).toEqual([{ id: 'jailbreak' }]);
  });

  it('should reject an invalid provider', () => {
    const input = {
      provider: 123, // Invalid provider
      plugins: ['overreliance'],
      strategies: ['jailbreak'],
    };
    const result = RedteamConfigSchema.safeParse(input);
    expect(result.success).toBe(false);
  });

  it('should handle plugins with config attributes', () => {
    const input = {
      plugins: [
        { id: 'policy', config: { policy: 'Policy 1' }, numTests: 5 },
        { id: 'policy', config: { policy: 'Policy 2' }, numTests: 3 },
        { id: 'harmful:hate', numTests: 10 },
        'harmful',
      ],
      numTests: 2,
    };
    expect(RedteamConfigSchema.safeParse(input)).toEqual({
      success: true,
      data: {
        numTests: 2,
        plugins: [
          { id: 'harmful:hate', numTests: 10 },
          { id: 'policy', config: { policy: 'Policy 1' }, numTests: 5 },
          { id: 'policy', config: { policy: 'Policy 2' }, numTests: 3 },
          ...Object.keys(HARM_PLUGINS)
            .filter((category) => category !== 'harmful:hate')
            .map((category) => ({ id: category, numTests: 2 })),
        ].sort((a, b) => a.id.localeCompare(b.id)),
        strategies: [{ id: 'basic' }, { id: 'jailbreak' }, { id: 'jailbreak:composite' }],
      },
    });
    expect(RedteamConfigSchema.safeParse(input)?.data?.plugins).toHaveLength(
      Object.keys(HARM_PLUGINS).length + 2, // +2 for the two policy plugins
    );
  });

  it('should handle PII plugins with default numTests', () => {
    const input = {
      plugins: [
        { id: 'pii', numTests: 7 },
        { id: 'pii:session', numTests: 3 },
      ],
      numTests: 5,
    };
    const result = RedteamConfigSchema.safeParse(input);
    expect(result.success).toBe(true);
    expect(result.data).toBeDefined();
    const piiPlugins = result.data?.plugins?.filter((p) => p.id.startsWith('pii:'));
    expect(piiPlugins).toEqual(
      expect.arrayContaining([
        { id: 'pii:session', numTests: 3 },
        ...PII_PLUGINS.filter((id) => id !== 'pii:session').map((id) => ({ id, numTests: 7 })),
      ]),
    );
    expect(piiPlugins).toHaveLength(PII_PLUGINS.length);
  });

  it('should sort plugins with different configurations correctly', () => {
    const input = {
      plugins: [
        { id: 'policy', config: { policy: 'Policy B' }, numTests: 3 },
        { id: 'policy', config: { policy: 'Policy A' }, numTests: 5 },
        { id: 'hijacking', numTests: 2 },
      ],
    };
    const result = RedteamConfigSchema.safeParse(input);
    expect(result.success).toBe(true);
    expect(result.data?.plugins).toEqual([
      { id: 'hijacking', numTests: 2 },
      { id: 'policy', config: { policy: 'Policy A' }, numTests: 5 },
      { id: 'policy', config: { policy: 'Policy B' }, numTests: 3 },
    ]);
  });

  describe('aliases', () => {
    it('should expand high-level aliased plugin names', () => {
      const input = {
        plugins: ['owasp:llm'],
        numTests: 3,
      };
      const result = RedteamConfigSchema.safeParse(input);
      expect(result.success).toBe(true);

      const expectedPlugins = [
        'harmful:violent-crime',
        'harmful:non-violent-crime',
        'harmful:sex-crime',
        'harmful:child-exploitation',
        'harmful:indiscriminate-weapons',
        'harmful:hate',
        'harmful:self-harm',
        'harmful:sexual-content',
        'harmful:cybercrime',
        'harmful:chemical-biological-weapons',
        'harmful:illegal-drugs',
        'harmful:copyright-violations',
        'harmful:harassment-bullying',
        'harmful:illegal-activities',
        'harmful:graphic-content',
        'harmful:unsafe-practices',
        'harmful:radicalization',
        'harmful:profanity',
        'harmful:insults',
        'harmful:privacy',
        'harmful:intellectual-property',
        'harmful:misinformation-disinformation',
        'harmful:specialized-advice',
        'pii:api-db',
        'pii:direct',
        'pii:session',
        'pii:social',
        'overreliance',
        'hallucination',
      ];

      expect(result.data?.plugins).toEqual(
        expect.arrayContaining(
          expectedPlugins.map((id) => expect.objectContaining({ id, numTests: 3 })),
        ),
      );
    });

    it('should expand granular aliased plugin names', () => {
      const input = {
        plugins: ['owasp:llm:01'],
        numTests: 3,
      };
      const result = RedteamConfigSchema.safeParse(input);
      expect(result.success).toBe(true);

      const expectedPlugins = [
        'harmful:violent-crime',
        'harmful:non-violent-crime',
        'harmful:sex-crime',
        'harmful:child-exploitation',
        'harmful:indiscriminate-weapons',
        'harmful:hate',
        'harmful:self-harm',
        'harmful:sexual-content',
        'harmful:cybercrime',
        'harmful:chemical-biological-weapons',
        'harmful:illegal-drugs',
        'harmful:copyright-violations',
        'harmful:harassment-bullying',
        'harmful:illegal-activities',
        'harmful:graphic-content',
        'harmful:unsafe-practices',
        'harmful:radicalization',
        'harmful:profanity',
        'harmful:insults',
        'harmful:privacy',
        'harmful:intellectual-property',
        'harmful:misinformation-disinformation',
        'harmful:specialized-advice',
      ];

      expect(result.data?.plugins).toEqual(
        expect.arrayContaining(
          expectedPlugins.map((id) => expect.objectContaining({ id, numTests: 3 })),
        ),
      );
    });

    it('should expand collections within aliased plugin names', () => {
      const input = {
        plugins: ['nist:ai:measure:2.1'],
        numTests: 3,
      };
      const result = RedteamConfigSchema.safeParse(input);
      expect(result.success).toBe(true);
      const expectedPlugins = [
        'harmful:privacy',
        'pii:api-db',
        'pii:direct',
        'pii:session',
        'pii:social',
      ];
      expect(result.data?.plugins).toEqual(
        expect.arrayContaining(
          expectedPlugins.map((id) => expect.objectContaining({ id, numTests: 3 })),
        ),
      );
    });

    it('should not duplicate plugins when using multiple aliased names', () => {
      const input = {
        plugins: ['owasp:llm:01', 'owasp:llm:02', 'owasp:llm:04'],
        numTests: 3,
      };
      const result = RedteamConfigSchema.safeParse(input);
      expect(result.success).toBe(true);
      const expectedPlugins = [
        'harmful:violent-crime',
        'harmful:non-violent-crime',
        'harmful:sex-crime',
        'harmful:child-exploitation',
        'harmful:indiscriminate-weapons',
        'harmful:hate',
        'harmful:self-harm',
        'harmful:sexual-content',
        'harmful:cybercrime',
        'harmful:cybercrime:malicious-code',
        'harmful:chemical-biological-weapons',
        'harmful:illegal-drugs',
        'harmful:illegal-drugs:meth',
        'harmful:weapons:ied',
        'harmful:copyright-violations',
        'harmful:harassment-bullying',
        'harmful:illegal-activities',
        'harmful:graphic-content',
        'harmful:unsafe-practices',
        'harmful:radicalization',
        'harmful:profanity',
        'harmful:insults',
        'harmful:privacy',
        'harmful:intellectual-property',
        'harmful:misinformation-disinformation',
        'harmful:specialized-advice',
        'ascii-smuggling',
        'indirect-prompt-injection',
        'prompt-extraction',
        'pii:api-db',
        'pii:direct',
        'pii:session',
        'pii:social',
        'cross-session-leak',
<<<<<<< HEAD
        'extra-information',
=======
        'bias:age',
        'bias:disability',
>>>>>>> 9c360a66
        'bias:gender',
        'bias:race',
      ];
      const actualPlugins = result.data?.plugins || [];
      const expectedPluginObjects = expectedPlugins.map((id) => ({
        id,
        numTests: 3,
      }));

      // Check that all expected plugins exist
      for (const expected of expectedPluginObjects) {
        const found = actualPlugins.find(
          (p) => p.id === expected.id && p.numTests === expected.numTests,
        );
        if (!found) {
          throw new Error(
            `Expected to find plugin ${expected.id} with numTests=${expected.numTests}, but it was missing`,
          );
        }
      }

      // Check for any unexpected plugins
      for (const actual of actualPlugins) {
        const expected = expectedPluginObjects.find((p) => p.id === actual.id);
        if (!expected) {
          throw new Error(`Found unexpected plugin ${actual.id}`);
        }
      }

      // Verify counts match
      expect(actualPlugins).toHaveLength(expectedPlugins.length);
    });

    it('should expand strategies for "owasp:llm" alias', () => {
      const input = {
        plugins: ['owasp:llm'],
        numTests: 3,
      };
      const result = RedteamConfigSchema.safeParse(input);
      expect(result.success).toBe(true);
      expect(result.data?.strategies).toEqual(
        expect.arrayContaining([
          { id: 'basic' },
          { id: 'jailbreak' },
          { id: 'jailbreak:composite' },
          { id: 'prompt-injection' },
        ]),
      );
      // Ensure no duplicates
      const strategies = result.data!.strategies!;
      const strategyIds = new Set(strategies.map((s) => (typeof s === 'string' ? s : s.id)));
      expect(strategies).toHaveLength(strategyIds.size);
    });

    it('should expand strategies for "owasp:llm:01" alias', () => {
      const input = {
        plugins: ['owasp:llm:01'],
        numTests: 3,
      };
      const result = RedteamConfigSchema.safeParse(input);
      expect(result.success).toBe(true);
      expect(result.data?.strategies).toEqual(
        expect.arrayContaining([
          { id: 'basic' },
          { id: 'jailbreak' },
          { id: 'jailbreak:composite' },
          { id: 'prompt-injection' },
        ]),
      );
      // Ensure no duplicates
      const strategies = result.data!.strategies!;
      const strategyIds = new Set(strategies.map((s) => (typeof s === 'string' ? s : s.id)));
      expect(strategies).toHaveLength(strategyIds.size);
    });

    it('should not duplicate strategies when using multiple aliased names', () => {
      const input = {
        plugins: ['owasp:llm', 'owasp:llm:01', 'owasp:llm:02'],
        numTests: 3,
      };
      const result = RedteamConfigSchema.safeParse(input);
      expect(result.success).toBe(true);
      expect(result.data?.strategies).toEqual(
        expect.arrayContaining([
          { id: 'basic' },
          { id: 'jailbreak' },
          { id: 'jailbreak:composite' },
          { id: 'prompt-injection' },
        ]),
      );
      // Ensure no duplicates
      const strategies = result.data!.strategies!;
      const strategyIds = new Set(strategies.map((s) => (typeof s === 'string' ? s : s.id)));
      expect(strategies).toHaveLength(strategyIds.size);
    });
  });

  describe('severity handling', () => {
    it('should preserve severity field in plugin objects', () => {
      const config = {
        plugins: [
          { id: 'harmful:hate', numTests: 1, severity: 'low' },
          { id: 'harmful:self-harm', numTests: 1, severity: 'low' },
        ],
      };

      const result = RedteamConfigSchema.parse(config);

      expect(result.plugins!).toHaveLength(2);
      expect(result.plugins![0]).toEqual({
        id: 'harmful:hate',
        numTests: 1,
        severity: 'low',
      });
      expect(result.plugins![1]).toEqual({
        id: 'harmful:self-harm',
        numTests: 1,
        severity: 'low',
      });
    });

    it('should handle plugins without severity field', () => {
      const config = {
        plugins: [
          { id: 'harmful:hate', numTests: 1 },
          { id: 'harmful:self-harm', numTests: 1, severity: 'high' },
        ],
      };

      const result = RedteamConfigSchema.parse(config);

      expect(result.plugins!).toHaveLength(2);
      expect(result.plugins![0]).toEqual({
        id: 'harmful:hate',
        numTests: 1,
      });
      expect(result.plugins![1]).toEqual({
        id: 'harmful:self-harm',
        numTests: 1,
        severity: 'high',
      });
    });

    it('should preserve severity when expanding collections', () => {
      const config = {
        plugins: [{ id: 'harmful', numTests: 1, severity: 'medium' }],
      };

      const result = RedteamConfigSchema.parse(config);

      // All expanded harmful plugins should have the severity
      const harmfulPlugins = result.plugins!.filter((p) => p.id.startsWith('harmful:'));
      expect(harmfulPlugins.length).toBeGreaterThan(0);
      harmfulPlugins.forEach((plugin) => {
        expect(plugin.severity).toBe('medium');
      });
    });
  });
});

describe('RedteamConfigSchema transform', () => {
  it('should deduplicate plugins with same id and config', () => {
    const result = RedteamConfigSchema.parse({
      plugins: [
        { id: 'contracts', config: { key: 'value' } },
        { id: 'contracts', config: { key: 'value' } },
      ],
    });

    expect(result.plugins).toHaveLength(1);
    expect(result.plugins?.[0]).toEqual({
      id: 'contracts',
      config: { key: 'value' },
      numTests: 5,
    });
  });

  it('should keep plugins with same id but different configs', () => {
    const result = RedteamConfigSchema.parse({
      plugins: [
        { id: 'contracts', config: { key: 'value1' } },
        { id: 'contracts', config: { key: 'value2' }, numTests: 2 },
      ],
    });

    expect(result.plugins).toHaveLength(2);
    expect(result.plugins).toEqual([
      { id: 'contracts', config: { key: 'value1' }, numTests: 5 },
      { id: 'contracts', config: { key: 'value2' }, numTests: 2 },
    ]);
  });

  it('should sort plugins by id and then by config', () => {
    const result = RedteamConfigSchema.parse({
      plugins: [
        { id: 'contracts', config: { key: 'b' } },
        { id: 'harmful:hate' },
        { id: 'contracts', config: { key: 'a' } },
      ],
    });

    expect(
      result.plugins?.map((p: RedteamPluginObject) => ({ id: p.id, config: p.config })),
    ).toEqual([
      { id: 'contracts', config: { key: 'a' } },
      { id: 'contracts', config: { key: 'b' } },
      { id: 'harmful:hate' },
    ]);
  });

  it('should filter out collection plugins from final output', () => {
    const result = RedteamConfigSchema.parse({
      plugins: ['harmful', 'pii', 'default'],
    });

    // Verify no collection names appear in final plugin list
    expect(
      result.plugins?.some((p: RedteamPluginObject) =>
        ['harmful', 'pii', 'default'].includes(p.id),
      ),
    ).toBe(false);
  });

  it('should expand collection plugins correctly', () => {
    const result = RedteamConfigSchema.parse({
      numTests: 5,
      plugins: ['harmful'],
    });

    // Should expand 'harmful' into individual harm categories
    // Note: bias plugins are separate from harmful plugins now
    expect(result.plugins?.every((p: RedteamPluginObject) => p.id.startsWith('harmful:'))).toBe(
      true,
    );
    expect(result.plugins?.every((p: RedteamPluginObject) => p.numTests === 5)).toBe(true);
  });

  it('should handle plugin aliases and their associated strategies', () => {
    const result = RedteamConfigSchema.parse({
      plugins: ['harmful:hate'],
    });

    // Check if associated strategies were added
    expect(
      result.strategies?.some((s: RedteamStrategy) => {
        if (typeof s === 'string' || !s) {
          throw new Error('Strategy should be an object');
        }
        return s.id === 'jailbreak';
      }),
    ).toBe(true);
    expect(
      result.strategies?.some((s: RedteamStrategy) => {
        if (typeof s === 'string' || !s) {
          throw new Error('Strategy should be an object');
        }
        return s.id === 'jailbreak:composite';
      }),
    ).toBe(true);
  });

  it('should preserve numTests hierarchy (plugin > global)', () => {
    const result = RedteamConfigSchema.parse({
      numTests: 5,
      plugins: ['contracts', { id: 'harmful:hate', numTests: 10 }, { id: 'overreliance' }],
    });

    const contractsPlugin = result.plugins?.find((p) => p.id === 'contracts');
    const hatePlugin = result.plugins?.find((p) => p.id === 'harmful:hate');
    const overreliancePlugin = result.plugins?.find((p) => p.id === 'overreliance');

    expect(contractsPlugin?.numTests).toBe(5);
    expect(hatePlugin?.numTests).toBe(10);
    expect(overreliancePlugin?.numTests).toBe(5);
  });

  it('should handle file:// paths in transform', () => {
    const result = RedteamConfigSchema.parse({
      plugins: ['file://path/to/plugin.js'],
      strategies: ['file://path/to/strategy.js'],
    });

    expect(result.plugins?.[0]?.id).toBe('file://path/to/plugin.js');
    const firstStrategy = result.strategies?.[0];
    if (typeof firstStrategy === 'string' || !firstStrategy) {
      throw new Error('First strategy should be an object');
    }
    expect(firstStrategy.id).toBe('file://path/to/strategy.js');
  });

  describe('file:// plugins', () => {
    it('should accept file:// plugins in string format', () => {
      const result = RedteamConfigSchema.parse({
        plugins: ['file://path/to/plugin.js'],
      });

      expect(result.plugins?.[0]).toEqual({
        id: 'file://path/to/plugin.js',
      });
    });

    it('should accept file:// plugins in object format', () => {
      const result = RedteamConfigSchema.parse({
        plugins: [
          {
            id: 'file://path/to/plugin.js',
            numTests: 10,
            config: { custom: 'value' },
          },
        ],
      });

      expect(result.plugins?.[0]).toEqual({
        id: 'file://path/to/plugin.js',
        numTests: 10,
        config: { custom: 'value' },
      });
    });

    it('should handle mix of file:// and built-in plugins', () => {
      const result = RedteamConfigSchema.parse({
        plugins: [
          'file://path/to/plugin.js',
          'harmful:hate',
          { id: 'file://another/plugin.js', numTests: 3 },
        ],
      });

      expect(result.plugins).toEqual([
        { id: 'file://another/plugin.js', numTests: 3 },
        { id: 'file://path/to/plugin.js' },
        { id: 'harmful:hate' },
      ]);
    });

    it('should reject non-file:// custom paths', () => {
      expect(() =>
        RedteamConfigSchema.parse({
          plugins: ['custom/path/without/file/protocol.js'],
        }),
      ).toThrow(
        JSON.stringify(
          [
            {
              code: 'invalid_string',
              validation: {
                startsWith: 'file://',
              },
              message:
                'Custom plugins must start with file:// (or use one of the built-in plugins)',
              path: ['plugins', 0],
            },
          ],
          null,
          2,
        ),
      );
    });
  });

  it('should include all optional fields in transformed output', () => {
    const input = {
      plugins: ['harmful:hate'],
      delay: 1000,
      entities: ['ACME Corp', 'John Doe'],
      injectVar: 'system',
      language: 'en',
      provider: 'openai:gpt-4',
      purpose: 'Testing',
      numTests: 5,
    };

    const result = RedteamConfigSchema.parse(input);

    expect(result).toEqual({
      plugins: [{ id: 'harmful:hate', numTests: 5 }],
      strategies: [{ id: 'basic' }, { id: 'jailbreak' }, { id: 'jailbreak:composite' }],
      delay: 1000,
      entities: ['ACME Corp', 'John Doe'],
      injectVar: 'system',
      language: 'en',
      provider: 'openai:gpt-4',
      purpose: 'Testing',
      numTests: 5,
    });
  });

  it('should omit undefined optional fields from transformed output', () => {
    const input = {
      plugins: ['harmful:hate'],
      numTests: 5,
    };

    const result = RedteamConfigSchema.parse(input);

    expect(result).toEqual({
      plugins: [{ id: 'harmful:hate', numTests: 5 }],
      strategies: [{ id: 'basic' }, { id: 'jailbreak' }, { id: 'jailbreak:composite' }],
      numTests: 5,
    });

    // Verify optional fields are not present
    expect(result).not.toHaveProperty('delay');
    expect(result).not.toHaveProperty('entities');
    expect(result).not.toHaveProperty('injectVar');
    expect(result).not.toHaveProperty('language');
    expect(result).not.toHaveProperty('provider');
    expect(result).not.toHaveProperty('purpose');
  });

  it('should handle entities array in configuration', () => {
    const input = {
      plugins: ['harmful:hate'],
      entities: ['Company X', 'Jane Smith', 'Acme Industries'],
      numTests: 3,
    };

    const result = RedteamConfigSchema.parse(input);

    expect(result).toEqual({
      plugins: [{ id: 'harmful:hate', numTests: 3 }],
      strategies: [{ id: 'basic' }, { id: 'jailbreak' }, { id: 'jailbreak:composite' }],
      entities: ['Company X', 'Jane Smith', 'Acme Industries'],
      numTests: 3,
    });
  });

  it('should handle empty entities array', () => {
    const input = {
      plugins: ['harmful:hate'],
      entities: [],
      numTests: 3,
    };

    const result = RedteamConfigSchema.parse(input);

    expect(result).toEqual({
      plugins: [{ id: 'harmful:hate', numTests: 3 }],
      strategies: [{ id: 'basic' }, { id: 'jailbreak' }, { id: 'jailbreak:composite' }],
      entities: [],
      numTests: 3,
    });
  });

  it('should preserve order of optional fields in transformed output', () => {
    const input = {
      plugins: ['harmful:hate'],
      delay: 1000,
      entities: ['ACME Corp'],
      injectVar: 'system',
      language: 'en',
      provider: 'openai:gpt-4',
      purpose: 'Testing',
    };

    const result = RedteamConfigSchema.parse(input);
    const keys = Object.keys(result);
    const optionalFields = keys.filter((key) =>
      ['delay', 'entities', 'injectVar', 'language', 'provider', 'purpose'].includes(key),
    );

    // Verify the order matches the spread order in the transform
    expect(optionalFields).toEqual([
      'delay',
      'entities',
      'injectVar',
      'language',
      'provider',
      'purpose',
    ]);
  });
  it('should expand harmful plugin to all harm categories', () => {
    const result = RedteamConfigSchema.parse({
      numTests: 5,
      plugins: ['harmful'],
    });

    // Should expand 'harmful' into individual harm categories
    // Note: bias plugins are separate from harmful plugins now
    expect(result.plugins?.every((p: RedteamPluginObject) => p.id.startsWith('harmful:'))).toBe(
      true,
    );
    expect(result.plugins?.every((p: RedteamPluginObject) => p.numTests === 5)).toBe(true);
  });

  it('should expand foundation plugin to all foundation plugins', () => {
    const result = RedteamConfigSchema.parse({
      numTests: 5,
      plugins: ['foundation'],
    });

    expect(
      result.plugins?.every((p: RedteamPluginObject) =>
        Array.from(FOUNDATION_PLUGINS).includes(p.id as BasePlugin),
      ),
    ).toBe(true);
    expect(result.plugins?.every((p: RedteamPluginObject) => p.numTests === 5)).toBe(true);
  });

  it('should handle multiple collection plugins including foundation', () => {
    const result = RedteamConfigSchema.parse({
      numTests: 3,
      plugins: ['foundation', 'harmful', 'pii'],
    });

    expect(
      result.plugins?.some((p: RedteamPluginObject) =>
        Array.from(FOUNDATION_PLUGINS).includes(p.id as BasePlugin),
      ),
    ).toBe(true);
    expect(result.plugins?.some((p: RedteamPluginObject) => p.id.startsWith('harmful:'))).toBe(
      true,
    );
    expect(
      result.plugins?.some((p: RedteamPluginObject) => PII_PLUGINS.includes(p.id as PIIPlugin)),
    ).toBe(true);
    expect(
      result.plugins?.every(
        (p: RedteamPluginObject) => !['foundation', 'harmful', 'pii'].includes(p.id),
      ),
    ).toBe(true);
  });
});

describe('RedteamStrategySchema', () => {
  it('should accept valid built-in strategy names', () => {
    expect(RedteamStrategySchema.safeParse('jailbreak').success).toBe(true);
    expect(RedteamStrategySchema.safeParse('prompt-injection').success).toBe(true);
  });

  it('should accept valid file:// paths', () => {
    expect(RedteamStrategySchema.safeParse('file://path/to/strategy.js').success).toBe(true);
    expect(RedteamStrategySchema.safeParse('file://path/to/strategy.ts').success).toBe(true);
  });

  it('should provide helpful error message for invalid strategy names', () => {
    const result = RedteamStrategySchema.safeParse('invalid-strategy');

    expect(result.success).toBe(false);
    if (result.success) {
      return;
    }

    const errorMessage = result.error.errors[0].message;
    expect(errorMessage).toContain('Custom strategies must start with file://');
    expect(errorMessage).toContain('built-in strategies:');
    REDTEAM_ALL_STRATEGIES.forEach((strategy) => {
      expect(errorMessage).toContain(strategy);
    });
  });

  it('should provide helpful error message for invalid file:// paths', () => {
    const result = RedteamStrategySchema.safeParse('file://path/to/strategy.invalid');

    expect(result.success).toBe(false);
    if (result.success) {
      return;
    }

    const errorMessage = result.error.errors[0].message;
    expect(errorMessage).toContain('Custom strategies must start with file://');
    expect(errorMessage).toContain('.js or .ts');
    expect(errorMessage).toContain('built-in strategies:');
    REDTEAM_ALL_STRATEGIES.forEach((strategy) => {
      expect(errorMessage).toContain(strategy);
    });
  });

  it('should provide helpful error message for non-file:// paths', () => {
    const result = RedteamStrategySchema.safeParse('path/to/strategy.js');

    expect(result.success).toBe(false);
    if (result.success) {
      return;
    }

    const errorMessage = result.error.errors[0].message;
    expect(errorMessage).toContain('Custom strategies must start with file://');
    expect(errorMessage).toContain('.js or .ts');
    expect(errorMessage).toContain('built-in strategies:');
    REDTEAM_ALL_STRATEGIES.forEach((strategy) => {
      expect(errorMessage).toContain(strategy);
    });
  });

  it('should provide helpful error message for invalid strategy object', () => {
    const result = RedteamStrategySchema.safeParse({
      id: 'invalid-strategy',
      config: {},
    });

    expect(result.success).toBe(false);
    if (result.success) {
      return;
    }

    const errorMessage = result.error.errors[0].message;
    expect(errorMessage).toContain('Custom strategies must start with file://');
    expect(errorMessage).toContain('built-in strategies:');
    REDTEAM_ALL_STRATEGIES.forEach((strategy) => {
      expect(errorMessage).toContain(strategy);
    });
  });
});<|MERGE_RESOLUTION|>--- conflicted
+++ resolved
@@ -792,12 +792,9 @@
         'pii:session',
         'pii:social',
         'cross-session-leak',
-<<<<<<< HEAD
         'extra-information',
-=======
         'bias:age',
         'bias:disability',
->>>>>>> 9c360a66
         'bias:gender',
         'bias:race',
       ];
