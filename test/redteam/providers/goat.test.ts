--- conflicted
+++ resolved
@@ -161,10 +161,6 @@
       }),
     );
 
-<<<<<<< HEAD
-    // Also check that the 'purpose' field is undefined if not provided
-=======
->>>>>>> 4a0a7615
     const bodyObj = JSON.parse((mockFetch.mock.calls[0][1] as { body: string }).body);
     expect(bodyObj.purpose).toBeUndefined();
   });
@@ -276,13 +272,7 @@
 
     await provider.callApi('test prompt', context);
 
-<<<<<<< HEAD
-    const lastCallBody = JSON.parse(
-      (mockFetch.mock.calls[0][1] as { body: string }).body,
-    ) as Record<string, unknown>;
-=======
     const lastCallBody = JSON.parse((mockFetch.mock.calls[0][1] as { body: string }).body);
->>>>>>> 4a0a7615
     expect(lastCallBody.purpose).toBe('test purpose');
   });
 
@@ -312,13 +302,7 @@
 
     await provider.callApi('test prompt', context);
 
-<<<<<<< HEAD
-    const lastCallBody = JSON.parse(
-      (mockFetch.mock.calls[0][1] as { body: string }).body,
-    ) as Record<string, unknown>;
-=======
     const lastCallBody = JSON.parse((mockFetch.mock.calls[0][1] as { body: string }).body);
->>>>>>> 4a0a7615
     expect(lastCallBody.purpose).toBeUndefined();
   });
 });