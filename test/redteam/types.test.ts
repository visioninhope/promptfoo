--- conflicted
+++ resolved
@@ -1,9 +1,5 @@
-<<<<<<< HEAD
-import { Severity } from '../../src/redteam/constants/metadata';
-=======
-import { Severity } from '../../src/redteam/constants';
-
->>>>>>> 63164274
+import { Severity } from '../../src/redteam/constants/plugins';
+
 import type {
   BaseRedteamMetadata,
   PluginActionParams,
