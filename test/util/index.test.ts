--- conflicted
+++ resolved
@@ -1,12 +1,9 @@
 import * as fs from 'fs';
 import * as path from 'path';
-<<<<<<< HEAD
-import cliState from '../../src/cliState';
-=======
 
 import dotenv from 'dotenv';
 import { globSync } from 'glob';
->>>>>>> d02bbfff
+import cliState from '../../src/cliState';
 import { getDb } from '../../src/database';
 import * as googleSheets from '../../src/googleSheets';
 import Eval from '../../src/models/eval';
