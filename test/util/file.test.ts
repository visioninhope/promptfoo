<<<<<<< HEAD
import * as fs from 'node:fs';
import { access, readFile } from 'node:fs/promises';
import path from 'node:path';
=======
import * as fs from 'fs';
import path from 'path';

import { globSync } from 'glob';
import yaml from 'js-yaml';
>>>>>>> 63164274
import cliState from '../../src/cliState';
import {
  getResolvedRelativePath,
  maybeLoadConfigFromExternalFile,
  maybeLoadFromExternalFile,
} from '../../src/util/file';
import { safeJoin, safeResolve } from '../../src/util/file.node';
import {
  isAudioFile,
  isImageFile,
  isJavascriptFile,
  isVideoFile,
} from '../../src/util/fileExtensions';

jest.mock('node:fs', () => ({
  ...jest.requireActual('node:fs'),
  readFileSync: jest.fn(),
  existsSync: jest.fn(),
}));

<<<<<<< HEAD
jest.mock('node:fs/promises', () => ({
  access: jest.fn(),
  readFile: jest.fn(),
}));
=======
jest.mock('glob');
>>>>>>> 63164274

describe('file utilities', () => {
  // Helper to create platform-appropriate file URLs
  const getFileUrl = (path: string) => {
    return process.platform === 'win32'
      ? `file:///C:/${path.replace(/\\/g, '/')}`
      : `file:///${path}`;
  };

  describe('isJavascriptFile', () => {
    it('identifies JavaScript and TypeScript files', () => {
      expect(isJavascriptFile('test.js')).toBe(true);
      expect(isJavascriptFile('test.cjs')).toBe(true);
      expect(isJavascriptFile('test.mjs')).toBe(true);
      expect(isJavascriptFile('test.ts')).toBe(true);
      expect(isJavascriptFile('test.cts')).toBe(true);
      expect(isJavascriptFile('test.mts')).toBe(true);
      expect(isJavascriptFile('test.txt')).toBe(false);
      expect(isJavascriptFile('test.py')).toBe(false);
    });
  });

  describe('isImageFile', () => {
    it('identifies image files correctly', () => {
      expect(isImageFile('photo.jpg')).toBe(true);
      expect(isImageFile('image.jpeg')).toBe(true);
      expect(isImageFile('icon.png')).toBe(true);
      expect(isImageFile('anim.gif')).toBe(true);
      expect(isImageFile('image.bmp')).toBe(true);
      expect(isImageFile('photo.webp')).toBe(true);
      expect(isImageFile('icon.svg')).toBe(true);
      expect(isImageFile('doc.pdf')).toBe(false);
      expect(isImageFile('noextension')).toBe(false);
    });
  });

  describe('isVideoFile', () => {
    it('identifies video files correctly', () => {
      expect(isVideoFile('video.mp4')).toBe(true);
      expect(isVideoFile('clip.webm')).toBe(true);
      expect(isVideoFile('video.ogg')).toBe(true);
      expect(isVideoFile('movie.mov')).toBe(true);
      expect(isVideoFile('video.avi')).toBe(true);
      expect(isVideoFile('clip.wmv')).toBe(true);
      expect(isVideoFile('movie.mkv')).toBe(true);
      expect(isVideoFile('video.m4v')).toBe(true);
      expect(isVideoFile('doc.pdf')).toBe(false);
      expect(isVideoFile('noextension')).toBe(false);
    });
  });

  describe('isAudioFile', () => {
    it('identifies audio files correctly', () => {
      expect(isAudioFile('sound.wav')).toBe(true);
      expect(isAudioFile('music.mp3')).toBe(true);
      expect(isAudioFile('audio.ogg')).toBe(true);
      expect(isAudioFile('sound.aac')).toBe(true);
      expect(isAudioFile('music.m4a')).toBe(true);
      expect(isAudioFile('audio.flac')).toBe(true);
      expect(isAudioFile('sound.wma')).toBe(true);
      expect(isAudioFile('music.aiff')).toBe(true);
      expect(isAudioFile('voice.opus')).toBe(true);
      expect(isAudioFile('doc.pdf')).toBe(false);
      expect(isAudioFile('noextension')).toBe(false);
    });
  });

  describe('maybeLoadFromExternalFile', () => {
    const mockFileContent = 'test content';
    const originalBasePath = cliState.basePath;

    beforeEach(() => {
      jest.resetAllMocks();
      jest.mocked(fs.existsSync).mockReturnValue(true);
      jest.mocked(fs.readFileSync).mockReturnValue(mockFileContent);
      cliState.basePath = '/mock/base/path';
    });

<<<<<<< HEAD
    it('should return the input if it is not a string', async () => {
      const input = { key: 'value' };
      expect(await maybeLoadFromExternalFile(input)).toBe(input);
    });

    it('should return the input if it does not start with "file://"', async () => {
      const input = 'not a file path';
      expect(await maybeLoadFromExternalFile(input)).toBe(input);
    });

    it('should throw an error if the file does not exist', async () => {
      jest.mocked(access).mockRejectedValue(new Error('ENOENT'));
      await expect(maybeLoadFromExternalFile('file://nonexistent.txt')).rejects.toThrow(
        'File does not exist',
      );
    });

    it('should return the file contents for a non-JSON, non-YAML file', async () => {
      jest.mocked(access).mockResolvedValue(undefined);
      jest.mocked(readFile).mockResolvedValue(mockFileContent);
      expect(await maybeLoadFromExternalFile('file://test.txt')).toBe(mockFileContent);
    });

    it('should parse and return JSON content for a .json file', async () => {
      jest.mocked(access).mockResolvedValue(undefined);
      jest.mocked(readFile).mockResolvedValue(mockJsonContent);
      expect(await maybeLoadFromExternalFile('file://test.json')).toEqual({ key: 'value' });
    });

    it('should parse and return YAML content for a .yaml file', async () => {
      jest.mocked(access).mockResolvedValue(undefined);
      jest.mocked(readFile).mockResolvedValue(mockYamlContent);
      expect(await maybeLoadFromExternalFile('file://test.yaml')).toEqual({ key: 'value' });
    });

    it('should parse and return YAML content for a .yml file', async () => {
      jest.mocked(access).mockResolvedValue(undefined);
      jest.mocked(readFile).mockResolvedValue(mockYamlContent);
      expect(await maybeLoadFromExternalFile('file://test.yml')).toEqual({ key: 'value' });
=======
    afterEach(() => {
      cliState.basePath = originalBasePath;
    });

    it('should return non-string inputs as-is', () => {
      expect(maybeLoadFromExternalFile({ foo: 'bar' })).toEqual({ foo: 'bar' });
      expect(maybeLoadFromExternalFile(null)).toBeNull();
      expect(maybeLoadFromExternalFile(undefined)).toBeUndefined();
    });

    it('should return strings that do not start with file:// as-is', () => {
      expect(maybeLoadFromExternalFile('just a string')).toBe('just a string');
      expect(maybeLoadFromExternalFile('/path/to/file')).toBe('/path/to/file');
    });

    it('should load JSON files', () => {
      const mockData = { key: 'value' };
      jest.mocked(fs.existsSync).mockReturnValue(true);
      jest.mocked(fs.readFileSync).mockReturnValue(JSON.stringify(mockData));

      const result = maybeLoadFromExternalFile('file://test.json');
      expect(result).toEqual(mockData);
    });

    it('should load YAML files', () => {
      const mockData = { key: 'value' };
      jest.mocked(fs.existsSync).mockReturnValue(true);
      jest.mocked(fs.readFileSync).mockReturnValue(yaml.dump(mockData));

      const result = maybeLoadFromExternalFile('file://test.yaml');
      expect(result).toEqual(mockData);
    });

    it('should load CSV files', () => {
      const csvContent = 'name,age\nJohn,30\nJane,25';
      jest.mocked(fs.existsSync).mockReturnValue(true);
      jest.mocked(fs.readFileSync).mockReturnValue(csvContent);

      const result = maybeLoadFromExternalFile('file://test.csv');
      expect(result).toEqual([
        { name: 'John', age: '30' },
        { name: 'Jane', age: '25' },
      ]);
    });

    it('should handle glob patterns for YAML files', () => {
      const mockFiles = ['/mock/base/path/scenario1.yaml', '/mock/base/path/scenario2.yaml'];
      const mockData1 = { test: 'scenario1' };
      const mockData2 = { test: 'scenario2' };

      jest.mocked(globSync).mockReturnValue(mockFiles);
      jest
        .mocked(fs.readFileSync)
        .mockReturnValueOnce(yaml.dump(mockData1))
        .mockReturnValueOnce(yaml.dump(mockData2));

      const result = maybeLoadFromExternalFile('file://scenarios/*.yaml');
      expect(result).toEqual([mockData1, mockData2]);
      expect(globSync).toHaveBeenCalledWith(path.resolve('/mock/base/path', 'scenarios/*.yaml'), {
        windowsPathsNoEscape: true,
      });
    });

    it('should handle glob patterns for JSON files', () => {
      const mockFiles = ['/mock/base/path/data1.json', '/mock/base/path/data2.json'];
      const mockData1 = { id: 1 };
      const mockData2 = { id: 2 };

      jest.mocked(globSync).mockReturnValue(mockFiles);
      jest
        .mocked(fs.readFileSync)
        .mockReturnValueOnce(JSON.stringify(mockData1))
        .mockReturnValueOnce(JSON.stringify(mockData2));

      const result = maybeLoadFromExternalFile('file://data*.json');
      expect(result).toEqual([mockData1, mockData2]);
    });

    it('should handle glob patterns with arrays in files', () => {
      const mockFiles = ['/mock/base/path/tests1.yaml', '/mock/base/path/tests2.yaml'];
      const mockData1 = [{ test: 'a' }, { test: 'b' }];
      const mockData2 = [{ test: 'c' }, { test: 'd' }];

      jest.mocked(globSync).mockReturnValue(mockFiles);
      jest
        .mocked(fs.readFileSync)
        .mockReturnValueOnce(yaml.dump(mockData1))
        .mockReturnValueOnce(yaml.dump(mockData2));

      const result = maybeLoadFromExternalFile('file://tests*.yaml');
      expect(result).toEqual([{ test: 'a' }, { test: 'b' }, { test: 'c' }, { test: 'd' }]);
    });

    it('should handle single-column CSV files consistently with glob patterns', () => {
      const mockFiles = ['/mock/base/path/data1.csv', '/mock/base/path/data2.csv'];
      const csvContent1 = 'name\nAlice\nBob';
      const csvContent2 = 'name\nCharlie\nDavid';

      jest.mocked(globSync).mockReturnValue(mockFiles);
      jest
        .mocked(fs.readFileSync)
        .mockReturnValueOnce(csvContent1)
        .mockReturnValueOnce(csvContent2);

      const result = maybeLoadFromExternalFile('file://data*.csv');
      // Should return array of values, not objects
      expect(result).toEqual(['Alice', 'Bob', 'Charlie', 'David']);
    });

    it('should handle multi-column CSV files with glob patterns', () => {
      const mockFiles = ['/mock/base/path/users.csv'];
      const csvContent = 'name,age\nAlice,30\nBob,25';

      jest.mocked(globSync).mockReturnValue(mockFiles);
      jest.mocked(fs.readFileSync).mockReturnValue(csvContent);

      const result = maybeLoadFromExternalFile('file://users*.csv');
      // Should return array of objects for multi-column CSV
      expect(result).toEqual([
        { name: 'Alice', age: '30' },
        { name: 'Bob', age: '25' },
      ]);
    });

    it('should handle empty YAML files in glob patterns', () => {
      const mockFiles = ['/mock/base/path/empty.yaml', '/mock/base/path/data.yaml'];
      const mockData = { test: 'data' };

      jest.mocked(globSync).mockReturnValue(mockFiles);
      jest
        .mocked(fs.readFileSync)
        .mockReturnValueOnce('') // Empty file
        .mockReturnValueOnce(yaml.dump(mockData));

      const result = maybeLoadFromExternalFile('file://**.yaml');
      // Should skip empty file and only include valid data
      expect(result).toEqual([mockData]);
    });

    it('should throw error when glob pattern matches no files', () => {
      jest.mocked(globSync).mockReturnValue([]);

      expect(() => maybeLoadFromExternalFile('file://nonexistent/*.yaml')).toThrow(
        `No files found matching pattern: ${path.resolve('/mock/base/path', 'nonexistent/*.yaml')}`,
      );
    });

    it('should throw error when file does not exist', () => {
      jest.mocked(fs.existsSync).mockReturnValue(false);

      expect(() => maybeLoadFromExternalFile('file://nonexistent.yaml')).toThrow(
        `File does not exist: ${path.resolve('/mock/base/path', 'nonexistent.yaml')}`,
      );
    });

    it('should handle arrays of file paths', () => {
      const mockData1 = { key: 'value1' };
      const mockData2 = { key: 'value2' };
      jest.mocked(fs.existsSync).mockReturnValue(true);
      jest
        .mocked(fs.readFileSync)
        .mockReturnValueOnce(JSON.stringify(mockData1))
        .mockReturnValueOnce(JSON.stringify(mockData2));

      const result = maybeLoadFromExternalFile(['file://test1.json', 'file://test2.json']);
      expect(result).toEqual([mockData1, mockData2]);
>>>>>>> 63164274
    });

    it('should use basePath when resolving file paths', async () => {
      const basePath = '/base/path';
      cliState.basePath = basePath;
      jest.mocked(access).mockResolvedValue(undefined);
      jest.mocked(readFile).mockResolvedValue(mockFileContent);

      await maybeLoadFromExternalFile('file://test.txt');

      const expectedPath = path.resolve(basePath, 'test.txt');
      expect(access).toHaveBeenCalledWith(expectedPath);
      expect(readFile).toHaveBeenCalledWith(expectedPath, 'utf8');

      cliState.basePath = undefined;
    });

    it('should handle relative paths correctly', async () => {
      const basePath = './relative/path';
      cliState.basePath = basePath;
      jest.mocked(access).mockResolvedValue(undefined);
      jest.mocked(readFile).mockResolvedValue(mockFileContent);

      await maybeLoadFromExternalFile('file://test.txt');

      const expectedPath = path.resolve(basePath, 'test.txt');
      expect(access).toHaveBeenCalledWith(expectedPath);
      expect(readFile).toHaveBeenCalledWith(expectedPath, 'utf8');

      cliState.basePath = undefined;
    });

    it('should handle a path with environment variables in Nunjucks template', async () => {
      process.env.TEST_ROOT_PATH = '/root/dir';
      const input = 'file://{{ env.TEST_ROOT_PATH }}/test.txt';

      jest.mocked(access).mockResolvedValue(undefined);
      jest.mocked(readFile).mockResolvedValue(mockFileContent);

      const expectedPath = path.resolve(`${process.env.TEST_ROOT_PATH}/test.txt`);
      await maybeLoadFromExternalFile(input);

      expect(access).toHaveBeenCalledWith(expectedPath);
      expect(readFile).toHaveBeenCalledWith(expectedPath, 'utf8');

      delete process.env.TEST_ROOT_PATH;
    });

    it('should ignore basePath when file path is absolute', async () => {
      const basePath = '/base/path';
      cliState.basePath = basePath;
      jest.mocked(access).mockResolvedValue(undefined);
      jest.mocked(readFile).mockResolvedValue(mockFileContent);

      await maybeLoadFromExternalFile('file:///absolute/path/test.txt');

      const expectedPath = path.resolve('/absolute/path/test.txt');
      expect(access).toHaveBeenCalledWith(expectedPath);
      expect(readFile).toHaveBeenCalledWith(expectedPath, 'utf8');

      cliState.basePath = undefined;
    });

    it('should handle list of paths', async () => {
      const basePath = './relative/path';
      cliState.basePath = basePath;
      const input = ['file://test1.txt', 'file://test2.txt', 'file://test3.txt'];

      // Mock readFile to return consistent data
      const mockFileData = 'test content';
      jest.mocked(access).mockResolvedValue(undefined);
      jest.mocked(readFile).mockResolvedValue(mockFileData);

      await maybeLoadFromExternalFile(input);

      expect(access).toHaveBeenCalledTimes(3);
      expect(access).toHaveBeenCalledWith(path.resolve(basePath, 'test1.txt'));
      expect(access).toHaveBeenCalledWith(path.resolve(basePath, 'test2.txt'));
      expect(access).toHaveBeenCalledWith(path.resolve(basePath, 'test3.txt'));

      expect(readFile).toHaveBeenCalledTimes(3);
      expect(readFile).toHaveBeenCalledWith(path.resolve(basePath, 'test1.txt'), 'utf8');
      expect(readFile).toHaveBeenCalledWith(path.resolve(basePath, 'test2.txt'), 'utf8');
      expect(readFile).toHaveBeenCalledWith(path.resolve(basePath, 'test3.txt'), 'utf8');

      cliState.basePath = undefined;
    });

    it('should recursively load file references in objects', async () => {
      jest.mocked(access).mockResolvedValue(undefined);
      jest.mocked(readFile).mockResolvedValueOnce('{"foo": 1}').mockResolvedValueOnce('bar');

      const config = {
        data: 'file://data.json',
        nested: {
          text: 'file://note.txt',
        },
      };

      const result = await maybeLoadConfigFromExternalFile(config);

      expect(readFile).toHaveBeenCalledTimes(2);
      expect(result).toEqual({ data: { foo: 1 }, nested: { text: 'bar' } });
    });

    it('should handle arrays and nested structures', async () => {
      jest.mocked(access).mockResolvedValue(undefined);
      jest.mocked(readFile).mockResolvedValue('test content');

      const config = {
        items: ['file://test.txt', 'normal string'],
        nullValue: null,
        emptyArray: [],
        nested: {
          deep: {
            value: 'file://test.txt',
          },
        },
      };

      const result = await maybeLoadConfigFromExternalFile(config);

      expect(readFile).toHaveBeenCalledTimes(2);
      expect(result).toEqual({
        items: ['test content', 'normal string'],
        nullValue: null,
        emptyArray: [],
        nested: {
          deep: {
            value: 'test content',
          },
        },
      });
    });

    it('should handle primitive values safely', async () => {
      expect(await maybeLoadConfigFromExternalFile('normal string')).toBe('normal string');
      expect(await maybeLoadConfigFromExternalFile(42)).toBe(42);
      expect(await maybeLoadConfigFromExternalFile(true)).toBe(true);
      expect(await maybeLoadConfigFromExternalFile(null)).toBeNull();
      expect(await maybeLoadConfigFromExternalFile(undefined)).toBeUndefined();
    });

    it('should handle deeply nested objects with multiple file references', async () => {
      jest.mocked(access).mockResolvedValue(undefined);
      jest
        .mocked(readFile)
        .mockResolvedValueOnce('{"nested": {"value": 123}}')
        .mockResolvedValueOnce('["item1", "item2"]')
        .mockResolvedValueOnce('deeply nested content');

      const config = {
        level1: {
          level2: {
            level3: {
              data: 'file://deep.json',
              items: 'file://items.json',
              level4: {
                content: 'file://content.txt',
                static: 'unchanged',
              },
            },
          },
        },
        topLevel: 'unchanged',
      };

      const result = await maybeLoadConfigFromExternalFile(config);

      expect(readFile).toHaveBeenCalledTimes(3);
      expect(result).toEqual({
        level1: {
          level2: {
            level3: {
              data: { nested: { value: 123 } },
              items: ['item1', 'item2'],
              level4: {
                content: 'deeply nested content',
                static: 'unchanged',
              },
            },
          },
        },
        topLevel: 'unchanged',
      });
    });

    it('should handle arrays with mixed content types including file references', async () => {
      jest.mocked(access).mockResolvedValue(undefined);
      jest
        .mocked(readFile)
        .mockResolvedValueOnce('{"config": "loaded"}')
        .mockResolvedValueOnce('text content')
        .mockResolvedValueOnce('{"config": "loaded"}');

      const config = {
        mixedArray: [
          'string value',
          42,
          true,
          { normal: 'object' },
          'file://config.json',
          ['nested', 'array', 'file://text.txt'],
          null,
          { nested: { file: 'file://config.json' } },
        ],
      };

      const result = await maybeLoadConfigFromExternalFile(config);

      expect(result).toEqual({
        mixedArray: [
          'string value',
          42,
          true,
          { normal: 'object' },
          { config: 'loaded' },
          ['nested', 'array', 'text content'],
          null,
          { nested: { file: { config: 'loaded' } } },
        ],
      });
    });

    it('should handle edge cases with empty objects and arrays', async () => {
      const config = {
        emptyObject: {},
        emptyArray: [],
        arrayWithEmpties: [{}, [], null, undefined, ''],
        nested: {
          empty: {},
          moreNested: {
            stillEmpty: {},
            emptyArray: [],
          },
        },
      };

      const result = await maybeLoadConfigFromExternalFile(config);

      expect(result).toEqual(config);
    });

    it('should preserve object keys that contain special characters', async () => {
      jest.mocked(access).mockResolvedValue(undefined);
      jest.mocked(readFile).mockResolvedValueOnce('special content');

      const config = {
        'key-with-dashes': 'file://special.txt',
        'key.with.dots': 'normal value',
        'key with spaces': { nested: 'value' },
        'key@with#symbols': ['array', 'value'],
        123: 'numeric key',
        '': 'empty key',
      };

      const result = await maybeLoadConfigFromExternalFile(config);

      expect(result).toEqual({
        'key-with-dashes': 'special content',
        'key.with.dots': 'normal value',
        'key with spaces': { nested: 'value' },
        'key@with#symbols': ['array', 'value'],
        123: 'numeric key',
        '': 'empty key',
      });
    });

    it('should handle objects with prototype pollution attempts safely', async () => {
      jest.mocked(access).mockResolvedValue(undefined);
      jest.mocked(readFile).mockResolvedValueOnce('malicious content');

      const config = {
        __proto__: 'file://malicious.txt',
        constructor: { normal: 'value' },
        prototype: ['safe', 'array'],
        normal: 'safe value',
      };

      const result = await maybeLoadConfigFromExternalFile(config);

      expect(result).toEqual({
        __proto__: 'malicious content',
        constructor: { normal: 'value' },
        prototype: ['safe', 'array'],
        normal: 'safe value',
      });
    });

    it('should handle very large nested structures efficiently', async () => {
      jest.mocked(access).mockResolvedValue(undefined);
      jest.mocked(readFile).mockResolvedValue('file content');

      // Create a large nested structure
      const createNestedConfig = (depth: number): any => {
        if (depth === 0) {
          return 'file://test.txt';
        }
        return {
          [`level${depth}`]: createNestedConfig(depth - 1),
          [`static${depth}`]: `value at depth ${depth}`,
        };
      };

      const config = createNestedConfig(10);
      const result = await maybeLoadConfigFromExternalFile(config);

      // Should have loaded the file reference at the deepest level
      expect(readFile).toHaveBeenCalledTimes(1);

      // Verify the structure is preserved
      let current = result;
      for (let i = 10; i > 0; i--) {
        expect(current).toHaveProperty(`level${i}`);
        expect(current).toHaveProperty(`static${i}`, `value at depth ${i}`);
        current = current[`level${i}`];
      }
      expect(current).toBe('file content');
    });

    it('should handle functions and undefined values in objects gracefully', async () => {
      const testFunction = () => 'test';

      const config = {
        func: testFunction,
        undef: undefined,
        normal: 'value',
        nested: {
          func2: testFunction,
          undef2: undefined,
        },
      };

      const result = await maybeLoadConfigFromExternalFile(config);

      expect(result).toEqual(config);
      expect(result.func).toBe(testFunction);
      expect(result.nested.func2).toBe(testFunction);
    });
  });

  describe('getResolvedRelativePath', () => {
    const originalCwd = process.cwd();

    beforeEach(() => {
      jest.spyOn(process, 'cwd').mockReturnValue('/mock/cwd');
    });

    afterEach(() => {
      jest.spyOn(process, 'cwd').mockReturnValue(originalCwd);
    });

    it('returns absolute path unchanged', () => {
      const absolutePath = path.resolve('/absolute/path/file.txt');
      expect(getResolvedRelativePath(absolutePath, false)).toBe(absolutePath);
    });

    it('uses process.cwd() when isCloudConfig is true', () => {
      expect(getResolvedRelativePath('relative/file.txt', true)).toBe(
        path.join('/mock/cwd', 'relative/file.txt'),
      );
    });
  });

  describe('safeResolve', () => {
    it('returns absolute path unchanged', () => {
      const absolutePath = path.resolve('/absolute/path/file.txt');
      expect(safeResolve('some/base/path', absolutePath)).toBe(absolutePath);
    });

    it('returns file URL unchanged', () => {
      const fileUrl = getFileUrl('absolute/path/file.txt');
      expect(safeResolve('some/base/path', fileUrl)).toBe(fileUrl);
    });

    it('resolves relative paths', () => {
      const expected = path.resolve('base/path', 'relative/file.txt');
      expect(safeResolve('base/path', 'relative/file.txt')).toBe(expected);
    });

    it('handles multiple path segments', () => {
      const absolutePath = path.resolve('/absolute/path/file.txt');
      expect(safeResolve('base', 'path', absolutePath)).toBe(absolutePath);

      const expected = path.resolve('base', 'path', 'relative/file.txt');
      expect(safeResolve('base', 'path', 'relative/file.txt')).toBe(expected);
    });

    it('handles empty input', () => {
      expect(safeResolve()).toBe(path.resolve());
      expect(safeResolve('')).toBe(path.resolve(''));
    });
  });

  describe('safeJoin', () => {
    it('returns absolute path unchanged', () => {
      const absolutePath = path.resolve('/absolute/path/file.txt');
      expect(safeJoin('some/base/path', absolutePath)).toBe(absolutePath);
    });

    it('returns file URL unchanged', () => {
      const fileUrl = getFileUrl('absolute/path/file.txt');
      expect(safeJoin('some/base/path', fileUrl)).toBe(fileUrl);
    });

    it('joins relative paths', () => {
      const expected = path.join('base/path', 'relative/file.txt');
      expect(safeJoin('base/path', 'relative/file.txt')).toBe(expected);
    });

    it('handles multiple path segments', () => {
      const absolutePath = path.resolve('/absolute/path/file.txt');
      expect(safeJoin('base', 'path', absolutePath)).toBe(absolutePath);

      const expected = path.join('base', 'path', 'relative/file.txt');
      expect(safeJoin('base', 'path', 'relative/file.txt')).toBe(expected);
    });

    it('handles empty input', () => {
      expect(safeJoin()).toBe(path.join());
      expect(safeJoin('')).toBe(path.join(''));
    });
  });
});<|MERGE_RESOLUTION|>--- conflicted
+++ resolved
@@ -1,14 +1,9 @@
-<<<<<<< HEAD
 import * as fs from 'node:fs';
 import { access, readFile } from 'node:fs/promises';
 import path from 'node:path';
-=======
-import * as fs from 'fs';
-import path from 'path';
 
 import { globSync } from 'glob';
 import yaml from 'js-yaml';
->>>>>>> 63164274
 import cliState from '../../src/cliState';
 import {
   getResolvedRelativePath,
@@ -29,14 +24,12 @@
   existsSync: jest.fn(),
 }));
 
-<<<<<<< HEAD
 jest.mock('node:fs/promises', () => ({
   access: jest.fn(),
   readFile: jest.fn(),
 }));
-=======
+
 jest.mock('glob');
->>>>>>> 63164274
 
 describe('file utilities', () => {
   // Helper to create platform-appropriate file URLs
@@ -115,47 +108,6 @@
       cliState.basePath = '/mock/base/path';
     });
 
-<<<<<<< HEAD
-    it('should return the input if it is not a string', async () => {
-      const input = { key: 'value' };
-      expect(await maybeLoadFromExternalFile(input)).toBe(input);
-    });
-
-    it('should return the input if it does not start with "file://"', async () => {
-      const input = 'not a file path';
-      expect(await maybeLoadFromExternalFile(input)).toBe(input);
-    });
-
-    it('should throw an error if the file does not exist', async () => {
-      jest.mocked(access).mockRejectedValue(new Error('ENOENT'));
-      await expect(maybeLoadFromExternalFile('file://nonexistent.txt')).rejects.toThrow(
-        'File does not exist',
-      );
-    });
-
-    it('should return the file contents for a non-JSON, non-YAML file', async () => {
-      jest.mocked(access).mockResolvedValue(undefined);
-      jest.mocked(readFile).mockResolvedValue(mockFileContent);
-      expect(await maybeLoadFromExternalFile('file://test.txt')).toBe(mockFileContent);
-    });
-
-    it('should parse and return JSON content for a .json file', async () => {
-      jest.mocked(access).mockResolvedValue(undefined);
-      jest.mocked(readFile).mockResolvedValue(mockJsonContent);
-      expect(await maybeLoadFromExternalFile('file://test.json')).toEqual({ key: 'value' });
-    });
-
-    it('should parse and return YAML content for a .yaml file', async () => {
-      jest.mocked(access).mockResolvedValue(undefined);
-      jest.mocked(readFile).mockResolvedValue(mockYamlContent);
-      expect(await maybeLoadFromExternalFile('file://test.yaml')).toEqual({ key: 'value' });
-    });
-
-    it('should parse and return YAML content for a .yml file', async () => {
-      jest.mocked(access).mockResolvedValue(undefined);
-      jest.mocked(readFile).mockResolvedValue(mockYamlContent);
-      expect(await maybeLoadFromExternalFile('file://test.yml')).toEqual({ key: 'value' });
-=======
     afterEach(() => {
       cliState.basePath = originalBasePath;
     });
@@ -322,345 +274,6 @@
 
       const result = maybeLoadFromExternalFile(['file://test1.json', 'file://test2.json']);
       expect(result).toEqual([mockData1, mockData2]);
->>>>>>> 63164274
-    });
-
-    it('should use basePath when resolving file paths', async () => {
-      const basePath = '/base/path';
-      cliState.basePath = basePath;
-      jest.mocked(access).mockResolvedValue(undefined);
-      jest.mocked(readFile).mockResolvedValue(mockFileContent);
-
-      await maybeLoadFromExternalFile('file://test.txt');
-
-      const expectedPath = path.resolve(basePath, 'test.txt');
-      expect(access).toHaveBeenCalledWith(expectedPath);
-      expect(readFile).toHaveBeenCalledWith(expectedPath, 'utf8');
-
-      cliState.basePath = undefined;
-    });
-
-    it('should handle relative paths correctly', async () => {
-      const basePath = './relative/path';
-      cliState.basePath = basePath;
-      jest.mocked(access).mockResolvedValue(undefined);
-      jest.mocked(readFile).mockResolvedValue(mockFileContent);
-
-      await maybeLoadFromExternalFile('file://test.txt');
-
-      const expectedPath = path.resolve(basePath, 'test.txt');
-      expect(access).toHaveBeenCalledWith(expectedPath);
-      expect(readFile).toHaveBeenCalledWith(expectedPath, 'utf8');
-
-      cliState.basePath = undefined;
-    });
-
-    it('should handle a path with environment variables in Nunjucks template', async () => {
-      process.env.TEST_ROOT_PATH = '/root/dir';
-      const input = 'file://{{ env.TEST_ROOT_PATH }}/test.txt';
-
-      jest.mocked(access).mockResolvedValue(undefined);
-      jest.mocked(readFile).mockResolvedValue(mockFileContent);
-
-      const expectedPath = path.resolve(`${process.env.TEST_ROOT_PATH}/test.txt`);
-      await maybeLoadFromExternalFile(input);
-
-      expect(access).toHaveBeenCalledWith(expectedPath);
-      expect(readFile).toHaveBeenCalledWith(expectedPath, 'utf8');
-
-      delete process.env.TEST_ROOT_PATH;
-    });
-
-    it('should ignore basePath when file path is absolute', async () => {
-      const basePath = '/base/path';
-      cliState.basePath = basePath;
-      jest.mocked(access).mockResolvedValue(undefined);
-      jest.mocked(readFile).mockResolvedValue(mockFileContent);
-
-      await maybeLoadFromExternalFile('file:///absolute/path/test.txt');
-
-      const expectedPath = path.resolve('/absolute/path/test.txt');
-      expect(access).toHaveBeenCalledWith(expectedPath);
-      expect(readFile).toHaveBeenCalledWith(expectedPath, 'utf8');
-
-      cliState.basePath = undefined;
-    });
-
-    it('should handle list of paths', async () => {
-      const basePath = './relative/path';
-      cliState.basePath = basePath;
-      const input = ['file://test1.txt', 'file://test2.txt', 'file://test3.txt'];
-
-      // Mock readFile to return consistent data
-      const mockFileData = 'test content';
-      jest.mocked(access).mockResolvedValue(undefined);
-      jest.mocked(readFile).mockResolvedValue(mockFileData);
-
-      await maybeLoadFromExternalFile(input);
-
-      expect(access).toHaveBeenCalledTimes(3);
-      expect(access).toHaveBeenCalledWith(path.resolve(basePath, 'test1.txt'));
-      expect(access).toHaveBeenCalledWith(path.resolve(basePath, 'test2.txt'));
-      expect(access).toHaveBeenCalledWith(path.resolve(basePath, 'test3.txt'));
-
-      expect(readFile).toHaveBeenCalledTimes(3);
-      expect(readFile).toHaveBeenCalledWith(path.resolve(basePath, 'test1.txt'), 'utf8');
-      expect(readFile).toHaveBeenCalledWith(path.resolve(basePath, 'test2.txt'), 'utf8');
-      expect(readFile).toHaveBeenCalledWith(path.resolve(basePath, 'test3.txt'), 'utf8');
-
-      cliState.basePath = undefined;
-    });
-
-    it('should recursively load file references in objects', async () => {
-      jest.mocked(access).mockResolvedValue(undefined);
-      jest.mocked(readFile).mockResolvedValueOnce('{"foo": 1}').mockResolvedValueOnce('bar');
-
-      const config = {
-        data: 'file://data.json',
-        nested: {
-          text: 'file://note.txt',
-        },
-      };
-
-      const result = await maybeLoadConfigFromExternalFile(config);
-
-      expect(readFile).toHaveBeenCalledTimes(2);
-      expect(result).toEqual({ data: { foo: 1 }, nested: { text: 'bar' } });
-    });
-
-    it('should handle arrays and nested structures', async () => {
-      jest.mocked(access).mockResolvedValue(undefined);
-      jest.mocked(readFile).mockResolvedValue('test content');
-
-      const config = {
-        items: ['file://test.txt', 'normal string'],
-        nullValue: null,
-        emptyArray: [],
-        nested: {
-          deep: {
-            value: 'file://test.txt',
-          },
-        },
-      };
-
-      const result = await maybeLoadConfigFromExternalFile(config);
-
-      expect(readFile).toHaveBeenCalledTimes(2);
-      expect(result).toEqual({
-        items: ['test content', 'normal string'],
-        nullValue: null,
-        emptyArray: [],
-        nested: {
-          deep: {
-            value: 'test content',
-          },
-        },
-      });
-    });
-
-    it('should handle primitive values safely', async () => {
-      expect(await maybeLoadConfigFromExternalFile('normal string')).toBe('normal string');
-      expect(await maybeLoadConfigFromExternalFile(42)).toBe(42);
-      expect(await maybeLoadConfigFromExternalFile(true)).toBe(true);
-      expect(await maybeLoadConfigFromExternalFile(null)).toBeNull();
-      expect(await maybeLoadConfigFromExternalFile(undefined)).toBeUndefined();
-    });
-
-    it('should handle deeply nested objects with multiple file references', async () => {
-      jest.mocked(access).mockResolvedValue(undefined);
-      jest
-        .mocked(readFile)
-        .mockResolvedValueOnce('{"nested": {"value": 123}}')
-        .mockResolvedValueOnce('["item1", "item2"]')
-        .mockResolvedValueOnce('deeply nested content');
-
-      const config = {
-        level1: {
-          level2: {
-            level3: {
-              data: 'file://deep.json',
-              items: 'file://items.json',
-              level4: {
-                content: 'file://content.txt',
-                static: 'unchanged',
-              },
-            },
-          },
-        },
-        topLevel: 'unchanged',
-      };
-
-      const result = await maybeLoadConfigFromExternalFile(config);
-
-      expect(readFile).toHaveBeenCalledTimes(3);
-      expect(result).toEqual({
-        level1: {
-          level2: {
-            level3: {
-              data: { nested: { value: 123 } },
-              items: ['item1', 'item2'],
-              level4: {
-                content: 'deeply nested content',
-                static: 'unchanged',
-              },
-            },
-          },
-        },
-        topLevel: 'unchanged',
-      });
-    });
-
-    it('should handle arrays with mixed content types including file references', async () => {
-      jest.mocked(access).mockResolvedValue(undefined);
-      jest
-        .mocked(readFile)
-        .mockResolvedValueOnce('{"config": "loaded"}')
-        .mockResolvedValueOnce('text content')
-        .mockResolvedValueOnce('{"config": "loaded"}');
-
-      const config = {
-        mixedArray: [
-          'string value',
-          42,
-          true,
-          { normal: 'object' },
-          'file://config.json',
-          ['nested', 'array', 'file://text.txt'],
-          null,
-          { nested: { file: 'file://config.json' } },
-        ],
-      };
-
-      const result = await maybeLoadConfigFromExternalFile(config);
-
-      expect(result).toEqual({
-        mixedArray: [
-          'string value',
-          42,
-          true,
-          { normal: 'object' },
-          { config: 'loaded' },
-          ['nested', 'array', 'text content'],
-          null,
-          { nested: { file: { config: 'loaded' } } },
-        ],
-      });
-    });
-
-    it('should handle edge cases with empty objects and arrays', async () => {
-      const config = {
-        emptyObject: {},
-        emptyArray: [],
-        arrayWithEmpties: [{}, [], null, undefined, ''],
-        nested: {
-          empty: {},
-          moreNested: {
-            stillEmpty: {},
-            emptyArray: [],
-          },
-        },
-      };
-
-      const result = await maybeLoadConfigFromExternalFile(config);
-
-      expect(result).toEqual(config);
-    });
-
-    it('should preserve object keys that contain special characters', async () => {
-      jest.mocked(access).mockResolvedValue(undefined);
-      jest.mocked(readFile).mockResolvedValueOnce('special content');
-
-      const config = {
-        'key-with-dashes': 'file://special.txt',
-        'key.with.dots': 'normal value',
-        'key with spaces': { nested: 'value' },
-        'key@with#symbols': ['array', 'value'],
-        123: 'numeric key',
-        '': 'empty key',
-      };
-
-      const result = await maybeLoadConfigFromExternalFile(config);
-
-      expect(result).toEqual({
-        'key-with-dashes': 'special content',
-        'key.with.dots': 'normal value',
-        'key with spaces': { nested: 'value' },
-        'key@with#symbols': ['array', 'value'],
-        123: 'numeric key',
-        '': 'empty key',
-      });
-    });
-
-    it('should handle objects with prototype pollution attempts safely', async () => {
-      jest.mocked(access).mockResolvedValue(undefined);
-      jest.mocked(readFile).mockResolvedValueOnce('malicious content');
-
-      const config = {
-        __proto__: 'file://malicious.txt',
-        constructor: { normal: 'value' },
-        prototype: ['safe', 'array'],
-        normal: 'safe value',
-      };
-
-      const result = await maybeLoadConfigFromExternalFile(config);
-
-      expect(result).toEqual({
-        __proto__: 'malicious content',
-        constructor: { normal: 'value' },
-        prototype: ['safe', 'array'],
-        normal: 'safe value',
-      });
-    });
-
-    it('should handle very large nested structures efficiently', async () => {
-      jest.mocked(access).mockResolvedValue(undefined);
-      jest.mocked(readFile).mockResolvedValue('file content');
-
-      // Create a large nested structure
-      const createNestedConfig = (depth: number): any => {
-        if (depth === 0) {
-          return 'file://test.txt';
-        }
-        return {
-          [`level${depth}`]: createNestedConfig(depth - 1),
-          [`static${depth}`]: `value at depth ${depth}`,
-        };
-      };
-
-      const config = createNestedConfig(10);
-      const result = await maybeLoadConfigFromExternalFile(config);
-
-      // Should have loaded the file reference at the deepest level
-      expect(readFile).toHaveBeenCalledTimes(1);
-
-      // Verify the structure is preserved
-      let current = result;
-      for (let i = 10; i > 0; i--) {
-        expect(current).toHaveProperty(`level${i}`);
-        expect(current).toHaveProperty(`static${i}`, `value at depth ${i}`);
-        current = current[`level${i}`];
-      }
-      expect(current).toBe('file content');
-    });
-
-    it('should handle functions and undefined values in objects gracefully', async () => {
-      const testFunction = () => 'test';
-
-      const config = {
-        func: testFunction,
-        undef: undefined,
-        normal: 'value',
-        nested: {
-          func2: testFunction,
-          undef2: undefined,
-        },
-      };
-
-      const result = await maybeLoadConfigFromExternalFile(config);
-
-      expect(result).toEqual(config);
-      expect(result.func).toBe(testFunction);
-      expect(result.nested.func2).toBe(testFunction);
     });
   });
 
