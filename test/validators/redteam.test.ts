<<<<<<< HEAD
import { ALIASED_PLUGIN_MAPPINGS, ALIASED_PLUGINS } from '../../src/redteam/constants/frameworks';
import { Severity } from '../../src/redteam/constants/metadata';
import {
=======
import { z } from 'zod';
import {
  ALIASED_PLUGIN_MAPPINGS,
  ALIASED_PLUGINS,
  ALL_PLUGINS as REDTEAM_ALL_PLUGINS,
>>>>>>> 3cdff2b8
  COLLECTIONS,
  DEFAULT_NUM_TESTS_PER_PLUGIN,
  DEFAULT_PLUGINS,
  FOUNDATION_PLUGINS,
  HARM_PLUGINS,
  PII_PLUGINS,
<<<<<<< HEAD
  DEFAULT_PLUGINS,
  ALL_PLUGINS as REDTEAM_ALL_PLUGINS,
} from '../../src/redteam/constants/plugins';
import { RedteamConfigSchema, pluginOptions } from '../../src/validators/redteam';
=======
  Severity,
} from '../../src/redteam/constants';
import {
  pluginOptions,
  RedteamConfigSchema,
  RedteamStrategySchema,
  strategyIdSchema,
} from '../../src/validators/redteam';
>>>>>>> 3cdff2b8

describe('RedteamConfigSchema', () => {
  it('should validate basic config', () => {
    const config = {
      plugins: ['default'],
      strategies: ['default'],
    };

    const result = RedteamConfigSchema.parse(config);
    expect(result.plugins).toBeDefined();
    expect(result.strategies).toBeDefined();
  });

  it('should expand default plugins', () => {
    const config = {
      plugins: ['default'],
    };

    const result = RedteamConfigSchema.parse(config);
    expect(result.plugins?.length).toBeGreaterThan(0);
    expect(result.plugins?.every((p: any) => Array.from(DEFAULT_PLUGINS).includes(p.id))).toBe(
      true,
    );
  });

  it('should expand foundation plugins', () => {
    const config = {
      plugins: ['foundation'],
    };

    const result = RedteamConfigSchema.parse(config);
    expect(result.plugins?.length).toBeGreaterThan(0);
    expect(result.plugins?.every((p: any) => Array.from(FOUNDATION_PLUGINS).includes(p.id))).toBe(
      true,
    );
  });

  it('should expand harmful plugins', () => {
    const config = {
      plugins: ['harmful'],
    };

    const result = RedteamConfigSchema.parse(config);
    expect(result.plugins?.length).toBeGreaterThan(0);
    expect(result.plugins?.every((p: any) => Object.keys(HARM_PLUGINS).includes(p.id))).toBe(true);
  });

  it('should expand PII plugins', () => {
    const config = {
      plugins: ['pii'],
    };

    const result = RedteamConfigSchema.parse(config);
    expect(result.plugins?.length).toBeGreaterThan(0);
    expect(result.plugins?.every((p: any) => Array.from(PII_PLUGINS).includes(p.id))).toBe(true);
  });

  it('should handle plugin with config and severity', () => {
    const config = {
      plugins: [
        {
          id: 'file://test-plugin.js',
          config: { key: 'value' },
          severity: Severity.High,
          numTests: DEFAULT_NUM_TESTS_PER_PLUGIN,
        },
      ],
    };

    const result = RedteamConfigSchema.parse(config);
    expect(result.plugins?.[0]).toEqual({
      id: 'file://test-plugin.js',
      config: { key: 'value' },
      severity: Severity.High,
      numTests: DEFAULT_NUM_TESTS_PER_PLUGIN,
    });
  });

  it('should handle aliased plugins', () => {
    const config = {
      plugins: [Object.keys(ALIASED_PLUGIN_MAPPINGS)[0]],
    };

    const result = RedteamConfigSchema.parse(config);
    expect(result.plugins?.length).toBeGreaterThan(0);
  });

  it('should validate custom file:// plugins', () => {
    const config = {
      plugins: ['file:///path/to/plugin.js'],
    };

    expect(() => RedteamConfigSchema.parse(config)).not.toThrow();
  });

  it('should reject invalid plugin names', () => {
    const config = {
      plugins: ['invalid-plugin-name'],
    };

    let error: z.ZodError | undefined;

    expect(() => {
      try {
        RedteamConfigSchema.parse(config);
      } catch (e) {
        if (e instanceof z.ZodError) {
          error = e;
        }
        throw e;
      }
    }).toThrow(z.ZodError);

    expect(error).toBeDefined();
    expect(error?.issues[0].message).toContain('Custom plugins must start with file://');
  });

  it('should handle numTests override', () => {
    const config = {
      numTests: 5,
      plugins: ['file://test-plugin.js'],
    };

    const result = RedteamConfigSchema.parse(config);
    expect(result.plugins?.[0].numTests).toBe(5);
  });

  it('should use default numTests when not specified', () => {
    const config = {
      plugins: [
        {
          id: 'file://test-plugin.js',
          numTests: DEFAULT_NUM_TESTS_PER_PLUGIN,
        },
      ],
    };

    const result = RedteamConfigSchema.parse(config);
    expect(result.plugins?.[0].numTests).toBe(DEFAULT_NUM_TESTS_PER_PLUGIN);
  });

  it('should deduplicate plugins', () => {
    const config = {
      plugins: ['file://test-plugin.js', 'file://test-plugin.js'],
    };

    const result = RedteamConfigSchema.parse(config);
    expect(result.plugins).toHaveLength(1);
  });

  it('should handle collection plugins', () => {
    const config = {
      plugins: COLLECTIONS,
    };

    const result = RedteamConfigSchema.parse(config);
    expect(result.plugins?.length).toBeGreaterThan(0);
  });

  it('should validate RedteamPluginObjectSchema', () => {
    const validPlugin = {
      id: 'file://test-plugin.js',
      numTests: 5,
      config: { key: 'value' },
      severity: Severity.High,
    };

    const config = {
      plugins: [validPlugin],
    };

    expect(() => RedteamConfigSchema.parse(config)).not.toThrow();
  });

  it('should handle plugin with severity but no config', () => {
    const config = {
      plugins: [
        {
          id: 'file://test-plugin.js',
          severity: Severity.Low,
        },
      ],
    };

    const result = RedteamConfigSchema.parse(config);
    expect(result.plugins?.[0].severity).toBe(Severity.Low);
    expect(result.plugins?.[0].config).toBeUndefined();
  });

  it('should preserve severity when expanding collections', () => {
    const config = {
      plugins: [
        {
          id: 'foundation',
          severity: Severity.Critical,
        },
      ],
    };

    const result = RedteamConfigSchema.parse(config);
    expect(result.plugins?.every((p) => p.severity === Severity.Critical)).toBe(true);
  });

  it('should handle strategy with config', () => {
    const config = {
      plugins: ['default'],
      strategies: [{ id: 'default', config: { key: 'value' } }],
    };

    const result = RedteamConfigSchema.parse(config);
    expect(result.strategies?.[0]).toEqual(expect.objectContaining({ config: { key: 'value' } }));
  });

  it('should handle custom file:// strategies', () => {
    const config = {
      plugins: ['default'],
      strategies: ['file:///path/to/strategy.js'],
    };

    expect(() => RedteamConfigSchema.parse(config)).not.toThrow();
  });

  it('should handle empty plugins array', () => {
    const config = {
      plugins: [],
    };

    const result = RedteamConfigSchema.parse(config);
    expect(result.plugins).toEqual([]);
  });

  it('should handle config with all optional fields', () => {
    const config = {
      plugins: ['default'],
      strategies: ['basic'],
      numTests: 10,
      language: 'en',
      injectVar: 'prompt',
      purpose: 'Testing LLM robustness',
      entities: ['Company A', 'Product B'],
      maxConcurrency: 5,
      delay: 1000,
      provider: 'openai:gpt-4',
    };

    const result = RedteamConfigSchema.parse(config);
    expect(result.numTests).toBe(10);
    expect(result.language).toBe('en');
    expect(result.injectVar).toBe('prompt');
    expect(result.purpose).toBe('Testing LLM robustness');
    expect(result.entities).toEqual(['Company A', 'Product B']);
    expect(result.delay).toBe(1000);
    expect(result.provider).toBe('openai:gpt-4');
  });

  it('should reject invalid numTests values', () => {
    const invalidConfigs = [
      { plugins: ['default'], numTests: 0 }, // Zero
      { plugins: ['default'], numTests: -5 }, // Negative
      { plugins: ['default'], numTests: 1.5 }, // Decimal
      { plugins: ['default'], numTests: 'five' as any }, // String
    ];

    invalidConfigs.forEach((config) => {
      expect(() => RedteamConfigSchema.parse(config)).toThrow(z.ZodError);
    });
  });

  it('should reject invalid delay values', () => {
    const invalidConfigs = [
      { plugins: ['default'], delay: -100 }, // Negative delay
      { plugins: ['default'], delay: 'slow' as any }, // String
    ];

    invalidConfigs.forEach((config) => {
      expect(() => RedteamConfigSchema.parse(config)).toThrow(z.ZodError);
    });
  });

  it('should properly transform and deduplicate complex plugin configurations', () => {
    const config = {
      plugins: [
        'default',
        'default', // Duplicate
        { id: 'contracts', numTests: 10 },
        { id: 'contracts', numTests: 10 }, // Exact duplicate
        { id: 'contracts', numTests: 5 }, // Different numTests - this one will be kept
        'file://custom1.js',
        'file://custom1.js', // Duplicate file
      ],
    };

    const result = RedteamConfigSchema.parse(config);

    // The transform function deduplicates based on key: `${id}:${JSON.stringify(config)}:${severity || ''}`
    // So contracts with different numTests are different plugins
    const contractsPlugins = result.plugins?.filter((p) => p.id === 'contracts') || [];
    expect(contractsPlugins.length).toBeGreaterThan(0);

    // File plugins are deduplicated
    const customPlugins = result.plugins?.filter((p) => p.id === 'file://custom1.js') || [];
    expect(customPlugins).toHaveLength(1); // Deduplicated

    // Default plugins should be expanded
    const hasDefaultPlugins = result.plugins?.some((p) => DEFAULT_PLUGINS.has(p.id as any));
    expect(hasDefaultPlugins).toBe(true);
  });
});

describe('pluginOptions', () => {
  it('should not contain duplicate entries', () => {
    const duplicates = pluginOptions.filter((item, index) => pluginOptions.indexOf(item) !== index);
    expect(duplicates).toEqual([]);
  });

  it('should contain unique values from all source arrays', () => {
    const manualSet = new Set([...COLLECTIONS, ...REDTEAM_ALL_PLUGINS, ...ALIASED_PLUGINS]);

    expect(pluginOptions).toHaveLength(manualSet.size);
    expect(new Set(pluginOptions).size).toBe(pluginOptions.length);
  });

  it('should be sorted alphabetically', () => {
    const sortedCopy = [...pluginOptions].sort();
    expect(pluginOptions).toEqual(sortedCopy);
  });

  it('should contain all expected plugin types', () => {
    const hasCollectionItem = COLLECTIONS.some((item) => pluginOptions.includes(item));
    const hasRedteamPlugin = REDTEAM_ALL_PLUGINS.some((item) => pluginOptions.includes(item));
    const hasAliasedPlugin = ALIASED_PLUGINS.some((item) => pluginOptions.includes(item));

    expect(hasCollectionItem).toBe(true);
    expect(hasRedteamPlugin).toBe(true);
    expect(hasAliasedPlugin).toBe(true);
  });

  it('should handle the specific bias duplicate case', () => {
    const biasCount = pluginOptions.filter((option) => option === 'bias').length;
    expect(biasCount).toBe(1);
  });

  it('should deduplicate when source arrays have overlapping values', () => {
    // This test is specifically for the bias duplicate case
    const biasInCollections = COLLECTIONS.includes('bias' as any);
    const biasInAliased = ALIASED_PLUGINS.includes('bias' as any);

    expect(biasInCollections).toBe(true);
    expect(biasInAliased).toBe(true);

    const biasOccurrences = pluginOptions.filter((p) => p === 'bias');
    expect(biasOccurrences).toHaveLength(1);
  });
});

describe('redteam validators', () => {
  describe('strategyIdSchema', () => {
    describe('valid built-in strategies', () => {
      it('should accept standard built-in strategies', () => {
        const validStrategies = [
          'basic',
          'jailbreak',
          'crescendo',
          'goat',
          'multilingual',
          'base64',
          'hex',
          'rot13',
        ];

        validStrategies.forEach((strategy) => {
          expect(() => strategyIdSchema.parse(strategy)).not.toThrow();
        });
      });
    });

    describe('custom strategy validation', () => {
      it('should accept simple custom strategy', () => {
        expect(() => strategyIdSchema.parse('custom')).not.toThrow();
      });

      it('should accept custom strategy variants with compound IDs', () => {
        const customVariants = [
          'custom:aggressive',
          'custom:greeting-strategy',
          'custom:multi-word-variant',
          'custom:snake_case_variant',
          'custom:variant123',
          'custom:CamelCaseVariant',
          'custom:variant.with.dots',
          'custom:very-long-complex-variant-name-with-many-hyphens',
        ];

        customVariants.forEach((variant) => {
          expect(() => strategyIdSchema.parse(variant)).not.toThrow();
        });
      });

      it('should accept edge case custom strategy formats', () => {
        // These are actually valid custom strategies according to isCustomStrategy
        const validCustomStrategies = [
          'custom:', // Valid - empty variant
          'custom::', // Valid - double colon variant
          'custom:variant:', // Valid - trailing colon variant
        ];

        validCustomStrategies.forEach((strategy) => {
          expect(() => strategyIdSchema.parse(strategy)).not.toThrow();
        });

        // Test invalid strategies that don't match any pattern
        const invalidStrategies = [
          ':custom', // Invalid - doesn't start with 'custom'
          'invalid-strategy-123', // Invalid - not a built-in strategy
        ];

        invalidStrategies.forEach((strategy) => {
          expect(() => strategyIdSchema.parse(strategy)).toThrow(z.ZodError);
        });
      });
    });

    describe('file-based strategy validation', () => {
      it('should accept valid file:// strategy paths', () => {
        const validFilePaths = [
          'file://strategy.js',
          'file://strategy.ts',
          'file://./strategy.js',
          'file:///absolute/path/strategy.ts',
          'file://relative/path/strategy.js',
        ];

        validFilePaths.forEach((path) => {
          expect(() => strategyIdSchema.parse(path)).not.toThrow();
        });
      });

      it('should reject invalid file:// strategy paths', () => {
        const invalidFilePaths = [
          'file://strategy.txt',
          'file://strategy.py',
          'file://strategy',
          'strategy.js',
          'file:/strategy.js',
        ];

        invalidFilePaths.forEach((path) => {
          let error: z.ZodError | undefined;

          expect(() => {
            try {
              strategyIdSchema.parse(path);
            } catch (e) {
              if (e instanceof z.ZodError) {
                error = e;
              }
              throw e;
            }
          }).toThrow(z.ZodError);

          expect(error).toBeDefined();
          expect(error?.issues[0].message).toContain(
            'Custom strategies must start with file:// and end with .js or .ts',
          );
        });
      });
    });

    describe('invalid strategy names', () => {
      it('should reject unknown strategy names', () => {
        // Test string strategies
        const invalidStringStrategies = [
          'unknown-strategy',
          'invalid_strategy',
          'not-a-strategy',
          'fakeStrategy',
        ];

        invalidStringStrategies.forEach((strategy) => {
          let error: z.ZodError | undefined;

          expect(() => {
            try {
              strategyIdSchema.parse(strategy);
            } catch (e) {
              if (e instanceof z.ZodError) {
                error = e;
              }
              throw e;
            }
          }).toThrow(z.ZodError);

          expect(error).toBeDefined();
          const message = error?.issues[0].message || '';
          const validMessages = [
            'Custom strategies must start with file:// and end with .js or .ts',
            'Strategy must be one of the built-in strategies:',
            'Invalid enum value',
          ];
          const hasValidMessage = validMessages.some((msg) => message.includes(msg));
          expect(hasValidMessage).toBe(true);
        });

        // Test null/undefined/empty separately
        expect(() => strategyIdSchema.parse(null)).toThrow(z.ZodError);
        expect(() => strategyIdSchema.parse(undefined)).toThrow(z.ZodError);
        expect(() => strategyIdSchema.parse('')).toThrow(z.ZodError);
      });
    });
  });

  describe('RedteamStrategySchema', () => {
    describe('string format strategies', () => {
      it('should accept valid strategy strings', () => {
        const validStrategies = [
          'basic',
          'custom',
          'custom:variant',
          'jailbreak',
          'crescendo',
          'file://strategy.js',
        ];

        validStrategies.forEach((strategy) => {
          expect(() => RedteamStrategySchema.parse(strategy)).not.toThrow();
        });
      });
    });

    describe('object format strategies', () => {
      it('should accept strategy objects with valid IDs', () => {
        const validStrategyObjects = [
          { id: 'basic' },
          { id: 'custom' },
          { id: 'custom:aggressive' },
          { id: 'jailbreak', config: { enabled: true } },
          { id: 'custom:greeting', config: { strategyText: 'Be polite', stateful: true } },
          { id: 'multilingual', config: { languages: ['es', 'fr'] } },
          { id: 'file://custom.js', config: { param: 'value' } },
        ];

        validStrategyObjects.forEach((strategy) => {
          expect(() => RedteamStrategySchema.parse(strategy)).not.toThrow();
        });
      });

      it('should accept custom strategy objects with complex configurations', () => {
        const customStrategyWithConfig = {
          id: 'custom:complex-variant',
          config: {
            strategyText:
              'If current round is 0, generatedQuestion should be just "hi" by itself...',
            stateful: true,
            temperature: 0.8,
            maxTokens: 100,
            customParam: true,
            nestedConfig: {
              subParam: 'value',
              subArray: [1, 2, 3],
            },
          },
        };

        expect(() => RedteamStrategySchema.parse(customStrategyWithConfig)).not.toThrow();
      });

      it('should reject strategy objects with invalid IDs', () => {
        // Test objects with invalid IDs
        const invalidIdObjects = [
          { id: 'custom-invalid' },
          { id: 'notcustom:variant' },
          { id: 'file://invalid.txt' },
          { id: '' },
        ];

        invalidIdObjects.forEach((strategy) => {
          let error: z.ZodError | undefined;

          expect(() => {
            try {
              RedteamStrategySchema.parse(strategy);
            } catch (e) {
              if (e instanceof z.ZodError) {
                error = e;
              }
              throw e;
            }
          }).toThrow(z.ZodError);

          expect(error).toBeDefined();
          const message = error?.issues[0].message || '';
          const validMessages = [
            'Custom strategies must start with file:// and end with .js or .ts',
            'Strategy must be one of the built-in strategies:',
            'Invalid enum value',
          ];
          const hasValidMessage = validMessages.some((msg) => message.includes(msg));
          expect(hasValidMessage).toBe(true);
        });

        // Test object without id separately
        expect(() => RedteamStrategySchema.parse({})).toThrow(z.ZodError);
      });
    });

    describe('edge cases', () => {
      it('should handle strategy objects with empty config', () => {
        const strategyWithEmptyConfig = { id: 'custom:variant', config: {} };
        expect(() => RedteamStrategySchema.parse(strategyWithEmptyConfig)).not.toThrow();
      });

      it('should handle strategy objects with undefined config', () => {
        const strategyWithUndefinedConfig = { id: 'custom:variant', config: undefined };
        expect(() => RedteamStrategySchema.parse(strategyWithUndefinedConfig)).not.toThrow();
      });

      it('should handle strategy objects without config property', () => {
        const strategyWithoutConfig = { id: 'custom:variant' };
        expect(() => RedteamStrategySchema.parse(strategyWithoutConfig)).not.toThrow();
      });
    });

    describe('error messages', () => {
      it('should provide helpful error message for invalid file strategy', () => {
        let error: z.ZodError | undefined;

        expect(() => {
          try {
            strategyIdSchema.parse('file://strategy.txt');
          } catch (e) {
            if (e instanceof z.ZodError) {
              error = e;
            }
            throw e;
          }
        }).toThrow(z.ZodError);

        expect(error).toBeDefined();
        expect(error?.issues[0].message).toContain(
          'Custom strategies must start with file:// and end with .js or .ts',
        );
      });

      it('should provide helpful error message for completely invalid strategy', () => {
        let error: z.ZodError | undefined;

        expect(() => {
          try {
            strategyIdSchema.parse('totally-invalid-strategy');
          } catch (e) {
            if (e instanceof z.ZodError) {
              error = e;
            }
            throw e;
          }
        }).toThrow(z.ZodError);

        expect(error).toBeDefined();
        const message = error?.issues[0].message || '';
        const validMessages = [
          'Custom strategies must start with file:// and end with .js or .ts',
          'Strategy must be one of the built-in strategies:',
          'Invalid enum value',
        ];
        const hasValidMessage = validMessages.some((msg) => message.includes(msg));
        expect(hasValidMessage).toBe(true);
      });
    });

    describe('integration with actual use cases', () => {
      it('should validate realistic custom strategy configurations', () => {
        const realisticConfigurations = [
          'custom:greeting-strategy',
          'custom:default-strategy',
          {
            id: 'custom:greeting-strategy',
            config: {
              stateful: true,
              strategyText:
                "If current round is 0, generatedQuestion should be just 'Hello can you help me?' by itself...",
            },
          },
          {
            id: 'custom:default-strategy',
            config: {
              stateful: true,
              strategyText:
                "If current round is 0, generatedQuestion should be just 'hi' by itself...",
            },
          },
        ];

        realisticConfigurations.forEach((config) => {
          expect(() => RedteamStrategySchema.parse(config)).not.toThrow();
        });
      });

      it('should validate mixed strategy arrays like those used in real configurations', () => {
        const mixedStrategies = [
          'basic',
          { id: 'jailbreak', config: { enabled: true } },
          'custom:aggressive-variant',
          {
            id: 'custom:polite-variant',
            config: {
              strategyText: 'Be very polite and formal',
              stateful: false,
            },
          },
          'crescendo',
          'file://./my-custom-strategy.js',
        ];

        mixedStrategies.forEach((strategy) => {
          expect(() => RedteamStrategySchema.parse(strategy)).not.toThrow();
        });
      });
    });
  });
});

describe('Error message quality', () => {
  it('should provide clear error messages for common mistakes', () => {
    // Test various common mistakes and ensure error messages are helpful
    const testCases = [
      {
        config: { plugins: ['non-existent-plugin'] },
        expectedError: 'Custom plugins must start with file://',
        description: 'non-existent plugin name',
      },
      {
        config: { strategies: ['file://strategy.json'] },
        expectedError: 'Custom strategies must start with file:// and end with .js or .ts',
        description: 'wrong file extension for strategy',
      },
      {
        config: { strategies: ['invalid-strategy-name'] },
        expectedError: 'Custom strategies must start with file:// and end with .js or .ts',
        description: 'invalid strategy name',
      },
      {
        config: { plugins: [{ id: 'default' }], numTests: 'many' as any },
        expectedError: /Expected number|Invalid type/,
        description: 'string instead of number for numTests',
      },
      {
        config: { plugins: ['default'], delay: 'slow' as any },
        expectedError: /Expected number|Invalid type/,
        description: 'string instead of number for delay',
      },
    ];

    testCases.forEach(({ config, expectedError, description }) => {
      let errorCaught = false;
      let zodError: z.ZodError | null = null;

      try {
        RedteamConfigSchema.parse(config);
      } catch (error) {
        errorCaught = true;
        if (error instanceof z.ZodError) {
          zodError = error;
        }
      }

      expect(errorCaught).toBe(true);
      expect(zodError).not.toBeNull();

      const message = zodError!.issues[0]?.message || '';

      // Always perform the assertion, the expected pattern handles both string and regex
      const matches =
        typeof expectedError === 'string'
          ? message.includes(expectedError)
          : expectedError.test(message);

      expect(matches).toBe(true);
    });
  });
});<|MERGE_RESOLUTION|>--- conflicted
+++ resolved
@@ -1,35 +1,21 @@
-<<<<<<< HEAD
+import { z } from 'zod';
 import { ALIASED_PLUGIN_MAPPINGS, ALIASED_PLUGINS } from '../../src/redteam/constants/frameworks';
 import { Severity } from '../../src/redteam/constants/metadata';
 import {
-=======
-import { z } from 'zod';
-import {
-  ALIASED_PLUGIN_MAPPINGS,
-  ALIASED_PLUGINS,
-  ALL_PLUGINS as REDTEAM_ALL_PLUGINS,
->>>>>>> 3cdff2b8
   COLLECTIONS,
   DEFAULT_NUM_TESTS_PER_PLUGIN,
   DEFAULT_PLUGINS,
   FOUNDATION_PLUGINS,
   HARM_PLUGINS,
   PII_PLUGINS,
-<<<<<<< HEAD
-  DEFAULT_PLUGINS,
   ALL_PLUGINS as REDTEAM_ALL_PLUGINS,
 } from '../../src/redteam/constants/plugins';
-import { RedteamConfigSchema, pluginOptions } from '../../src/validators/redteam';
-=======
-  Severity,
-} from '../../src/redteam/constants';
 import {
   pluginOptions,
   RedteamConfigSchema,
   RedteamStrategySchema,
   strategyIdSchema,
 } from '../../src/validators/redteam';
->>>>>>> 3cdff2b8
 
 describe('RedteamConfigSchema', () => {
   it('should validate basic config', () => {
