import dedent from 'dedent';
import * as fs from 'fs';
import { globSync } from 'glob';
import yaml from 'js-yaml';
import { testCaseFromCsvRow } from '../src/csv';
import { getEnvString } from '../src/envars';
import { fetchCsvFromGoogleSheet } from '../src/googleSheets';
import logger from '../src/logger';
import { loadApiProvider } from '../src/providers';
import {
  generatePersonasPrompt,
  readStandaloneTestsFile,
  readTest,
  readTests,
  readVarsFiles,
  synthesize,
  testCasesPrompt,
} from '../src/testCases';
import type { AssertionType, TestCase, TestCaseWithVarsFile } from '../src/types';

jest.mock('proxy-agent', () => ({
  ProxyAgent: jest.fn().mockImplementation(() => ({})),
}));
jest.mock('glob', () => ({
  globSync: jest.fn(),
}));
jest.mock('../src/providers', () => ({
  loadApiProvider: jest.fn(),
}));
jest.mock('../src/fetch');

jest.mock('fs', () => ({
  readFileSync: jest.fn(),
  writeFileSync: jest.fn(),
  statSync: jest.fn(),
  readdirSync: jest.fn(),
  existsSync: jest.fn(),
  mkdirSync: jest.fn(),
  promises: {
    readFile: jest.fn(),
  },
}));

jest.mock('../src/database', () => ({
  getDb: jest.fn(),
}));

jest.mock('../src/googleSheets', () => ({
  fetchCsvFromGoogleSheet: jest.fn(),
}));
jest.mock('../src/logger');

<<<<<<< HEAD
describe('testCases', () => {
=======
jest.mock('../src/envars', () => ({
  ...jest.requireActual('../src/envars'),
  getEnvBool: jest.fn(),
  getEnvString: jest.fn().mockImplementation((key, defaultValue) => defaultValue),
}));

describe('readStandaloneTestsFile', () => {
>>>>>>> 6c8c02c4
  beforeEach(() => {
    jest.resetAllMocks();
    jest.mocked(fs.readFileSync).mockReturnValue('');
    jest.mocked(globSync).mockReturnValue([]);
    jest.mocked(loadApiProvider).mockResolvedValue({
      id: () => 'mock-provider',
      callApi: jest.fn(),
    });
  });

  describe('readStandaloneTestsFile', () => {
    const defaultCsvContent = 'var1,var2\nvalue1,value2';

    beforeEach(() => {
      jest.mocked(fs.readFileSync).mockReturnValue(defaultCsvContent);
    });

    it('should read CSV file and return test cases', async () => {
      const customCsvContent = 'var1,var2,__expected\nvalue1,value2,expected1';
      jest.mocked(fs.readFileSync).mockReturnValue(customCsvContent);

      const result = await readStandaloneTestsFile('test.csv');

      expect(fs.readFileSync).toHaveBeenCalledWith(expect.stringContaining('test.csv'), 'utf-8');
      expect(result).toEqual([
        {
          assert: [{ metric: undefined, type: 'equals', value: 'expected1' }],
          description: 'Row #1',
          options: {},
          vars: { var1: 'value1', var2: 'value2' },
        },
      ]);
    });

    it('should read CSV file with BOM (Byte Order Mark) and return test cases', async () => {
      jest
        .mocked(fs.readFileSync)
        .mockReturnValue(
          '\uFEFFvar1,var2,__expected\nvalue1,value2,expected1\nvalue3,value4,expected2',
        );
      const result = await readStandaloneTestsFile('test.csv');

      expect(fs.readFileSync).toHaveBeenCalledWith(expect.stringContaining('test.csv'), 'utf-8');
      expect(result).toEqual([
        {
          assert: [{ metric: undefined, type: 'equals', value: 'expected1' }],
          description: 'Row #1',
          options: {},
          vars: { var1: 'value1', var2: 'value2' },
        },
        {
          assert: [{ metric: undefined, type: 'equals', value: 'expected2' }],
          description: 'Row #2',
          options: {},
          vars: { var1: 'value3', var2: 'value4' },
        },
      ]);
    });

    it('should read JSON file and return test cases', async () => {
      jest.mocked(fs.readFileSync).mockReturnValue(
        JSON.stringify([
          { var1: 'value1', var2: 'value2' },
          { var1: 'value3', var2: 'value4' },
        ]),
      );
      const result = await readStandaloneTestsFile('test.json');

      expect(fs.readFileSync).toHaveBeenCalledWith(expect.stringContaining('test.json'), 'utf-8');
      expect(result).toEqual([
        {
          assert: [],
          description: 'Row #1',
          options: {},
          vars: { var1: 'value1', var2: 'value2' },
        },
        {
          assert: [],
          description: 'Row #2',
          options: {},
          vars: { var1: 'value3', var2: 'value4' },
        },
      ]);
    });

    it('should read YAML file and return test cases', async () => {
      jest.mocked(fs.readFileSync).mockReturnValue(dedent`
      - var1: value1
        var2: value2
      - var1: value3
        var2: value4
    `);
      const result = await readStandaloneTestsFile('test.yaml');

      expect(fs.readFileSync).toHaveBeenCalledWith(expect.stringContaining('test.yaml'), 'utf-8');
      expect(result).toEqual([
        {
          assert: [],
          description: 'Row #1',
          options: {},
          vars: { var1: 'value1', var2: 'value2' },
        },
        {
          assert: [],
          description: 'Row #2',
          options: {},
          vars: { var1: 'value3', var2: 'value4' },
        },
      ]);
    });

    it('should read Google Sheets and return test cases', async () => {
      const mockFetchCsvFromGoogleSheet = jest.mocked(fetchCsvFromGoogleSheet);
      mockFetchCsvFromGoogleSheet.mockResolvedValue([
        { var1: 'value1', var2: 'value2', __expected: 'expected1' },
        { var1: 'value3', var2: 'value4', __expected: 'expected2' },
      ]);
      const result = await readStandaloneTestsFile(
        'https://docs.google.com/spreadsheets/d/example',
      );

      expect(mockFetchCsvFromGoogleSheet).toHaveBeenCalledWith(
        'https://docs.google.com/spreadsheets/d/example',
      );
      expect(result).toEqual([
        {
          assert: [{ metric: undefined, type: 'equals', value: 'expected1' }],
          description: 'Row #1',
          options: {},
          vars: { var1: 'value1', var2: 'value2' },
        },
        {
          assert: [{ metric: undefined, type: 'equals', value: 'expected2' }],
          description: 'Row #2',
          options: {},
          vars: { var1: 'value3', var2: 'value4' },
        },
      ]);
    });

    it('should handle file:// prefix in file path', async () => {
      jest.mocked(fs.readFileSync).mockReturnValue('var1,var2\nvalue1,value2');
      await readStandaloneTestsFile('file://test.csv');

<<<<<<< HEAD
      expect(fs.readFileSync).toHaveBeenCalledWith(expect.not.stringContaining('file://'), 'utf-8');
    });
=======
  it('should return an empty array for unsupported file types', async () => {
    await expect(readStandaloneTestsFile('test.txt')).resolves.toEqual([]);
  });

  it('should read CSV file with default delimiter', async () => {
    jest.mocked(getEnvString).mockReturnValue(',');
    jest
      .mocked(fs.readFileSync)
      .mockReturnValue('var1,var2,__expected\nvalue1,value2,expected1\nvalue3,value4,expected2');

    const result = await readStandaloneTestsFile('test.csv');

    expect(getEnvString).toHaveBeenCalledWith('PROMPTFOO_CSV_DELIMITER', ',');
    expect(fs.readFileSync).toHaveBeenCalledWith(expect.stringContaining('test.csv'), 'utf-8');
    expect(result).toEqual([
      {
        assert: [{ metric: undefined, type: 'equals', value: 'expected1' }],
        description: 'Row #1',
        options: {},
        vars: { var1: 'value1', var2: 'value2' },
      },
      {
        assert: [{ metric: undefined, type: 'equals', value: 'expected2' }],
        description: 'Row #2',
        options: {},
        vars: { var1: 'value3', var2: 'value4' },
      },
    ]);
  });

  it('should read CSV file with custom delimiter', async () => {
    jest.mocked(getEnvString).mockReturnValue(';');
    jest
      .mocked(fs.readFileSync)
      .mockReturnValue('var1;var2;__expected\nvalue1;value2;expected1\nvalue3;value4;expected2');

    const result = await readStandaloneTestsFile('test.csv');

    expect(getEnvString).toHaveBeenCalledWith('PROMPTFOO_CSV_DELIMITER', ',');
    expect(fs.readFileSync).toHaveBeenCalledWith(expect.stringContaining('test.csv'), 'utf-8');
    expect(result).toEqual([
      {
        assert: [{ metric: undefined, type: 'equals', value: 'expected1' }],
        description: 'Row #1',
        options: {},
        vars: { var1: 'value1', var2: 'value2' },
      },
      {
        assert: [{ metric: undefined, type: 'equals', value: 'expected2' }],
        description: 'Row #2',
        options: {},
        vars: { var1: 'value3', var2: 'value4' },
      },
    ]);
  });
});
>>>>>>> 6c8c02c4

    it('should return an empty array for unsupported file types', async () => {
      await expect(readStandaloneTestsFile('test.txt')).resolves.toEqual([]);
    });
  });

  describe('readTest', () => {
    beforeEach(() => {
      jest.clearAllMocks();
    });

    it('readTest with string input (path to test config)', async () => {
      const testPath = 'test1.yaml';
      const testContent = {
        description: 'Test 1',
        vars: { var1: 'value1', var2: 'value2' },
        assert: [{ type: 'equals', value: 'value1' }],
      };
      jest.mocked(fs.readFileSync).mockReturnValueOnce(yaml.dump(testContent));

      const result = await readTest(testPath);

      expect(fs.readFileSync).toHaveBeenCalledTimes(1);
      expect(result).toEqual(testContent);
    });

    it('readTest with TestCase input', async () => {
      const input: TestCase = {
        description: 'Test 1',
        vars: { var1: 'value1', var2: 'value2' },
        assert: [{ type: 'equals', value: 'value1' }],
      };

      const result = await readTest(input);

      expect(result).toEqual(input);
    });

    it('readTest with invalid input', async () => {
      const input: any = 123;

      await expect(readTest(input)).rejects.toThrow(
        'Test case must contain one of the following properties: assert, vars, options, metadata, provider, providerOutput, threshold.\n\nInstead got:\n{}',
      );
    });

    it('readTest with TestCase that contains a vars glob input', async () => {
      const input: TestCaseWithVarsFile = {
        description: 'Test 1',
        vars: 'vars/*.yaml',
        assert: [{ type: 'equals' as AssertionType, value: 'value1' }],
      };
      const varsContent1 = { var1: 'value1' };
      const varsContent2 = { var2: 'value2' };
      jest.mocked(globSync).mockReturnValueOnce(['vars/vars1.yaml', 'vars/vars2.yaml']);
      jest
        .mocked(fs.readFileSync)
        .mockReturnValueOnce(yaml.dump(varsContent1))
        .mockReturnValueOnce(yaml.dump(varsContent2));

      const result = await readTest(input);

      expect(globSync).toHaveBeenCalledTimes(1);
      expect(fs.readFileSync).toHaveBeenCalledTimes(2);
      expect(result).toEqual({
        description: 'Test 1',
        vars: { var1: 'value1', var2: 'value2' },
        assert: [{ type: 'equals', value: 'value1' }],
      });
    });

    describe('readTest with provider', () => {
      it('should load provider when provider is a string', async () => {
        const mockProvider = { callApi: jest.fn(), id: jest.fn().mockReturnValue('mock-provider') };
        jest.mocked(loadApiProvider).mockResolvedValue(mockProvider);

        const testCase: TestCase = {
          description: 'Test with string provider',
          provider: 'mock-provider',
          assert: [{ type: 'equals', value: 'expected' }],
        };

        const result = await readTest(testCase);

        expect(loadApiProvider).toHaveBeenCalledWith('mock-provider');
        expect(result.provider).toBe(mockProvider);
      });

      it('should load provider when provider is an object with id', async () => {
        const mockProvider = { callApi: jest.fn(), id: jest.fn().mockReturnValue('mock-provider') };
        jest.mocked(loadApiProvider).mockResolvedValue(mockProvider);

        const testCase: TestCase = {
          description: 'Test with provider object',
          provider: {
            id: 'mock-provider',
            callApi: jest.fn(),
          },
          assert: [{ type: 'equals', value: 'expected' }],
        };

        const result = await readTest(testCase);

        expect(loadApiProvider).toHaveBeenCalledWith('mock-provider', {
          options: { id: 'mock-provider', callApi: expect.any(Function) },
          basePath: '',
        });
        expect(result.provider).toBe(mockProvider);
      });
    });
  });

  describe('readTests', () => {
    beforeEach(() => {
      jest.resetAllMocks();
    });

    it('readTests with string input (CSV file path)', async () => {
      jest
        .mocked(fs.readFileSync)
        .mockReturnValue('var1,var2,__expected\nvalue1,value2,value1\nvalue3,value4,fn:value5');
      const testsPath = 'tests.csv';

      const result = await readTests(testsPath);

      expect(fs.readFileSync).toHaveBeenCalledTimes(1);
      expect(result).toEqual([
        {
          description: 'Row #1',
          vars: { var1: 'value1', var2: 'value2' },
          assert: [{ type: 'equals', value: 'value1' }],
          options: {},
        },
        {
          description: 'Row #2',
          vars: { var1: 'value3', var2: 'value4' },
          assert: [{ type: 'javascript', value: 'value5' }],
          options: {},
        },
      ]);
    });

    it('readTests with string input (CSV file path with file:// prefix)', async () => {
      jest
        .mocked(fs.readFileSync)
        .mockReturnValue('var1,var2,__expected\nvalue1,value2,value1\nvalue3,value4,fn:value5');
      const testsPath = 'file://tests.csv';

      const result = await readTests(testsPath);

      expect(fs.readFileSync).toHaveBeenCalledTimes(1);
      expect(result).toEqual([
        {
          description: 'Row #1',
          vars: { var1: 'value1', var2: 'value2' },
          assert: [{ type: 'equals', value: 'value1' }],
          options: {},
        },
        {
          description: 'Row #2',
          vars: { var1: 'value3', var2: 'value4' },
          assert: [{ type: 'javascript', value: 'value5' }],
          options: {},
        },
      ]);
    });

    it('readTests with multiple __expected in CSV', async () => {
      jest
        .mocked(fs.readFileSync)
        .mockReturnValue(
          'var1,var2,__expected1,__expected2,__expected3\nvalue1,value2,value1,value1.2,value1.3\nvalue3,value4,fn:value5,fn:value5.2,fn:value5.3',
        );
      const testsPath = 'tests.csv';

      const result = await readTests(testsPath);

      expect(fs.readFileSync).toHaveBeenCalledTimes(1);
      expect(result).toEqual([
        {
          description: 'Row #1',
          vars: { var1: 'value1', var2: 'value2' },
          assert: [
            { type: 'equals', value: 'value1' },
            { type: 'equals', value: 'value1.2' },
            { type: 'equals', value: 'value1.3' },
          ],
          options: {},
        },
        {
          description: 'Row #2',
          vars: { var1: 'value3', var2: 'value4' },
          assert: [
            { type: 'javascript', value: 'value5' },
            { type: 'javascript', value: 'value5.2' },
            { type: 'javascript', value: 'value5.3' },
          ],
          options: {},
        },
      ]);
    });

    it('readTests with array input (TestCase[])', async () => {
      const input: TestCase[] = [
        {
          description: 'Test 1',
          vars: { var1: 'value1', var2: 'value2' },
          assert: [{ type: 'equals', value: 'value1' }],
        },
        {
          description: 'Test 2',
          vars: { var1: 'value3', var2: 'value4' },
          assert: [{ type: 'contains-json', value: 'value3' }],
        },
      ];

      const result = await readTests(input);

      expect(result).toEqual(input);
    });

    it('readTests with string array input (paths to test configs)', async () => {
      const testsPaths = ['test1.yaml', 'test2.yaml'];
      const test1Content = [
        {
          description: 'Test 1',
          vars: { var1: 'value1', var2: 'value2' },
          assert: [{ type: 'equals', value: 'value1' }],
        },
      ];
      const test2Content = [
        {
          description: 'Test 2',
          vars: { var1: 'value3', var2: 'value4' },
          assert: [{ type: 'contains-json', value: 'value3' }],
        },
      ];
      jest
        .mocked(fs.readFileSync)
        .mockReturnValueOnce(yaml.dump(test1Content))
        .mockReturnValueOnce(yaml.dump(test2Content));
      jest.mocked(globSync).mockImplementation((pathOrGlob) => [pathOrGlob].flat());

      const result = await readTests(testsPaths);

      expect(fs.readFileSync).toHaveBeenCalledTimes(2);
      expect(result).toEqual([...test1Content, ...test2Content]);
    });

    it('readTests with vars glob input (paths to vars configs)', async () => {
      const testsPaths = ['test1.yaml'];
      const test1Content = [
        {
          description: 'Test 1',
          vars: 'vars1.yaml',
          assert: [{ type: 'equals', value: 'value1' }],
        },
      ];
      const vars1Content = {
        var1: 'value1',
        var2: 'value2',
      };
      jest
        .mocked(fs.readFileSync)
        .mockReturnValueOnce(yaml.dump(test1Content))
        .mockReturnValueOnce(yaml.dump(vars1Content));
      jest.mocked(globSync).mockImplementation((pathOrGlob) => [pathOrGlob].flat());

      const result = await readTests(testsPaths);

      expect(fs.readFileSync).toHaveBeenCalledTimes(2);
      expect(result).toEqual([Object.assign({}, test1Content[0], { vars: vars1Content })]);
    });

    it('readTests with single TestCase content', async () => {
      const testsPaths = ['test1.yaml'];
      const test1Content = {
        description: 'Test 1',
        assert: [{ type: 'equals', value: 'value1' }],
      };
      jest.mocked(fs.readFileSync).mockReturnValueOnce(yaml.dump(test1Content));
      jest.mocked(globSync).mockImplementation((pathOrGlob) => [pathOrGlob].flat());

      const result = await readTests(testsPaths);

      expect(fs.readFileSync).toHaveBeenCalledTimes(1);
      expect(result).toEqual([test1Content]);
    });

    it('should read tests from a Google Sheets URL', async () => {
      const mockFetchCsvFromGoogleSheet =
        jest.requireMock('../src/googleSheets').fetchCsvFromGoogleSheet;
      mockFetchCsvFromGoogleSheet.mockResolvedValue([
        { var1: 'value1', var2: 'value2', __expected: 'expected1' },
        { var1: 'value3', var2: 'value4', __expected: 'expected2' },
      ]);

      const result = await readTests('https://docs.google.com/spreadsheets/d/example');

      expect(mockFetchCsvFromGoogleSheet).toHaveBeenCalledWith(
        'https://docs.google.com/spreadsheets/d/example',
      );
      expect(result).toHaveLength(2);
      expect(result[0]).toMatchObject({
        description: 'Row #1',
        vars: { var1: 'value1', var2: 'value2' },
        assert: [{ type: 'equals', value: 'expected1' }],
      });
      expect(result[1]).toMatchObject({
        description: 'Row #2',
        vars: { var1: 'value3', var2: 'value4' },
        assert: [{ type: 'equals', value: 'expected2' }],
      });
    });

    it('should log a warning for unsupported test format', async () => {
      const warnSpy = jest.spyOn(logger, 'warn');
      const unsupportedTests = { invalid: 'format' };

      await readTests(unsupportedTests as any);
      expect(warnSpy).toHaveBeenCalledWith(
        expect.stringContaining("Warning: Unsupported 'tests' format in promptfooconfig.yaml."),
      );
      warnSpy.mockRestore();
    });

    it('should not log a warning if tests is undefined', async () => {
      await readTests(undefined);
      expect(logger.warn).not.toHaveBeenCalled();
    });
  });

  describe('testCaseFromCsvRow', () => {
    it('should convert a CSV row to a TestCase object', () => {
      const csvRow = {
        var1: 'value1',
        var2: 'value2',
        __expected: 'foobar',
        __expected1: 'is-json',
        __prefix: 'test-prefix',
        __suffix: 'test-suffix',
      };
      const testCase = testCaseFromCsvRow(csvRow);
      expect(testCase).toEqual({
        vars: {
          var1: 'value1',
          var2: 'value2',
        },
        assert: [
          {
            type: 'equals',
            value: 'foobar',
          },
          {
            type: 'is-json',
          },
        ],
        options: {
          prefix: 'test-prefix',
          suffix: 'test-suffix',
        },
      });
    });
  });

  describe('readVarsFiles', () => {
    it('should read variables from a single YAML file', async () => {
      const yamlContent = 'var1: value1\nvar2: value2';
      jest.mocked(fs.readFileSync).mockReturnValue(yamlContent);
      jest.mocked(globSync).mockReturnValue(['vars.yaml']);

      const result = await readVarsFiles('vars.yaml');

      expect(result).toEqual({ var1: 'value1', var2: 'value2' });
    });

    it('should read variables from multiple YAML files', async () => {
      const yamlContent1 = 'var1: value1';
      const yamlContent2 = 'var2: value2';
      jest
        .mocked(fs.readFileSync)
        .mockReturnValueOnce(yamlContent1)
        .mockReturnValueOnce(yamlContent2);
      jest.mocked(globSync).mockReturnValue(['vars1.yaml', 'vars2.yaml']);

      const result = await readVarsFiles(['vars1.yaml', 'vars2.yaml']);

      expect(result).toEqual({ var1: 'value1', var2: 'value2' });
    });
  });

  describe('synthesize', () => {
    it('should generate test cases based on prompts and personas', async () => {
      const mockProvider = {
        id: () => 'mock-provider',
        callApi: jest
          .fn()
          .mockResolvedValueOnce({ output: '{"personas": ["Persona 1", "Persona 2"]}' })
          .mockResolvedValueOnce({ output: '{"vars": [{"var1": "value1"}, {"var2": "value2"}]}' }),
      };

      jest.mocked(loadApiProvider).mockResolvedValue(mockProvider);

      const result = await synthesize({
        provider: 'mock-provider',
        prompts: ['Test prompt'],
        tests: [],
        numPersonas: 2,
        numTestCasesPerPersona: 1,
      });

      expect(result).toEqual([{ var1: 'value1' }, { var2: 'value2' }]);
    });
  });

  describe('generatePersonasPrompt', () => {
    it('should generate a prompt for a single prompt input', () => {
      const prompts = ['What is the capital of France?'];
      const numPersonas = 3;
      const result = generatePersonasPrompt(prompts, numPersonas);

      expect(result).toBe(dedent`
      Consider the following prompt for an LLM application:

      <Prompts>
      <Prompt>
      What is the capital of France?
      </Prompt>
      </Prompts>

      List up to 3 user personas that would send this prompt. Your response should be JSON of the form {personas: string[]}
    `);
    });

    it('should generate a prompt for multiple prompt inputs', () => {
      const prompts = ['What is the capital of France?', 'Who wrote Romeo and Juliet?'];
      const numPersonas = 5;
      const result = generatePersonasPrompt(prompts, numPersonas);

      expect(result).toBe(dedent`
      Consider the following prompts for an LLM application:

      <Prompts>
      <Prompt>
      What is the capital of France?
      </Prompt>
      <Prompt>
      Who wrote Romeo and Juliet?
      </Prompt>
      </Prompts>

      List up to 5 user personas that would send these prompts. Your response should be JSON of the form {personas: string[]}
    `);
    });
  });

  describe('testCasesPrompt', () => {
    it('should generate a test cases prompt with single prompt and no existing tests', () => {
      const prompts = ['What is the capital of {{country}}?'];
      const persona = 'A curious student';
      const tests: TestCase[] = [];
      const numTestCasesPerPersona = 3;
      const variables = ['country'];
      const result = testCasesPrompt(prompts, persona, tests, numTestCasesPerPersona, variables);

      expect(result).toBe(dedent`
      Consider this prompt, which contains some {{variables}}:
      <Prompts>
      <Prompt>
      What is the capital of {{country}}?
      </Prompt>
      </Prompts>

      This is your persona:
      <Persona>
      A curious student
      </Persona>

      Here are some existing tests:

      Fully embody this persona and determine a value for each variable, such that the prompt would be sent by this persona.

      You are a tester, so try to think of 3 sets of values that would be interesting or unusual to test.

      Your response should contain a JSON map of variable names to values, of the form {vars: {country: string}[]}
    `);
    });

    it('should generate a test cases prompt with multiple prompts and existing tests', () => {
      const prompts = [
        'What is the capital of {{country}}?',
        'What is the population of {{city}}?',
      ];
      const persona = 'A geography enthusiast';
      const tests: TestCase[] = [
        { vars: { country: 'France', city: 'Paris' } },
        { vars: { country: 'Japan', city: 'Tokyo' } },
      ];
      const numTestCasesPerPersona = 2;
      const variables = ['country', 'city'];
      const instructions = 'Focus on less known countries and cities.';
      const result = testCasesPrompt(
        prompts,
        persona,
        tests,
        numTestCasesPerPersona,
        variables,
        instructions,
      );

      expect(result).toBe(dedent`
      Consider these prompts, which contains some {{variables}}:
      <Prompts>
      <Prompt>
      What is the capital of {{country}}?
      </Prompt>
      <Prompt>
      What is the population of {{city}}?
      </Prompt>
      </Prompts>

      This is your persona:
      <Persona>
      A geography enthusiast
      </Persona>

      Here are some existing tests:
      <Test>
        {
      "country": "France",
      "city": "Paris"
      }
        </Test>
      <Test>
        {
      "country": "Japan",
      "city": "Tokyo"
      }
        </Test>

      Fully embody this persona and determine a value for each variable, such that the prompt would be sent by this persona.

      You are a tester, so try to think of 2 sets of values that would be interesting or unusual to test. Focus on less known countries and cities.

      Your response should contain a JSON map of variable names to values, of the form {vars: {country: string, city: string}[]}
    `);
    });
  });
});<|MERGE_RESOLUTION|>--- conflicted
+++ resolved
@@ -50,17 +50,13 @@
 }));
 jest.mock('../src/logger');
 
-<<<<<<< HEAD
-describe('testCases', () => {
-=======
 jest.mock('../src/envars', () => ({
   ...jest.requireActual('../src/envars'),
   getEnvBool: jest.fn(),
   getEnvString: jest.fn().mockImplementation((key, defaultValue) => defaultValue),
 }));
 
-describe('readStandaloneTestsFile', () => {
->>>>>>> 6c8c02c4
+describe('testCases', () => {
   beforeEach(() => {
     jest.resetAllMocks();
     jest.mocked(fs.readFileSync).mockReturnValue('');
@@ -205,70 +201,63 @@
       jest.mocked(fs.readFileSync).mockReturnValue('var1,var2\nvalue1,value2');
       await readStandaloneTestsFile('file://test.csv');
 
-<<<<<<< HEAD
       expect(fs.readFileSync).toHaveBeenCalledWith(expect.not.stringContaining('file://'), 'utf-8');
     });
-=======
-  it('should return an empty array for unsupported file types', async () => {
-    await expect(readStandaloneTestsFile('test.txt')).resolves.toEqual([]);
-  });
-
-  it('should read CSV file with default delimiter', async () => {
-    jest.mocked(getEnvString).mockReturnValue(',');
-    jest
-      .mocked(fs.readFileSync)
-      .mockReturnValue('var1,var2,__expected\nvalue1,value2,expected1\nvalue3,value4,expected2');
-
-    const result = await readStandaloneTestsFile('test.csv');
-
-    expect(getEnvString).toHaveBeenCalledWith('PROMPTFOO_CSV_DELIMITER', ',');
-    expect(fs.readFileSync).toHaveBeenCalledWith(expect.stringContaining('test.csv'), 'utf-8');
-    expect(result).toEqual([
-      {
-        assert: [{ metric: undefined, type: 'equals', value: 'expected1' }],
-        description: 'Row #1',
-        options: {},
-        vars: { var1: 'value1', var2: 'value2' },
-      },
-      {
-        assert: [{ metric: undefined, type: 'equals', value: 'expected2' }],
-        description: 'Row #2',
-        options: {},
-        vars: { var1: 'value3', var2: 'value4' },
-      },
-    ]);
-  });
-
-  it('should read CSV file with custom delimiter', async () => {
-    jest.mocked(getEnvString).mockReturnValue(';');
-    jest
-      .mocked(fs.readFileSync)
-      .mockReturnValue('var1;var2;__expected\nvalue1;value2;expected1\nvalue3;value4;expected2');
-
-    const result = await readStandaloneTestsFile('test.csv');
-
-    expect(getEnvString).toHaveBeenCalledWith('PROMPTFOO_CSV_DELIMITER', ',');
-    expect(fs.readFileSync).toHaveBeenCalledWith(expect.stringContaining('test.csv'), 'utf-8');
-    expect(result).toEqual([
-      {
-        assert: [{ metric: undefined, type: 'equals', value: 'expected1' }],
-        description: 'Row #1',
-        options: {},
-        vars: { var1: 'value1', var2: 'value2' },
-      },
-      {
-        assert: [{ metric: undefined, type: 'equals', value: 'expected2' }],
-        description: 'Row #2',
-        options: {},
-        vars: { var1: 'value3', var2: 'value4' },
-      },
-    ]);
-  });
-});
->>>>>>> 6c8c02c4
 
     it('should return an empty array for unsupported file types', async () => {
       await expect(readStandaloneTestsFile('test.txt')).resolves.toEqual([]);
+    });
+
+    it('should read CSV file with default delimiter', async () => {
+      jest.mocked(getEnvString).mockReturnValue(',');
+      jest
+        .mocked(fs.readFileSync)
+        .mockReturnValue('var1,var2,__expected\nvalue1,value2,expected1\nvalue3,value4,expected2');
+
+      const result = await readStandaloneTestsFile('test.csv');
+
+      expect(getEnvString).toHaveBeenCalledWith('PROMPTFOO_CSV_DELIMITER', ',');
+      expect(fs.readFileSync).toHaveBeenCalledWith(expect.stringContaining('test.csv'), 'utf-8');
+      expect(result).toEqual([
+        {
+          assert: [{ metric: undefined, type: 'equals', value: 'expected1' }],
+          description: 'Row #1',
+          options: {},
+          vars: { var1: 'value1', var2: 'value2' },
+        },
+        {
+          assert: [{ metric: undefined, type: 'equals', value: 'expected2' }],
+          description: 'Row #2',
+          options: {},
+          vars: { var1: 'value3', var2: 'value4' },
+        },
+      ]);
+    });
+
+    it('should read CSV file with custom delimiter', async () => {
+      jest.mocked(getEnvString).mockReturnValue(';');
+      jest
+        .mocked(fs.readFileSync)
+        .mockReturnValue('var1;var2;__expected\nvalue1;value2;expected1\nvalue3;value4;expected2');
+
+      const result = await readStandaloneTestsFile('test.csv');
+
+      expect(getEnvString).toHaveBeenCalledWith('PROMPTFOO_CSV_DELIMITER', ',');
+      expect(fs.readFileSync).toHaveBeenCalledWith(expect.stringContaining('test.csv'), 'utf-8');
+      expect(result).toEqual([
+        {
+          assert: [{ metric: undefined, type: 'equals', value: 'expected1' }],
+          description: 'Row #1',
+          options: {},
+          vars: { var1: 'value1', var2: 'value2' },
+        },
+        {
+          assert: [{ metric: undefined, type: 'equals', value: 'expected2' }],
+          description: 'Row #2',
+          options: {},
+          vars: { var1: 'value3', var2: 'value4' },
+        },
+      ]);
     });
   });
 
@@ -364,330 +353,486 @@
             id: 'mock-provider',
             callApi: jest.fn(),
           },
-          assert: [{ type: 'equals', value: 'expected' }],
         };
-
         const result = await readTest(testCase);
-
-        expect(loadApiProvider).toHaveBeenCalledWith('mock-provider', {
-          options: { id: 'mock-provider', callApi: expect.any(Function) },
-          basePath: '',
+        expect(result).toEqual([
+          {
+            assert: [],
+            description: 'Row #2',
+            options: {},
+            vars: { var1: 'value3', var2: 'value4' },
+          },
+        ]);
+      });
+
+      it('should read Google Sheets and return test cases', async () => {
+        const mockFetchCsvFromGoogleSheet = jest.mocked(fetchCsvFromGoogleSheet);
+        mockFetchCsvFromGoogleSheet.mockResolvedValue([
+          { var1: 'value1', var2: 'value2', __expected: 'expected1' },
+          { var1: 'value3', var2: 'value4', __expected: 'expected2' },
+        ]);
+        const result = await readStandaloneTestsFile(
+          'https://docs.google.com/spreadsheets/d/example',
+        );
+
+        expect(mockFetchCsvFromGoogleSheet).toHaveBeenCalledWith(
+          'https://docs.google.com/spreadsheets/d/example',
+        );
+        expect(result).toEqual([
+          {
+            assert: [{ metric: undefined, type: 'equals', value: 'expected1' }],
+            description: 'Row #1',
+            options: {},
+            vars: { var1: 'value1', var2: 'value2' },
+          },
+          {
+            assert: [{ metric: undefined, type: 'equals', value: 'expected2' }],
+            description: 'Row #2',
+            options: {},
+            vars: { var1: 'value3', var2: 'value4' },
+          },
+        ]);
+      });
+
+      it('should handle file:// prefix in file path', async () => {
+        jest.mocked(fs.readFileSync).mockReturnValue('var1,var2\nvalue1,value2');
+        await readStandaloneTestsFile('file://test.csv');
+
+        expect(fs.readFileSync).toHaveBeenCalledWith(
+          expect.not.stringContaining('file://'),
+          'utf-8',
+        );
+      });
+
+      it('should return an empty array for unsupported file types', async () => {
+        await expect(readStandaloneTestsFile('test.txt')).resolves.toEqual([]);
+      });
+    });
+
+    describe('readTest', () => {
+      beforeEach(() => {
+        jest.clearAllMocks();
+      });
+
+      it('readTest with string input (path to test config)', async () => {
+        const testPath = 'test1.yaml';
+        const testContent = {
+          description: 'Test 1',
+          vars: { var1: 'value1', var2: 'value2' },
+          assert: [{ type: 'equals', value: 'value1' }],
+        };
+        jest.mocked(fs.readFileSync).mockReturnValueOnce(yaml.dump(testContent));
+
+        const result = await readTest(testPath);
+
+        expect(fs.readFileSync).toHaveBeenCalledTimes(1);
+        expect(result).toEqual(testContent);
+      });
+
+      it('readTest with TestCase input', async () => {
+        const input: TestCase = {
+          description: 'Test 1',
+          vars: { var1: 'value1', var2: 'value2' },
+          assert: [{ type: 'equals', value: 'value1' }],
+        };
+
+        const result = await readTest(input);
+
+        expect(result).toEqual(input);
+      });
+
+      it('readTest with invalid input', async () => {
+        const input: any = 123;
+
+        await expect(readTest(input)).rejects.toThrow(
+          'Test case must contain one of the following properties: assert, vars, options, metadata, provider, providerOutput, threshold.\n\nInstead got:\n{}',
+        );
+      });
+
+      it('readTest with TestCase that contains a vars glob input', async () => {
+        const input: TestCaseWithVarsFile = {
+          description: 'Test 1',
+          vars: 'vars/*.yaml',
+          assert: [{ type: 'equals' as AssertionType, value: 'value1' }],
+        };
+        const varsContent1 = { var1: 'value1' };
+        const varsContent2 = { var2: 'value2' };
+        jest.mocked(globSync).mockReturnValueOnce(['vars/vars1.yaml', 'vars/vars2.yaml']);
+        jest
+          .mocked(fs.readFileSync)
+          .mockReturnValueOnce(yaml.dump(varsContent1))
+          .mockReturnValueOnce(yaml.dump(varsContent2));
+
+        const result = await readTest(input);
+
+        expect(globSync).toHaveBeenCalledTimes(1);
+        expect(fs.readFileSync).toHaveBeenCalledTimes(2);
+        expect(result).toEqual({
+          description: 'Test 1',
+          vars: { var1: 'value1', var2: 'value2' },
+          assert: [{ type: 'equals', value: 'value1' }],
         });
-        expect(result.provider).toBe(mockProvider);
-      });
-    });
-  });
-
-  describe('readTests', () => {
-    beforeEach(() => {
-      jest.resetAllMocks();
-    });
-
-    it('readTests with string input (CSV file path)', async () => {
-      jest
-        .mocked(fs.readFileSync)
-        .mockReturnValue('var1,var2,__expected\nvalue1,value2,value1\nvalue3,value4,fn:value5');
-      const testsPath = 'tests.csv';
-
-      const result = await readTests(testsPath);
-
-      expect(fs.readFileSync).toHaveBeenCalledTimes(1);
-      expect(result).toEqual([
-        {
+      });
+
+      describe('readTest with provider', () => {
+        it('should load provider when provider is a string', async () => {
+          const mockProvider = {
+            callApi: jest.fn(),
+            id: jest.fn().mockReturnValue('mock-provider'),
+          };
+          jest.mocked(loadApiProvider).mockResolvedValue(mockProvider);
+
+          const testCase: TestCase = {
+            description: 'Test with string provider',
+            provider: 'mock-provider',
+            assert: [{ type: 'equals', value: 'expected' }],
+          };
+
+          const result = await readTest(testCase);
+
+          expect(loadApiProvider).toHaveBeenCalledWith('mock-provider');
+          expect(result.provider).toBe(mockProvider);
+        });
+
+        it('should load provider when provider is an object with id', async () => {
+          const mockProvider = {
+            callApi: jest.fn(),
+            id: jest.fn().mockReturnValue('mock-provider'),
+          };
+          jest.mocked(loadApiProvider).mockResolvedValue(mockProvider);
+
+          const testCase: TestCase = {
+            description: 'Test with provider object',
+            provider: {
+              id: 'mock-provider',
+              callApi: jest.fn(),
+            },
+            assert: [{ type: 'equals', value: 'expected' }],
+          };
+
+          const result = await readTest(testCase);
+
+          expect(loadApiProvider).toHaveBeenCalledWith('mock-provider', {
+            options: { id: 'mock-provider', callApi: expect.any(Function) },
+            basePath: '',
+          });
+          expect(result.provider).toBe(mockProvider);
+        });
+      });
+    });
+
+    describe('readTests', () => {
+      beforeEach(() => {
+        jest.resetAllMocks();
+      });
+
+      it('readTests with string input (CSV file path)', async () => {
+        jest
+          .mocked(fs.readFileSync)
+          .mockReturnValue('var1,var2,__expected\nvalue1,value2,value1\nvalue3,value4,fn:value5');
+        const testsPath = 'tests.csv';
+
+        const result = await readTests(testsPath);
+
+        expect(fs.readFileSync).toHaveBeenCalledTimes(1);
+        expect(result).toEqual([
+          {
+            description: 'Row #1',
+            vars: { var1: 'value1', var2: 'value2' },
+            assert: [{ type: 'equals', value: 'value1' }],
+            options: {},
+          },
+          {
+            description: 'Row #2',
+            vars: { var1: 'value3', var2: 'value4' },
+            assert: [{ type: 'javascript', value: 'value5' }],
+            options: {},
+          },
+        ]);
+      });
+
+      it('readTests with string input (CSV file path with file:// prefix)', async () => {
+        jest
+          .mocked(fs.readFileSync)
+          .mockReturnValue('var1,var2,__expected\nvalue1,value2,value1\nvalue3,value4,fn:value5');
+        const testsPath = 'file://tests.csv';
+
+        const result = await readTests(testsPath);
+
+        expect(fs.readFileSync).toHaveBeenCalledTimes(1);
+        expect(result).toEqual([
+          {
+            description: 'Row #1',
+            vars: { var1: 'value1', var2: 'value2' },
+            assert: [{ type: 'equals', value: 'value1' }],
+            options: {},
+          },
+          {
+            description: 'Row #2',
+            vars: { var1: 'value3', var2: 'value4' },
+            assert: [{ type: 'javascript', value: 'value5' }],
+            options: {},
+          },
+        ]);
+      });
+
+      it('readTests with multiple __expected in CSV', async () => {
+        jest
+          .mocked(fs.readFileSync)
+          .mockReturnValue(
+            'var1,var2,__expected1,__expected2,__expected3\nvalue1,value2,value1,value1.2,value1.3\nvalue3,value4,fn:value5,fn:value5.2,fn:value5.3',
+          );
+        const testsPath = 'tests.csv';
+
+        const result = await readTests(testsPath);
+
+        expect(fs.readFileSync).toHaveBeenCalledTimes(1);
+        expect(result).toEqual([
+          {
+            description: 'Row #1',
+            vars: { var1: 'value1', var2: 'value2' },
+            assert: [
+              { type: 'equals', value: 'value1' },
+              { type: 'equals', value: 'value1.2' },
+              { type: 'equals', value: 'value1.3' },
+            ],
+            options: {},
+          },
+          {
+            description: 'Row #2',
+            vars: { var1: 'value3', var2: 'value4' },
+            assert: [
+              { type: 'javascript', value: 'value5' },
+              { type: 'javascript', value: 'value5.2' },
+              { type: 'javascript', value: 'value5.3' },
+            ],
+            options: {},
+          },
+        ]);
+      });
+
+      it('readTests with array input (TestCase[])', async () => {
+        const input: TestCase[] = [
+          {
+            description: 'Test 1',
+            vars: { var1: 'value1', var2: 'value2' },
+            assert: [{ type: 'equals', value: 'value1' }],
+          },
+          {
+            description: 'Test 2',
+            vars: { var1: 'value3', var2: 'value4' },
+            assert: [{ type: 'contains-json', value: 'value3' }],
+          },
+        ];
+
+        const result = await readTests(input);
+
+        expect(result).toEqual(input);
+      });
+
+      it('readTests with string array input (paths to test configs)', async () => {
+        const testsPaths = ['test1.yaml', 'test2.yaml'];
+        const test1Content = [
+          {
+            description: 'Test 1',
+            vars: { var1: 'value1', var2: 'value2' },
+            assert: [{ type: 'equals', value: 'value1' }],
+          },
+        ];
+        const test2Content = [
+          {
+            description: 'Test 2',
+            vars: { var1: 'value3', var2: 'value4' },
+            assert: [{ type: 'contains-json', value: 'value3' }],
+          },
+        ];
+        jest
+          .mocked(fs.readFileSync)
+          .mockReturnValueOnce(yaml.dump(test1Content))
+          .mockReturnValueOnce(yaml.dump(test2Content));
+        jest.mocked(globSync).mockImplementation((pathOrGlob) => [pathOrGlob].flat());
+
+        const result = await readTests(testsPaths);
+
+        expect(fs.readFileSync).toHaveBeenCalledTimes(2);
+        expect(result).toEqual([...test1Content, ...test2Content]);
+      });
+
+      it('readTests with vars glob input (paths to vars configs)', async () => {
+        const testsPaths = ['test1.yaml'];
+        const test1Content = [
+          {
+            description: 'Test 1',
+            vars: 'vars1.yaml',
+            assert: [{ type: 'equals', value: 'value1' }],
+          },
+        ];
+        const vars1Content = {
+          var1: 'value1',
+          var2: 'value2',
+        };
+        jest
+          .mocked(fs.readFileSync)
+          .mockReturnValueOnce(yaml.dump(test1Content))
+          .mockReturnValueOnce(yaml.dump(vars1Content));
+        jest.mocked(globSync).mockImplementation((pathOrGlob) => [pathOrGlob].flat());
+
+        const result = await readTests(testsPaths);
+
+        expect(fs.readFileSync).toHaveBeenCalledTimes(2);
+        expect(result).toEqual([Object.assign({}, test1Content[0], { vars: vars1Content })]);
+      });
+
+      it('readTests with single TestCase content', async () => {
+        const testsPaths = ['test1.yaml'];
+        const test1Content = {
+          description: 'Test 1',
+          assert: [{ type: 'equals', value: 'value1' }],
+        };
+        jest.mocked(fs.readFileSync).mockReturnValueOnce(yaml.dump(test1Content));
+        jest.mocked(globSync).mockImplementation((pathOrGlob) => [pathOrGlob].flat());
+
+        const result = await readTests(testsPaths);
+
+        expect(fs.readFileSync).toHaveBeenCalledTimes(1);
+        expect(result).toEqual([test1Content]);
+      });
+
+      it('should read tests from a Google Sheets URL', async () => {
+        const mockFetchCsvFromGoogleSheet =
+          jest.requireMock('../src/googleSheets').fetchCsvFromGoogleSheet;
+        mockFetchCsvFromGoogleSheet.mockResolvedValue([
+          { var1: 'value1', var2: 'value2', __expected: 'expected1' },
+          { var1: 'value3', var2: 'value4', __expected: 'expected2' },
+        ]);
+
+        const result = await readTests('https://docs.google.com/spreadsheets/d/example');
+
+        expect(mockFetchCsvFromGoogleSheet).toHaveBeenCalledWith(
+          'https://docs.google.com/spreadsheets/d/example',
+        );
+        expect(result).toHaveLength(2);
+        expect(result[0]).toMatchObject({
           description: 'Row #1',
           vars: { var1: 'value1', var2: 'value2' },
-          assert: [{ type: 'equals', value: 'value1' }],
-          options: {},
-        },
-        {
+          assert: [{ type: 'equals', value: 'expected1' }],
+        });
+        expect(result[1]).toMatchObject({
           description: 'Row #2',
           vars: { var1: 'value3', var2: 'value4' },
-          assert: [{ type: 'javascript', value: 'value5' }],
-          options: {},
-        },
-      ]);
-    });
-
-    it('readTests with string input (CSV file path with file:// prefix)', async () => {
-      jest
-        .mocked(fs.readFileSync)
-        .mockReturnValue('var1,var2,__expected\nvalue1,value2,value1\nvalue3,value4,fn:value5');
-      const testsPath = 'file://tests.csv';
-
-      const result = await readTests(testsPath);
-
-      expect(fs.readFileSync).toHaveBeenCalledTimes(1);
-      expect(result).toEqual([
-        {
-          description: 'Row #1',
-          vars: { var1: 'value1', var2: 'value2' },
-          assert: [{ type: 'equals', value: 'value1' }],
-          options: {},
-        },
-        {
-          description: 'Row #2',
-          vars: { var1: 'value3', var2: 'value4' },
-          assert: [{ type: 'javascript', value: 'value5' }],
-          options: {},
-        },
-      ]);
-    });
-
-    it('readTests with multiple __expected in CSV', async () => {
-      jest
-        .mocked(fs.readFileSync)
-        .mockReturnValue(
-          'var1,var2,__expected1,__expected2,__expected3\nvalue1,value2,value1,value1.2,value1.3\nvalue3,value4,fn:value5,fn:value5.2,fn:value5.3',
+          assert: [{ type: 'equals', value: 'expected2' }],
+        });
+      });
+
+      it('should log a warning for unsupported test format', async () => {
+        const warnSpy = jest.spyOn(logger, 'warn');
+        const unsupportedTests = { invalid: 'format' };
+
+        await readTests(unsupportedTests as any);
+        expect(warnSpy).toHaveBeenCalledWith(
+          expect.stringContaining("Warning: Unsupported 'tests' format in promptfooconfig.yaml."),
         );
-      const testsPath = 'tests.csv';
-
-      const result = await readTests(testsPath);
-
-      expect(fs.readFileSync).toHaveBeenCalledTimes(1);
-      expect(result).toEqual([
-        {
-          description: 'Row #1',
-          vars: { var1: 'value1', var2: 'value2' },
-          assert: [
-            { type: 'equals', value: 'value1' },
-            { type: 'equals', value: 'value1.2' },
-            { type: 'equals', value: 'value1.3' },
-          ],
-          options: {},
-        },
-        {
-          description: 'Row #2',
-          vars: { var1: 'value3', var2: 'value4' },
-          assert: [
-            { type: 'javascript', value: 'value5' },
-            { type: 'javascript', value: 'value5.2' },
-            { type: 'javascript', value: 'value5.3' },
-          ],
-          options: {},
-        },
-      ]);
-    });
-
-    it('readTests with array input (TestCase[])', async () => {
-      const input: TestCase[] = [
-        {
-          description: 'Test 1',
-          vars: { var1: 'value1', var2: 'value2' },
-          assert: [{ type: 'equals', value: 'value1' }],
-        },
-        {
-          description: 'Test 2',
-          vars: { var1: 'value3', var2: 'value4' },
-          assert: [{ type: 'contains-json', value: 'value3' }],
-        },
-      ];
-
-      const result = await readTests(input);
-
-      expect(result).toEqual(input);
-    });
-
-    it('readTests with string array input (paths to test configs)', async () => {
-      const testsPaths = ['test1.yaml', 'test2.yaml'];
-      const test1Content = [
-        {
-          description: 'Test 1',
-          vars: { var1: 'value1', var2: 'value2' },
-          assert: [{ type: 'equals', value: 'value1' }],
-        },
-      ];
-      const test2Content = [
-        {
-          description: 'Test 2',
-          vars: { var1: 'value3', var2: 'value4' },
-          assert: [{ type: 'contains-json', value: 'value3' }],
-        },
-      ];
-      jest
-        .mocked(fs.readFileSync)
-        .mockReturnValueOnce(yaml.dump(test1Content))
-        .mockReturnValueOnce(yaml.dump(test2Content));
-      jest.mocked(globSync).mockImplementation((pathOrGlob) => [pathOrGlob].flat());
-
-      const result = await readTests(testsPaths);
-
-      expect(fs.readFileSync).toHaveBeenCalledTimes(2);
-      expect(result).toEqual([...test1Content, ...test2Content]);
-    });
-
-    it('readTests with vars glob input (paths to vars configs)', async () => {
-      const testsPaths = ['test1.yaml'];
-      const test1Content = [
-        {
-          description: 'Test 1',
-          vars: 'vars1.yaml',
-          assert: [{ type: 'equals', value: 'value1' }],
-        },
-      ];
-      const vars1Content = {
-        var1: 'value1',
-        var2: 'value2',
-      };
-      jest
-        .mocked(fs.readFileSync)
-        .mockReturnValueOnce(yaml.dump(test1Content))
-        .mockReturnValueOnce(yaml.dump(vars1Content));
-      jest.mocked(globSync).mockImplementation((pathOrGlob) => [pathOrGlob].flat());
-
-      const result = await readTests(testsPaths);
-
-      expect(fs.readFileSync).toHaveBeenCalledTimes(2);
-      expect(result).toEqual([Object.assign({}, test1Content[0], { vars: vars1Content })]);
-    });
-
-    it('readTests with single TestCase content', async () => {
-      const testsPaths = ['test1.yaml'];
-      const test1Content = {
-        description: 'Test 1',
-        assert: [{ type: 'equals', value: 'value1' }],
-      };
-      jest.mocked(fs.readFileSync).mockReturnValueOnce(yaml.dump(test1Content));
-      jest.mocked(globSync).mockImplementation((pathOrGlob) => [pathOrGlob].flat());
-
-      const result = await readTests(testsPaths);
-
-      expect(fs.readFileSync).toHaveBeenCalledTimes(1);
-      expect(result).toEqual([test1Content]);
-    });
-
-    it('should read tests from a Google Sheets URL', async () => {
-      const mockFetchCsvFromGoogleSheet =
-        jest.requireMock('../src/googleSheets').fetchCsvFromGoogleSheet;
-      mockFetchCsvFromGoogleSheet.mockResolvedValue([
-        { var1: 'value1', var2: 'value2', __expected: 'expected1' },
-        { var1: 'value3', var2: 'value4', __expected: 'expected2' },
-      ]);
-
-      const result = await readTests('https://docs.google.com/spreadsheets/d/example');
-
-      expect(mockFetchCsvFromGoogleSheet).toHaveBeenCalledWith(
-        'https://docs.google.com/spreadsheets/d/example',
-      );
-      expect(result).toHaveLength(2);
-      expect(result[0]).toMatchObject({
-        description: 'Row #1',
-        vars: { var1: 'value1', var2: 'value2' },
-        assert: [{ type: 'equals', value: 'expected1' }],
-      });
-      expect(result[1]).toMatchObject({
-        description: 'Row #2',
-        vars: { var1: 'value3', var2: 'value4' },
-        assert: [{ type: 'equals', value: 'expected2' }],
-      });
-    });
-
-    it('should log a warning for unsupported test format', async () => {
-      const warnSpy = jest.spyOn(logger, 'warn');
-      const unsupportedTests = { invalid: 'format' };
-
-      await readTests(unsupportedTests as any);
-      expect(warnSpy).toHaveBeenCalledWith(
-        expect.stringContaining("Warning: Unsupported 'tests' format in promptfooconfig.yaml."),
-      );
-      warnSpy.mockRestore();
-    });
-
-    it('should not log a warning if tests is undefined', async () => {
-      await readTests(undefined);
-      expect(logger.warn).not.toHaveBeenCalled();
-    });
-  });
-
-  describe('testCaseFromCsvRow', () => {
-    it('should convert a CSV row to a TestCase object', () => {
-      const csvRow = {
-        var1: 'value1',
-        var2: 'value2',
-        __expected: 'foobar',
-        __expected1: 'is-json',
-        __prefix: 'test-prefix',
-        __suffix: 'test-suffix',
-      };
-      const testCase = testCaseFromCsvRow(csvRow);
-      expect(testCase).toEqual({
-        vars: {
+        warnSpy.mockRestore();
+      });
+
+      it('should not log a warning if tests is undefined', async () => {
+        await readTests(undefined);
+        expect(logger.warn).not.toHaveBeenCalled();
+      });
+    });
+
+    describe('testCaseFromCsvRow', () => {
+      it('should convert a CSV row to a TestCase object', () => {
+        const csvRow = {
           var1: 'value1',
           var2: 'value2',
-        },
-        assert: [
-          {
-            type: 'equals',
-            value: 'foobar',
-          },
-          {
-            type: 'is-json',
-          },
-        ],
-        options: {
-          prefix: 'test-prefix',
-          suffix: 'test-suffix',
-        },
-      });
-    });
-  });
-
-  describe('readVarsFiles', () => {
-    it('should read variables from a single YAML file', async () => {
-      const yamlContent = 'var1: value1\nvar2: value2';
-      jest.mocked(fs.readFileSync).mockReturnValue(yamlContent);
-      jest.mocked(globSync).mockReturnValue(['vars.yaml']);
-
-      const result = await readVarsFiles('vars.yaml');
-
-      expect(result).toEqual({ var1: 'value1', var2: 'value2' });
-    });
-
-    it('should read variables from multiple YAML files', async () => {
-      const yamlContent1 = 'var1: value1';
-      const yamlContent2 = 'var2: value2';
-      jest
-        .mocked(fs.readFileSync)
-        .mockReturnValueOnce(yamlContent1)
-        .mockReturnValueOnce(yamlContent2);
-      jest.mocked(globSync).mockReturnValue(['vars1.yaml', 'vars2.yaml']);
-
-      const result = await readVarsFiles(['vars1.yaml', 'vars2.yaml']);
-
-      expect(result).toEqual({ var1: 'value1', var2: 'value2' });
-    });
-  });
-
-  describe('synthesize', () => {
-    it('should generate test cases based on prompts and personas', async () => {
-      const mockProvider = {
-        id: () => 'mock-provider',
-        callApi: jest
-          .fn()
-          .mockResolvedValueOnce({ output: '{"personas": ["Persona 1", "Persona 2"]}' })
-          .mockResolvedValueOnce({ output: '{"vars": [{"var1": "value1"}, {"var2": "value2"}]}' }),
-      };
-
-      jest.mocked(loadApiProvider).mockResolvedValue(mockProvider);
-
-      const result = await synthesize({
-        provider: 'mock-provider',
-        prompts: ['Test prompt'],
-        tests: [],
-        numPersonas: 2,
-        numTestCasesPerPersona: 1,
-      });
-
-      expect(result).toEqual([{ var1: 'value1' }, { var2: 'value2' }]);
-    });
-  });
-
-  describe('generatePersonasPrompt', () => {
-    it('should generate a prompt for a single prompt input', () => {
-      const prompts = ['What is the capital of France?'];
-      const numPersonas = 3;
-      const result = generatePersonasPrompt(prompts, numPersonas);
-
-      expect(result).toBe(dedent`
+          __expected: 'foobar',
+          __expected1: 'is-json',
+          __prefix: 'test-prefix',
+          __suffix: 'test-suffix',
+        };
+        const testCase = testCaseFromCsvRow(csvRow);
+        expect(testCase).toEqual({
+          vars: {
+            var1: 'value1',
+            var2: 'value2',
+          },
+          assert: [
+            {
+              type: 'equals',
+              value: 'foobar',
+            },
+            {
+              type: 'is-json',
+            },
+          ],
+          options: {
+            prefix: 'test-prefix',
+            suffix: 'test-suffix',
+          },
+        });
+      });
+    });
+
+    describe('readVarsFiles', () => {
+      it('should read variables from a single YAML file', async () => {
+        const yamlContent = 'var1: value1\nvar2: value2';
+        jest.mocked(fs.readFileSync).mockReturnValue(yamlContent);
+        jest.mocked(globSync).mockReturnValue(['vars.yaml']);
+
+        const result = await readVarsFiles('vars.yaml');
+
+        expect(result).toEqual({ var1: 'value1', var2: 'value2' });
+      });
+
+      it('should read variables from multiple YAML files', async () => {
+        const yamlContent1 = 'var1: value1';
+        const yamlContent2 = 'var2: value2';
+        jest
+          .mocked(fs.readFileSync)
+          .mockReturnValueOnce(yamlContent1)
+          .mockReturnValueOnce(yamlContent2);
+        jest.mocked(globSync).mockReturnValue(['vars1.yaml', 'vars2.yaml']);
+
+        const result = await readVarsFiles(['vars1.yaml', 'vars2.yaml']);
+
+        expect(result).toEqual({ var1: 'value1', var2: 'value2' });
+      });
+    });
+
+    describe('synthesize', () => {
+      it('should generate test cases based on prompts and personas', async () => {
+        const mockProvider = {
+          id: () => 'mock-provider',
+          callApi: jest
+            .fn()
+            .mockResolvedValueOnce({ output: '{"personas": ["Persona 1", "Persona 2"]}' })
+            .mockResolvedValueOnce({
+              output: '{"vars": [{"var1": "value1"}, {"var2": "value2"}]}',
+            }),
+        };
+
+        jest.mocked(loadApiProvider).mockResolvedValue(mockProvider);
+
+        const result = await synthesize({
+          provider: 'mock-provider',
+          prompts: ['Test prompt'],
+          tests: [],
+          numPersonas: 2,
+          numTestCasesPerPersona: 1,
+        });
+
+        expect(result).toEqual([{ var1: 'value1' }, { var2: 'value2' }]);
+      });
+    });
+
+    describe('generatePersonasPrompt', () => {
+      it('should generate a prompt for a single prompt input', () => {
+        const prompts = ['What is the capital of France?'];
+        const numPersonas = 3;
+        const result = generatePersonasPrompt(prompts, numPersonas);
+
+        expect(result).toBe(dedent`
       Consider the following prompt for an LLM application:
 
       <Prompts>
@@ -698,14 +843,14 @@
 
       List up to 3 user personas that would send this prompt. Your response should be JSON of the form {personas: string[]}
     `);
-    });
-
-    it('should generate a prompt for multiple prompt inputs', () => {
-      const prompts = ['What is the capital of France?', 'Who wrote Romeo and Juliet?'];
-      const numPersonas = 5;
-      const result = generatePersonasPrompt(prompts, numPersonas);
-
-      expect(result).toBe(dedent`
+      });
+
+      it('should generate a prompt for multiple prompt inputs', () => {
+        const prompts = ['What is the capital of France?', 'Who wrote Romeo and Juliet?'];
+        const numPersonas = 5;
+        const result = generatePersonasPrompt(prompts, numPersonas);
+
+        expect(result).toBe(dedent`
       Consider the following prompts for an LLM application:
 
       <Prompts>
@@ -719,19 +864,19 @@
 
       List up to 5 user personas that would send these prompts. Your response should be JSON of the form {personas: string[]}
     `);
-    });
-  });
-
-  describe('testCasesPrompt', () => {
-    it('should generate a test cases prompt with single prompt and no existing tests', () => {
-      const prompts = ['What is the capital of {{country}}?'];
-      const persona = 'A curious student';
-      const tests: TestCase[] = [];
-      const numTestCasesPerPersona = 3;
-      const variables = ['country'];
-      const result = testCasesPrompt(prompts, persona, tests, numTestCasesPerPersona, variables);
-
-      expect(result).toBe(dedent`
+      });
+    });
+
+    describe('testCasesPrompt', () => {
+      it('should generate a test cases prompt with single prompt and no existing tests', () => {
+        const prompts = ['What is the capital of {{country}}?'];
+        const persona = 'A curious student';
+        const tests: TestCase[] = [];
+        const numTestCasesPerPersona = 3;
+        const variables = ['country'];
+        const result = testCasesPrompt(prompts, persona, tests, numTestCasesPerPersona, variables);
+
+        expect(result).toBe(dedent`
       Consider this prompt, which contains some {{variables}}:
       <Prompts>
       <Prompt>
@@ -752,31 +897,31 @@
 
       Your response should contain a JSON map of variable names to values, of the form {vars: {country: string}[]}
     `);
-    });
-
-    it('should generate a test cases prompt with multiple prompts and existing tests', () => {
-      const prompts = [
-        'What is the capital of {{country}}?',
-        'What is the population of {{city}}?',
-      ];
-      const persona = 'A geography enthusiast';
-      const tests: TestCase[] = [
-        { vars: { country: 'France', city: 'Paris' } },
-        { vars: { country: 'Japan', city: 'Tokyo' } },
-      ];
-      const numTestCasesPerPersona = 2;
-      const variables = ['country', 'city'];
-      const instructions = 'Focus on less known countries and cities.';
-      const result = testCasesPrompt(
-        prompts,
-        persona,
-        tests,
-        numTestCasesPerPersona,
-        variables,
-        instructions,
-      );
-
-      expect(result).toBe(dedent`
+      });
+
+      it('should generate a test cases prompt with multiple prompts and existing tests', () => {
+        const prompts = [
+          'What is the capital of {{country}}?',
+          'What is the population of {{city}}?',
+        ];
+        const persona = 'A geography enthusiast';
+        const tests: TestCase[] = [
+          { vars: { country: 'France', city: 'Paris' } },
+          { vars: { country: 'Japan', city: 'Tokyo' } },
+        ];
+        const numTestCasesPerPersona = 2;
+        const variables = ['country', 'city'];
+        const instructions = 'Focus on less known countries and cities.';
+        const result = testCasesPrompt(
+          prompts,
+          persona,
+          tests,
+          numTestCasesPerPersona,
+          variables,
+          instructions,
+        );
+
+        expect(result).toBe(dedent`
       Consider these prompts, which contains some {{variables}}:
       <Prompts>
       <Prompt>
@@ -812,6 +957,7 @@
 
       Your response should contain a JSON map of variable names to values, of the form {vars: {country: string, city: string}[]}
     `);
+      });
     });
   });
 });