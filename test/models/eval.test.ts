--- conflicted
+++ resolved
@@ -2,11 +2,7 @@
 import { getUserEmail } from '../../src/globalConfig/accounts';
 import { runDbMigrations } from '../../src/migrate';
 import Eval, { getEvalSummaries } from '../../src/models/eval';
-<<<<<<< HEAD
 import EvalResult from '../../src/models/evalResult';
-import type { Prompt } from '../../src/types';
-=======
->>>>>>> ee85b4a4
 import EvalFactory from '../factories/evalFactory';
 
 import type { Prompt } from '../../src/types';
@@ -701,7 +697,14 @@
 
     it('should handle special characters in metric filter', async () => {
       const result = await evalWithResults.getTablePage({
-        metricFilter: "metric'; DROP TABLE eval_results; --",
+        filters: [
+          JSON.stringify({
+            logicOperator: 'and',
+            type: 'metric',
+            operator: 'equals',
+            value: "metric'; DROP TABLE eval_results; --",
+          }),
+        ],
       });
 
       // Should handle the metric filter safely
