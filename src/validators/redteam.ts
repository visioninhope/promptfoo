import dedent from 'dedent';
import { z } from 'zod';
import {
  ALIASED_PLUGIN_MAPPINGS,
  ALIASED_PLUGINS,
  DATASET_PLUGIN_ALIASES,
} from '../redteam/constants/frameworks';
import { Severity } from '../redteam/constants/metadata';
import {
  ADDITIONAL_PLUGINS as REDTEAM_ADDITIONAL_PLUGINS,
  ALL_PLUGINS as REDTEAM_ALL_PLUGINS,
  COLLECTIONS,
  DEFAULT_NUM_TESTS_PER_PLUGIN,
  DEFAULT_PLUGINS as REDTEAM_DEFAULT_PLUGINS,
  FOUNDATION_PLUGINS,
  GUARDRAILS_EVALUATION_PLUGINS,
  HARM_PLUGINS,
  PII_PLUGINS,
  type Plugin,
} from '../redteam/constants/plugins';
import {
  ADDITIONAL_STRATEGIES as REDTEAM_ADDITIONAL_STRATEGIES,
  ALL_STRATEGIES,
  DEFAULT_STRATEGIES,
  type Strategy,
<<<<<<< HEAD
} from '../redteam/constants/strategies';
=======
} from '../redteam/constants';
import { isCustomStrategy } from '../redteam/constants/strategies';
>>>>>>> 3cdff2b8
import type { RedteamFileConfig, RedteamPluginObject, RedteamStrategy } from '../redteam/types';
import { isJavascriptFile } from '../util/fileExtensions';
import { ProviderSchema } from '../validators/providers';

export const pluginOptions: string[] = [
  ...new Set([
    ...COLLECTIONS,
    ...REDTEAM_ALL_PLUGINS,
    ...ALIASED_PLUGINS,
    ...Object.keys(DATASET_PLUGIN_ALIASES),
  ]),
].sort();
/**
 * Schema for individual redteam plugins
 */
export const RedteamPluginObjectSchema = z.object({
  id: z
    .union([
      z.enum(pluginOptions as [string, ...string[]]).superRefine((val, ctx) => {
        if (!pluginOptions.includes(val)) {
          ctx.addIssue({
            code: z.ZodIssueCode.invalid_enum_value,
            options: pluginOptions,
            received: val,
            message: `Invalid plugin name. Must be one of: ${pluginOptions.join(', ')} (or a path starting with file://)`,
          });
        }
      }),
      z.string().startsWith('file://', {
        message: 'Custom plugins must start with file:// (or use one of the built-in plugins)',
      }),
    ])
    .describe('Name of the plugin'),
  numTests: z
    .number()
    .int()
    .positive()
    .default(DEFAULT_NUM_TESTS_PER_PLUGIN)
    .describe('Number of tests to generate for this plugin'),
  config: z.record(z.unknown()).optional().describe('Plugin-specific configuration'),
  severity: z.nativeEnum(Severity).optional().describe('Severity level for this plugin'),
});

/**
 * Schema for individual redteam plugins or their shorthand.
 */
export const RedteamPluginSchema = z.union([
  z
    .union([
      z.enum(pluginOptions as [string, ...string[]]).superRefine((val, ctx) => {
        if (!pluginOptions.includes(val)) {
          ctx.addIssue({
            code: z.ZodIssueCode.invalid_enum_value,
            options: pluginOptions,
            received: val,
            message: `Invalid plugin name. Must be one of: ${pluginOptions.join(', ')} (or a path starting with file://)`,
          });
        }
      }),
      z.string().startsWith('file://', {
        message: 'Custom plugins must start with file:// (or use one of the built-in plugins)',
      }),
    ])
    .describe('Name of the plugin or path to custom plugin'),
  RedteamPluginObjectSchema,
]);

export const strategyIdSchema = z.union([
  z.enum(ALL_STRATEGIES as unknown as [string, ...string[]]).superRefine((val, ctx) => {
    if (!ALL_STRATEGIES.includes(val as Strategy)) {
      ctx.addIssue({
        code: z.ZodIssueCode.invalid_enum_value,
        options: [...ALL_STRATEGIES] as [string, ...string[]],
        received: val,
        message: `Invalid strategy name. Must be one of: ${[...ALL_STRATEGIES].join(', ')} (or a path starting with file://)`,
      });
    }
  }),
  z.string().refine(
    (value) => {
      return value.startsWith('file://') && isJavascriptFile(value);
    },
    {
      message: `Custom strategies must start with file:// and end with .js or .ts, or use one of the built-in strategies: ${[...ALL_STRATEGIES].join(', ')}`,
    },
  ),
  z.string().refine(
    (value) => {
      return isCustomStrategy(value);
    },
    {
      message: `Strategy must be one of the built-in strategies: ${[...ALL_STRATEGIES].join(', ')} (or a path starting with file://)`,
    },
  ),
]);
/**
 * Schema for individual redteam strategies
 */
export const RedteamStrategySchema = z.union([
  strategyIdSchema,
  z.object({
    id: strategyIdSchema,
    config: z.record(z.unknown()).optional().describe('Strategy-specific configuration'),
  }),
]);

/**
 * Schema for `promptfoo redteam generate` command options
 */
// NOTE: Remember to edit types/redteam.ts:RedteamCliGenerateOptions if you edit this schema
export const RedteamGenerateOptionsSchema = z.object({
  addPlugins: z
    .array(z.enum(REDTEAM_ADDITIONAL_PLUGINS as readonly string[] as [string, ...string[]]))
    .optional()
    .describe('Additional plugins to include'),
  addStrategies: z
    .array(z.enum(REDTEAM_ADDITIONAL_STRATEGIES as readonly string[] as [string, ...string[]]))
    .optional()
    .describe('Additional strategies to include'),
  cache: z.boolean().describe('Whether to use caching'),
  config: z.string().optional().describe('Path to the configuration file'),
  defaultConfig: z.record(z.unknown()).describe('Default configuration object'),
  defaultConfigPath: z.string().optional().describe('Path to the default configuration file'),
  delay: z
    .number()
    .int()
    .nonnegative()
    .optional()
    .describe('Delay in milliseconds between plugin API calls'),
  envFile: z.string().optional().describe('Path to the environment file'),
  force: z.boolean().describe('Whether to force generation').default(false),
  injectVar: z.string().optional().describe('Variable to inject'),
  language: z.string().optional().describe('Language of tests to generate'),
  maxConcurrency: z
    .number()
    .int()
    .positive()
    .optional()
    .describe('Maximum number of concurrent API calls'),
  numTests: z.number().int().positive().optional().describe('Number of tests to generate'),
  output: z.string().optional().describe('Output file path'),
  plugins: z.array(RedteamPluginObjectSchema).optional().describe('Plugins to use'),
  provider: z.string().optional().describe('Provider to use'),
  purpose: z.string().optional().describe('Purpose of the redteam generation'),
  strategies: z.array(RedteamStrategySchema).optional().describe('Strategies to use'),
  write: z.boolean().describe('Whether to write the output'),
  burpEscapeJson: z.boolean().describe('Whether to escape quotes in Burp payloads').optional(),
  progressBar: z.boolean().describe('Whether to show a progress bar').optional(),
});

/**
 * Schema for `redteam` section of promptfooconfig.yaml
 */
export const RedteamConfigSchema = z
  .object({
    injectVar: z
      .string()
      .optional()
      .describe(
        "Variable to inject. Can be a string or array of strings. If string, it's transformed to an array. Inferred from the prompts by default.",
      ),
    purpose: z
      .string()
      .optional()
      .describe('Purpose override string - describes the prompt templates'),
    testGenerationInstructions: z
      .string()
      .optional()
      .describe('Additional instructions for test generation applied to each plugin'),
    provider: ProviderSchema.optional().describe('Provider used for generating adversarial inputs'),
    numTests: z.number().int().positive().optional().describe('Number of tests to generate'),
    language: z.string().optional().describe('Language of tests ot generate for this plugin'),
    entities: z
      .array(z.string())
      .optional()
      .describe('Names of people, brands, or organizations related to your LLM application'),
    plugins: z
      .array(RedteamPluginSchema)
      .describe('Plugins to use for redteam generation')
      .default(['default']),
    strategies: z
      .array(RedteamStrategySchema)
      .describe(
        dedent`Strategies to use for redteam generation.

        Defaults to ${DEFAULT_STRATEGIES.join(', ')}
        Supports ${ALL_STRATEGIES.join(', ')}
        `,
      )
      .optional()
      .default(['default']),
    maxConcurrency: z
      .number()
      .int()
      .positive()
      .optional()
      .describe('Maximum number of concurrent API calls'),
    delay: z
      .number()
      .int()
      .nonnegative()
      .optional()
      .describe('Delay in milliseconds between plugin API calls'),
    excludeTargetOutputFromAgenticAttackGeneration: z
      .boolean()
      .optional()
      .describe('Whether to exclude target output from the agentific attack generation process'),
  })
  .transform((data): RedteamFileConfig => {
    const pluginMap = new Map<string, RedteamPluginObject>();
    const strategySet = new Set<Strategy>();

    const addPlugin = (
      id: string,
      config: any,
      numTests: number | undefined,
      severity?: Severity,
    ) => {
      const key = `${id}:${JSON.stringify(config)}:${severity || ''}`;
      const pluginObject: RedteamPluginObject = { id };
      if (numTests !== undefined || data.numTests !== undefined) {
        pluginObject.numTests = numTests ?? data.numTests;
      }
      if (config !== undefined) {
        pluginObject.config = config;
      }
      if (severity !== undefined) {
        pluginObject.severity = severity;
      }
      pluginMap.set(key, pluginObject);
    };

    const expandCollection = (
      collection: string[] | ReadonlySet<Plugin>,
      config: any,
      numTests: number | undefined,
      severity?: Severity,
    ) => {
      (Array.isArray(collection) ? collection : Array.from(collection)).forEach((item) => {
        // Only add the plugin if it doesn't already exist or if the existing one has undefined numTests
        const existingPlugin = pluginMap.get(`${item}:${JSON.stringify(config)}:${severity || ''}`);
        if (!existingPlugin || existingPlugin.numTests === undefined) {
          addPlugin(item, config, numTests, severity);
        }
      });
    };

    const handleCollectionExpansion = (
      id: string,
      config: any,
      numTests: number | undefined,
      severity?: Severity,
    ) => {
      if (id === 'foundation') {
        expandCollection([...FOUNDATION_PLUGINS], config, numTests, severity);
      } else if (id === 'harmful') {
        expandCollection(Object.keys(HARM_PLUGINS), config, numTests, severity);
      } else if (id === 'pii') {
        expandCollection([...PII_PLUGINS], config, numTests, severity);
      } else if (id === 'default') {
        expandCollection([...REDTEAM_DEFAULT_PLUGINS], config, numTests, severity);
      } else if (id === 'guardrails-eval') {
        expandCollection([...GUARDRAILS_EVALUATION_PLUGINS], config, numTests, severity);
      }
    };

    const handlePlugin = (plugin: string | RedteamPluginObject) => {
      const pluginObj =
        typeof plugin === 'string'
          ? { id: plugin, numTests: data.numTests, config: undefined, severity: undefined }
          : { ...plugin, numTests: plugin.numTests ?? data.numTests };

      if (DATASET_PLUGIN_ALIASES[pluginObj.id]) {
        pluginObj.id = DATASET_PLUGIN_ALIASES[pluginObj.id];
      }

      if (ALIASED_PLUGIN_MAPPINGS[pluginObj.id]) {
        Object.values(ALIASED_PLUGIN_MAPPINGS[pluginObj.id]).forEach(({ plugins, strategies }) => {
          plugins.forEach((id) => {
            if (COLLECTIONS.includes(id as any)) {
              handleCollectionExpansion(
                id,
                pluginObj.config,
                pluginObj.numTests,
                pluginObj.severity,
              );
            } else {
              addPlugin(id, pluginObj.config, pluginObj.numTests, pluginObj.severity);
            }
          });
          strategies.forEach((strategy) => strategySet.add(strategy as Strategy));
        });
      } else if (COLLECTIONS.includes(pluginObj.id as any)) {
        handleCollectionExpansion(
          pluginObj.id,
          pluginObj.config,
          pluginObj.numTests,
          pluginObj.severity,
        );
      } else {
        const mapping = Object.entries(ALIASED_PLUGIN_MAPPINGS).find(([, value]) =>
          Object.keys(value).includes(pluginObj.id),
        );
        if (mapping) {
          const [, aliasedMapping] = mapping;
          aliasedMapping[pluginObj.id].plugins.forEach((id) => {
            if (COLLECTIONS.includes(id as any)) {
              handleCollectionExpansion(
                id,
                pluginObj.config,
                pluginObj.numTests,
                pluginObj.severity,
              );
            } else {
              addPlugin(id, pluginObj.config, pluginObj.numTests, pluginObj.severity);
            }
          });
          aliasedMapping[pluginObj.id].strategies.forEach((strategy) =>
            strategySet.add(strategy as Strategy),
          );
        } else {
          addPlugin(pluginObj.id, pluginObj.config, pluginObj.numTests, pluginObj.severity);
        }
      }
    };

    data.plugins.forEach(handlePlugin);

    const uniquePlugins = Array.from(pluginMap.values())
      .filter((plugin) => !COLLECTIONS.includes(plugin.id as (typeof COLLECTIONS)[number]))
      .sort((a, b) => {
        if (a.id !== b.id) {
          return a.id.localeCompare(b.id);
        }
        return JSON.stringify(a.config || {}).localeCompare(JSON.stringify(b.config || {}));
      });

    const strategies = Array.from(
      new Map<string, RedteamStrategy>(
        [...(data.strategies || []), ...Array.from(strategySet)].flatMap(
          (strategy): Array<[string, RedteamStrategy]> => {
            if (typeof strategy === 'string') {
              if (strategy === 'basic') {
                return [];
              }
              return strategy === 'default'
                ? DEFAULT_STRATEGIES.map((id): [string, RedteamStrategy] => [id, { id }])
                : [[strategy, { id: strategy }]];
            }
            // Return tuple of [id, strategy] for Map to deduplicate by id
            return [[strategy.id, strategy]];
          },
        ),
      ).values(),
    ).sort((a, b) => {
      const aId = typeof a === 'string' ? a : a.id;
      const bId = typeof b === 'string' ? b : b.id;
      return aId.localeCompare(bId);
    }) as RedteamStrategy[];

    return {
      numTests: data.numTests,
      plugins: uniquePlugins,
      strategies,
      ...(data.delay ? { delay: data.delay } : {}),
      ...(data.entities ? { entities: data.entities } : {}),
      ...(data.injectVar ? { injectVar: data.injectVar } : {}),
      ...(data.language ? { language: data.language } : {}),
      ...(data.provider ? { provider: data.provider } : {}),
      ...(data.purpose ? { purpose: data.purpose } : {}),
      ...(data.excludeTargetOutputFromAgenticAttackGeneration
        ? {
            excludeTargetOutputFromAgenticAttackGeneration:
              data.excludeTargetOutputFromAgenticAttackGeneration,
          }
        : {}),
    };
  });

// Ensure that schemas match their corresponding types
// eslint-disable-next-line @typescript-eslint/no-unused-vars
function assert<T extends never>() {}
type TypeEqualityGuard<A, B> = Exclude<A, B> | Exclude<B, A>;

assert<TypeEqualityGuard<RedteamFileConfig, z.infer<typeof RedteamConfigSchema>>>();

// TODO: Why is this never?
// assert<TypeEqualityGuard<RedteamPluginObject, z.infer<typeof RedteamPluginObjectSchema>>>();<|MERGE_RESOLUTION|>--- conflicted
+++ resolved
@@ -23,12 +23,8 @@
   ALL_STRATEGIES,
   DEFAULT_STRATEGIES,
   type Strategy,
-<<<<<<< HEAD
 } from '../redteam/constants/strategies';
-=======
-} from '../redteam/constants';
 import { isCustomStrategy } from '../redteam/constants/strategies';
->>>>>>> 3cdff2b8
 import type { RedteamFileConfig, RedteamPluginObject, RedteamStrategy } from '../redteam/types';
 import { isJavascriptFile } from '../util/fileExtensions';
 import { ProviderSchema } from '../validators/providers';
