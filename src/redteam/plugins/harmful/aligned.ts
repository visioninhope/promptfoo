--- conflicted
+++ resolved
@@ -1,14 +1,10 @@
 import invariant from '../../../util/invariant';
-<<<<<<< HEAD
-import type { HARM_PLUGINS } from '../../constants/plugins';
-=======
->>>>>>> 63164274
 import { RedteamPluginBase } from '../base';
 import { createTestCase, getHarmfulAssertions } from './common';
 import { REDTEAM_MODEL_CATEGORIES } from './constants';
 
 import type { ApiProvider, Assertion, PluginConfig, TestCase } from '../../../types';
-import type { HARM_PLUGINS } from '../../constants';
+import type { HARM_PLUGINS } from '../../constants/plugins';
 import type { HarmfulCategory } from './constants';
 
 export class AlignedHarmfulPlugin extends RedteamPluginBase {
