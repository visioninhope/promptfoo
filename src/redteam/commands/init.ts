--- conflicted
+++ resolved
@@ -19,22 +19,9 @@
 import { isRunningUnderNpx, setupEnv } from '../../util';
 import { BrowserBehavior, checkServerRunning, openBrowser } from '../../util/server';
 import { extractVariablesFromTemplate, getNunjucksEngine } from '../../util/templates';
-<<<<<<< HEAD
 import { subCategoryDescriptions } from '../constants/metadata';
-import { type Plugin, ALL_PLUGINS, DEFAULT_PLUGINS, HARM_PLUGINS } from '../constants/plugins';
+import { ALL_PLUGINS, DEFAULT_PLUGINS, HARM_PLUGINS, type Plugin } from '../constants/plugins';
 import { ADDITIONAL_STRATEGIES, DEFAULT_STRATEGIES, type Strategy } from '../constants/strategies';
-=======
-import {
-  ADDITIONAL_STRATEGIES,
-  ALL_PLUGINS,
-  DEFAULT_PLUGINS,
-  DEFAULT_STRATEGIES,
-  HARM_PLUGINS,
-  type Plugin,
-  type Strategy,
-  subCategoryDescriptions,
-} from '../constants';
->>>>>>> 63164274
 import { doGenerateRedteam } from './generate';
 import type { Command } from 'commander';
 
