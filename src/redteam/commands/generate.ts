import chalk from 'chalk';
import type { Command } from 'commander';
import { createHash } from 'crypto';
import dedent from 'dedent';
import * as fs from 'fs';
import yaml from 'js-yaml';
import path from 'path';
import { z } from 'zod';
import { fromError } from 'zod-validation-error';
import { synthesize } from '../';
import { disableCache } from '../../cache';
import cliState from '../../cliState';
import { VERSION } from '../../constants';
import { getAuthor, getUserEmail } from '../../globalConfig/accounts';
import { cloudConfig } from '../../globalConfig/cloud';
import logger from '../../logger';
import { getProviderIds } from '../../providers';
import { isPromptfooSampleTarget } from '../../providers/shared';
import telemetry from '../../telemetry';
import type { ApiProvider, TestSuite, UnifiedConfig } from '../../types';
import { isRunningUnderNpx, printBorder, setupEnv } from '../../util';
import {
  getCloudDatabaseId,
  getPluginSeverityOverridesFromCloud,
  isCloudProvider,
} from '../../util/cloud';
import { resolveConfigs } from '../../util/config/load';
import { writePromptfooConfig } from '../../util/config/manage';
import invariant from '../../util/invariant';
import { RedteamConfigSchema, RedteamGenerateOptionsSchema } from '../../validators/redteam';
import type { Severity } from '../constants/metadata';
import {
  ADDITIONAL_PLUGINS as REDTEAM_ADDITIONAL_PLUGINS,
  DEFAULT_PLUGINS as REDTEAM_DEFAULT_PLUGINS,
  type Plugin,
  REDTEAM_MODEL,
<<<<<<< HEAD
} from '../constants/plugins';
import { ADDITIONAL_STRATEGIES, DEFAULT_STRATEGIES } from '../constants/strategies';
=======
  type Severity,
} from '../constants';
import { extractMcpToolsInfo } from '../extraction/mcpTools';
>>>>>>> 3cdff2b8
import { shouldGenerateRemote } from '../remoteGeneration';
import type {
  RedteamCliGenerateOptions,
  RedteamFileConfig,
  RedteamStrategyObject,
  SynthesizeOptions,
} from '../types';

function getConfigHash(configPath: string): string {
  const content = fs.readFileSync(configPath, 'utf8');
  return createHash('md5').update(`${VERSION}:${content}`).digest('hex');
}

function createHeaderComments({
  title,
  timestampLabel,
  author,
  cloudHost,
  testCasesCount,
  plugins,
  strategies,
  isUpdate = false,
}: {
  title: string;
  timestampLabel: string;
  author: string | null;
  cloudHost: string | null;
  testCasesCount: number;
  plugins: Array<{ id: string }>;
  strategies: Array<{ id: string }>;
  isUpdate?: boolean;
}): string[] {
  const sectionLabel = isUpdate ? 'Changes:' : 'Test Configuration:';
  const countLabel = isUpdate
    ? `Added ${testCasesCount} new test cases`
    : `Total cases: ${testCasesCount}`;

  return [
    `===================================================================`,
    title,
    `===================================================================`,
    `${timestampLabel} ${new Date().toISOString()}`,
    author ? `Author:    ${author}` : undefined,
    cloudHost ? `Cloud:     ${cloudHost}` : `Cloud:     Not logged in`,
    ``,
    sectionLabel,
    `  ${countLabel}`,
    `  Plugins:     ${plugins.map((p) => p.id).join(', ')}`,
    `  Strategies:  ${strategies.map((s) => s.id).join(', ')}`,
    `===================================================================`,
  ].filter(Boolean) as string[];
}

export async function doGenerateRedteam(
  options: Partial<RedteamCliGenerateOptions>,
): Promise<Partial<UnifiedConfig> | null> {
  setupEnv(options.envFile);
  if (!options.cache) {
    logger.info('Cache is disabled');
    disableCache();
  }

  let testSuite: TestSuite;
  let redteamConfig: RedteamFileConfig | undefined;
  const configPath = options.config || options.defaultConfigPath;
  const outputPath = options.output || 'redteam.yaml';

  // Check for updates to the config file and decide whether to generate
  let shouldGenerate = options.force;
  if (!options.force && fs.existsSync(outputPath) && configPath && fs.existsSync(configPath)) {
    // Skip hash check for .burp files since they're not YAML
    if (!outputPath.endsWith('.burp')) {
      const redteamContent = yaml.load(
        fs.readFileSync(outputPath, 'utf8'),
      ) as Partial<UnifiedConfig>;
      const storedHash = redteamContent.metadata?.configHash;
      const currentHash = getConfigHash(configPath);

      shouldGenerate = storedHash !== currentHash;
      if (!shouldGenerate) {
        logger.warn(
          'No changes detected in redteam configuration. Skipping generation (use --force to generate anyway)',
        );
        return redteamContent;
      }
    }
  } else {
    shouldGenerate = true;
  }

  let pluginSeverityOverrides: Map<Plugin, Severity> = new Map();
  let pluginSeverityOverridesId: string | undefined;

  if (configPath) {
    const resolved = await resolveConfigs(
      {
        config: [configPath],
      },
      options.defaultConfig || {},
    );
    testSuite = resolved.testSuite;
    redteamConfig = resolved.config.redteam;

    try {
      // If the provider is a cloud provider, check for plugin severity overrides:
      const providerId = getProviderIds(resolved.config.providers!)[0];
      if (isCloudProvider(providerId)) {
        const cloudId = getCloudDatabaseId(providerId);
        const overrides = await getPluginSeverityOverridesFromCloud(cloudId);
        if (overrides) {
          pluginSeverityOverrides = new Map(
            Object.entries(overrides.severities) as [Plugin, Severity][],
          );
          pluginSeverityOverridesId = overrides.id;
        }
      }
    } catch (error) {
      logger.error(
        `Plugin severity override check failed: ${error instanceof Error ? error.message : String(error)}`,
      );
    }
  } else if (options.purpose) {
    // There is a purpose, so we can just have a dummy test suite for standalone invocation
    testSuite = {
      prompts: [],
      providers: [],
      tests: [],
    };
  } else {
    logger.info(
      chalk.red(
        `\nCan't generate without configuration - run ${chalk.yellow.bold(
          isRunningUnderNpx() ? 'npx promptfoo redteam init' : 'promptfoo redteam init',
        )} first`,
      ),
    );
    return null;
  }

  const startTime = Date.now();
  telemetry.record('command_used', {
    name: 'generate redteam - started',
    numPrompts: testSuite.prompts.length,
    numTestsExisting: (testSuite.tests || []).length,
    plugins: redteamConfig?.plugins?.map((p) => (typeof p === 'string' ? p : p.id)) || [],
    strategies: redteamConfig?.strategies?.map((s) => (typeof s === 'string' ? s : s.id)) || [],
    isPromptfooSampleTarget: testSuite.providers.some(isPromptfooSampleTarget),
  });

  let plugins;

  // If plugins are defined in the config file
  if (redteamConfig?.plugins && redteamConfig.plugins.length > 0) {
    plugins = redteamConfig.plugins.map((plugin) => {
      // Base configuration that all plugins will have
      const pluginConfig: {
        id: string;
        numTests: number | undefined;
        config?: Record<string, any>;
        severity?: Severity;
      } = {
        // Handle both string-style ('pluginName') and object-style ({ id: 'pluginName' }) plugins
        id: typeof plugin === 'string' ? plugin : plugin.id,
        // Use plugin-specific numTests if available, otherwise fall back to global settings
        numTests:
          (typeof plugin === 'object' && plugin.numTests) ||
          options.numTests ||
          redteamConfig?.numTests,
      };

      // If plugin has additional config options, include them
      if (typeof plugin === 'object') {
        if (plugin.config) {
          pluginConfig.config = plugin.config;
        }
        if (plugin.severity) {
          pluginConfig.severity = plugin.severity;
        }
      }

      return pluginConfig;
    });
  } else {
    // If no plugins specified, use default plugins
    plugins = Array.from(REDTEAM_DEFAULT_PLUGINS).map((plugin) => ({
      id: plugin,
      numTests: options.numTests ?? redteamConfig?.numTests,
    }));
  }

  // override plugins with command line options
  if (Array.isArray(options.plugins) && options.plugins.length > 0) {
    plugins = options.plugins.map((plugin) => {
      const pluginConfig = {
        id: plugin.id,
        numTests: plugin.numTests || options.numTests || redteamConfig?.numTests,
        ...(plugin.config && { config: plugin.config }),
      };
      return pluginConfig;
    });
  }
  invariant(plugins && Array.isArray(plugins) && plugins.length > 0, 'No plugins found');

  // Apply plugin severity overrides
  if (pluginSeverityOverrides.size > 0) {
    let intersectionCount = 0;
    plugins = plugins.map((plugin) => {
      if (pluginSeverityOverrides.has(plugin.id as Plugin)) {
        intersectionCount++;
        return {
          ...plugin,
          severity: pluginSeverityOverrides.get(plugin.id as Plugin),
        };
      }
      return plugin;
    });

    logger.info(`Applied ${intersectionCount} custom plugin severity levels`);
  }

  let strategies: (string | { id: string })[] =
    redteamConfig?.strategies ?? DEFAULT_STRATEGIES.map((s) => ({ id: s }));
  if (options.strategies) {
    strategies = options.strategies;
  }
  const strategyObjs: RedteamStrategyObject[] = strategies.map((s) =>
    typeof s === 'string' ? { id: s } : s,
  );

  try {
    logger.debug(`plugins: ${plugins.map((p) => p.id).join(', ')}`);
    logger.debug(`strategies: ${strategyObjs.map((s) => s.id ?? s).join(', ')}`);
  } catch (error) {
    logger.error('Error logging plugins and strategies. One did not have a valid id.');
    logger.error(`Error details: ${error instanceof Error ? error.message : String(error)}`);
  }

  const config = {
    injectVar: redteamConfig?.injectVar || options.injectVar,
    language: redteamConfig?.language || options.language,
    maxConcurrency: options.maxConcurrency,
    numTests: redteamConfig?.numTests ?? options.numTests,
    entities: redteamConfig?.entities,
    plugins,
    provider: redteamConfig?.provider || options.provider,
    purpose: redteamConfig?.purpose ?? options.purpose,
    strategies: strategyObjs,
    delay: redteamConfig?.delay || options.delay,
    sharing: redteamConfig?.sharing || options.sharing,
    excludeTargetOutputFromAgenticAttackGeneration:
      redteamConfig?.excludeTargetOutputFromAgenticAttackGeneration,
    testGenerationInstructions: redteamConfig?.testGenerationInstructions,
  };
  const parsedConfig = RedteamConfigSchema.safeParse(config);
  if (!parsedConfig.success) {
    logger.error('Invalid redteam configuration:');
    logger.error(fromError(parsedConfig.error).toString());
    throw new Error('Invalid redteam configuration');
  }

  const targetLabels = testSuite.providers
    .map((provider: ApiProvider) => provider?.label)
    .filter(Boolean);

  // Extract MCP tools information and add to purpose
  let enhancedPurpose = parsedConfig.data.purpose || '';
  let augmentedTestGenerationInstructions = config.testGenerationInstructions || '';
  try {
    const mcpToolsInfo = await extractMcpToolsInfo(testSuite.providers);
    if (mcpToolsInfo) {
      enhancedPurpose = enhancedPurpose
        ? `${enhancedPurpose}\n\n${mcpToolsInfo}\n\n`
        : mcpToolsInfo;
      logger.info('Added MCP tools information to red team purpose');
      augmentedTestGenerationInstructions += `\nGenerate every test case prompt as a json string encoding the tool call and parameters, and choose a specific function to call. The specific format should be: {"tool": "function_name", "args": {...}}.`;
    }
  } catch (error) {
    logger.warn(
      `Failed to extract MCP tools information: ${error instanceof Error ? error.message : String(error)}`,
    );
  }

  const {
    testCases: redteamTests,
    purpose,
    entities,
    injectVar: finalInjectVar,
  } = await synthesize({
    ...parsedConfig.data,
    purpose: enhancedPurpose,
    language: config.language,
    numTests: config.numTests,
    prompts: testSuite.prompts.map((prompt) => prompt.raw),
    maxConcurrency: config.maxConcurrency,
    delay: config.delay,
    abortSignal: options.abortSignal,
    targetLabels,
    showProgressBar: options.progressBar !== false,
    testGenerationInstructions: augmentedTestGenerationInstructions,
  } as SynthesizeOptions);

  if (redteamTests.length === 0) {
    logger.warn('No test cases generated. Please check for errors and try again.');
    return null;
  }

  const updatedRedteamConfig = {
    purpose,
    entities,
    strategies: strategyObjs || [],
    plugins: plugins || [],
    sharing: config.sharing,
  };

  let ret: Partial<UnifiedConfig> | undefined;
  if (options.output && options.output.endsWith('.burp')) {
    // Write in Burp Intruder compatible format
    const outputLines = redteamTests
      .map((test) => {
        const value = String(test.vars?.[finalInjectVar] ?? '');
        if (options.burpEscapeJson) {
          return encodeURIComponent(JSON.stringify(value).slice(1, -1));
        }
        return encodeURIComponent(value);
      })
      .filter((line) => line.length > 0)
      .join('\n');
    fs.writeFileSync(options.output, outputLines);
    logger.info(
      chalk.green(`Wrote ${redteamTests.length} test cases to ${chalk.bold(options.output)}`),
    );
    // No need to return anything, Burp outputs are only invoked via command line.
    return {};
  } else if (options.output) {
    const existingYaml = configPath
      ? (yaml.load(fs.readFileSync(configPath, 'utf8')) as Partial<UnifiedConfig>)
      : {};
    const existingDefaultTest =
      typeof existingYaml.defaultTest === 'object' ? existingYaml.defaultTest : {};
    const updatedYaml: Partial<UnifiedConfig> = {
      ...existingYaml,
      defaultTest: {
        ...existingDefaultTest,
        metadata: {
          ...(existingDefaultTest?.metadata || {}),
          purpose,
          entities,
        },
      },
      tests: redteamTests,
      redteam: { ...(existingYaml.redteam || {}), ...updatedRedteamConfig },
      metadata: {
        ...(existingYaml.metadata || {}),
        ...(configPath && redteamTests.length > 0
          ? { configHash: getConfigHash(configPath) }
          : { configHash: 'force-regenerate' }),
        ...(pluginSeverityOverridesId ? { pluginSeverityOverridesId } : {}),
      },
    };
    const author = getAuthor();
    const userEmail = getUserEmail();
    const cloudHost = userEmail ? cloudConfig.getApiHost() : null;
    const headerComments = createHeaderComments({
      title: 'REDTEAM CONFIGURATION',
      timestampLabel: 'Generated:',
      author,
      cloudHost,
      testCasesCount: redteamTests.length,
      plugins,
      strategies: strategyObjs,
    });

    ret = writePromptfooConfig(updatedYaml, options.output, headerComments);
    printBorder();
    const relativeOutputPath = path.relative(process.cwd(), options.output);
    logger.info(`Wrote ${redteamTests.length} test cases to ${relativeOutputPath}`);
    if (!options.inRedteamRun) {
      // Provider cleanup step
      try {
        const provider = testSuite.providers[0] as ApiProvider;
        if (provider && typeof provider.cleanup === 'function') {
          const cleanupResult = provider.cleanup();
          if (cleanupResult instanceof Promise) {
            await cleanupResult;
          }
        }
      } catch (cleanupErr) {
        logger.warn(`Error during provider cleanup: ${cleanupErr}`);
      }

      const commandPrefix = isRunningUnderNpx() ? 'npx promptfoo' : 'promptfoo';
      logger.info(
        '\n' +
          chalk.green(
            `Run ${chalk.bold(
              relativeOutputPath === 'redteam.yaml'
                ? `${commandPrefix} redteam eval`
                : `${commandPrefix} redteam eval -c ${relativeOutputPath}`,
            )} to run the red team!`,
          ),
      );
    }
    printBorder();
  } else if (options.write && configPath) {
    const existingConfig = yaml.load(fs.readFileSync(configPath, 'utf8')) as Partial<UnifiedConfig>;
    const existingTests = existingConfig.tests;
    let testsArray: any[] = [];
    if (Array.isArray(existingTests)) {
      testsArray = existingTests;
    } else if (existingTests) {
      testsArray = [existingTests];
    }
    const existingConfigDefaultTest =
      typeof existingConfig.defaultTest === 'object' ? existingConfig.defaultTest : {};
    existingConfig.defaultTest = {
      ...existingConfigDefaultTest,
      metadata: {
        ...(existingConfigDefaultTest?.metadata || {}),
        purpose,
        entities,
      },
    };
    existingConfig.tests = [...testsArray, ...redteamTests];
    existingConfig.redteam = { ...(existingConfig.redteam || {}), ...updatedRedteamConfig };
    // Add the config hash to metadata
    existingConfig.metadata = {
      ...(existingConfig.metadata || {}),
      configHash: getConfigHash(configPath),
    };
    const author = getAuthor();
    const userEmail = getUserEmail();
    const cloudHost = userEmail ? cloudConfig.getApiHost() : null;
    const headerComments = createHeaderComments({
      title: 'REDTEAM CONFIGURATION UPDATE',
      timestampLabel: 'Updated:',
      author,
      cloudHost,
      testCasesCount: redteamTests.length,
      plugins,
      strategies: strategyObjs,
      isUpdate: true,
    });

    ret = writePromptfooConfig(existingConfig, configPath, headerComments);
    logger.info(
      `\nWrote ${redteamTests.length} new test cases to ${path.relative(process.cwd(), configPath)}`,
    );
    const commandPrefix = isRunningUnderNpx() ? 'npx promptfoo' : 'promptfoo';
    const command = configPath.endsWith('promptfooconfig.yaml')
      ? `${commandPrefix} eval`
      : `${commandPrefix} eval -c ${path.relative(process.cwd(), configPath)}`;
    logger.info('\n' + chalk.green(`Run ${chalk.bold(`${command}`)} to run the red team!`));
  } else {
    const author = getAuthor();
    const userEmail = getUserEmail();
    const cloudHost = userEmail ? cloudConfig.getApiHost() : null;
    const headerComments = createHeaderComments({
      title: 'REDTEAM CONFIGURATION',
      timestampLabel: 'Generated:',
      author,
      cloudHost,
      testCasesCount: redteamTests.length,
      plugins,
      strategies: strategyObjs,
    });

    ret = writePromptfooConfig({ tests: redteamTests }, 'redteam.yaml', headerComments);
  }

  telemetry.record('command_used', {
    duration: Math.round((Date.now() - startTime) / 1000),
    name: 'generate redteam',
    numPrompts: testSuite.prompts.length,
    numTestsExisting: (testSuite.tests || []).length,
    numTestsGenerated: redteamTests.length,
    plugins: plugins.map((p) => p.id),
    strategies: strategies.map((s) => (typeof s === 'string' ? s : s.id)),
    isPromptfooSampleTarget: testSuite.providers.some(isPromptfooSampleTarget),
  });

  return ret;
}

export function redteamGenerateCommand(
  program: Command,
  command: 'redteam' | 'generate',
  defaultConfig: Partial<UnifiedConfig>,
  defaultConfigPath: string | undefined,
) {
  program
    .command(command) // generate or redteam depending on if called from redteam or generate
    .description('Generate adversarial test cases')
    .option('-c, --config [path]', 'Path to configuration file. Defaults to promptfooconfig.yaml')
    .option('-o, --output [path]', 'Path to output file')
    .option('-w, --write', 'Write results to promptfoo configuration file', false)
    .option(
      '--purpose <purpose>',
      'Set the system purpose. If not set, the system purpose will be inferred from the config file',
    )
    .option(
      '--provider <provider>',
      `Provider to use for generating adversarial tests. Defaults to: ${REDTEAM_MODEL}`,
    )
    .option(
      '--injectVar <varname>',
      'Override the {{variable}} that represents user input in the prompt. Default value is inferred from your prompts',
    )
    .option(
      '--plugins <plugins>',
      dedent`Comma-separated list of plugins to use. Use 'default' to include default plugins.

        Defaults to:
        - default (includes: ${Array.from(REDTEAM_DEFAULT_PLUGINS).sort().join(', ')})

        Optional:
        - ${Array.from(REDTEAM_ADDITIONAL_PLUGINS).sort().join(', ')}
      `,
      (val) => val.split(',').map((x) => x.trim()),
    )
    .option(
      '--strategies <strategies>',
      dedent`Comma-separated list of strategies to use. Use 'default' to include default strategies.

        Defaults to:
        - default (includes: ${Array.from(DEFAULT_STRATEGIES).sort().join(', ')})

        Optional:
        - ${Array.from(ADDITIONAL_STRATEGIES).sort().join(', ')}
      `,
      (val) => val.split(',').map((x) => x.trim()),
    )
    .option(
      '-n, --num-tests <number>',
      'Number of test cases to generate per plugin',
      (val) => (Number.isInteger(val) ? val : Number.parseInt(val, 10)),
      undefined,
    )
    .option(
      '--language <language>',
      'Specify the language for generated tests. Defaults to English',
    )
    .option('--no-cache', 'Do not read or write results to disk cache', false)
    .option(
      '-j, --max-concurrency <number>',
      'Maximum number of concurrent API calls',
      (val) => Number.parseInt(val, 10),
      defaultConfig.evaluateOptions?.maxConcurrency || 5,
    )
    .option('--delay <number>', 'Delay in milliseconds between plugin API calls', (val) =>
      Number.parseInt(val, 10),
    )
    .option('--remote', 'Force remote inference wherever possible', false)
    .option('--force', 'Force generation even if no changes are detected', false)
    .option('--no-progress-bar', 'Do not show progress bar')
    .option('--burp-escape-json', 'Escape quotes in Burp payloads', false)
    .action((opts: Partial<RedteamCliGenerateOptions>): void => {
      if (opts.remote) {
        cliState.remote = true;
      }
      if (shouldGenerateRemote()) {
        logger.debug('Remote generation enabled');
      } else {
        logger.debug('Remote generation disabled');
      }

      try {
        let overrides: Partial<RedteamFileConfig> = {};
        if (opts.plugins && opts.plugins.length > 0) {
          const parsed = RedteamConfigSchema.safeParse({
            plugins: opts.plugins,
            strategies: opts.strategies,
            numTests: opts.numTests,
          });
          if (!parsed.success) {
            logger.error('Invalid options:');
            parsed.error.errors.forEach((err: z.ZodIssue) => {
              logger.error(`  ${err.path.join('.')}: ${err.message}`);
            });
            process.exit(1);
          }
          overrides = parsed.data;
        }
        if (!opts.write && !opts.output) {
          logger.info('No output file specified, writing to redteam.yaml in the current directory');
          opts.output = 'redteam.yaml';
        }
        const validatedOpts = RedteamGenerateOptionsSchema.parse({
          ...opts,
          ...overrides,
          defaultConfig,
          defaultConfigPath,
        });
        doGenerateRedteam(validatedOpts);
      } catch (error) {
        if (error instanceof z.ZodError) {
          logger.error('Invalid options:');
          error.errors.forEach((err: z.ZodIssue) => {
            logger.error(`  ${err.path.join('.')}: ${err.message}`);
          });
        } else {
          logger.error(
            `An unexpected error occurred during generation: ${error instanceof Error ? error.message : String(error)}\n${
              error instanceof Error ? error.stack : ''
            }`,
          );
        }
        process.exit(1);
      }
    });
}<|MERGE_RESOLUTION|>--- conflicted
+++ resolved
@@ -34,14 +34,9 @@
   DEFAULT_PLUGINS as REDTEAM_DEFAULT_PLUGINS,
   type Plugin,
   REDTEAM_MODEL,
-<<<<<<< HEAD
 } from '../constants/plugins';
 import { ADDITIONAL_STRATEGIES, DEFAULT_STRATEGIES } from '../constants/strategies';
-=======
-  type Severity,
-} from '../constants';
 import { extractMcpToolsInfo } from '../extraction/mcpTools';
->>>>>>> 3cdff2b8
 import { shouldGenerateRemote } from '../remoteGeneration';
 import type {
   RedteamCliGenerateOptions,
