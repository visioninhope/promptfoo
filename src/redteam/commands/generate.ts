--- conflicted
+++ resolved
@@ -20,11 +20,8 @@
 import { isRunningUnderNpx, printBorder, setupEnv } from '../../util';
 import {
   getCloudDatabaseId,
-<<<<<<< HEAD
+  getConfigFromCloud,
   getDefaultTeam,
-=======
-  getConfigFromCloud,
->>>>>>> d71d9b89
   getPluginSeverityOverridesFromCloud,
   getPoliciesFromCloud,
   isCloudProvider,
