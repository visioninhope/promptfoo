--- conflicted
+++ resolved
@@ -71,12 +71,8 @@
 import { SqlInjectionGrader } from './plugins/sqlInjection';
 import { SsrfGrader } from './plugins/ssrf';
 import { ToolDiscoveryGrader } from './plugins/toolDiscovery';
-<<<<<<< HEAD
-import { ToxicChatGrader } from './plugins/toxicchat';
+import { ToxicChatGrader } from './plugins/toxicChat';
 import { UnrestrictedAccessGrader } from './plugins/unrestrictedAccess';
-=======
-import { ToxicChatGrader } from './plugins/toxicChat';
->>>>>>> 9c360a66
 import { UnsafeBenchGrader } from './plugins/unsafebench';
 import type { RedteamAssertionTypes } from './types';
 
