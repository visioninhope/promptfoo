--- conflicted
+++ resolved
@@ -11,16 +11,12 @@
 export const DEFAULT_STRATEGIES = ['basic', 'jailbreak', 'jailbreak:composite'] as const;
 export type DefaultStrategy = (typeof DEFAULT_STRATEGIES)[number];
 
-<<<<<<< HEAD
-export const MULTI_TURN_STRATEGIES = ['crescendo', 'goat', 'mischievous-user'] as const;
-=======
-export const MULTI_TURN_STRATEGIES = ['crescendo', 'goat', 'custom'] as const;
+export const MULTI_TURN_STRATEGIES = ['crescendo', 'goat', 'custom', 'mischievous-user'] as const;
 
 // Helper function to check if a strategy is a custom variant
 export const isCustomStrategy = (strategyId: string): boolean => {
   return strategyId === 'custom' || strategyId.startsWith('custom:');
 };
->>>>>>> a9c90f61
 export type MultiTurnStrategy = (typeof MULTI_TURN_STRATEGIES)[number];
 
 export const MULTI_MODAL_STRATEGIES = ['audio', 'image', 'video'] as const;
@@ -106,6 +102,7 @@
   'jailbreak:tree',
   'gcg',
   'citation',
+  'custom',
   'mischievous-user',
 ] as const;
 
