--- conflicted
+++ resolved
@@ -338,11 +338,8 @@
           iterationTest,
           gradingProvider,
           assertToUse && 'value' in assertToUse ? assertToUse.value : undefined,
-<<<<<<< HEAD
           targetResponse,
-=======
           additionalRubric,
->>>>>>> 74e0eb8a
         );
         storedGraderResult = grade;
         if (grade.tokensUsed) {
