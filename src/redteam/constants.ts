import { MEMORY_POISONING_PLUGIN_ID } from './plugins/agentic/constants';

export const DEFAULT_NUM_TESTS_PER_PLUGIN = 5;

export const REDTEAM_MODEL = 'openai:chat:gpt-4o';

export const LLAMA_GUARD_REPLICATE_PROVIDER =
  'replicate:moderation:meta/llama-guard-3-8b:146d1220d447cdcc639bc17c5f6137416042abee6ae153a2615e6ef5749205c8';

export const LLAMA_GUARD_ENABLED_CATEGORIES: string[] = [
  'S1', // Violent Crimes
  'S2', // Non-Violent Crimes
  'S3', // Sex Crimes
  'S4', // Child Exploitation
  'S5', // Defamation
  'S6', // Specialized Advice
  // S7: 'Privacy' - disabled due to false positives from allowed entities
  'S8', // Intellectual Property
  'S9', // Indiscriminate Weapons
  'S10', // Hate
  'S11', // Self-Harm
  'S12', // Sexual Content
  'S13', // Elections
];

export const FOUNDATION_PLUGINS = [
  'ascii-smuggling',
  'beavertails',
  'bias:gender',
  'contracts',
  'cyberseceval',
  'donotanswer',
  'divergent-repetition',
  'excessive-agency',
  'hallucination',
  'harmful:chemical-biological-weapons',
  'harmful:child-exploitation',
  'harmful:copyright-violations',
  'harmful:cybercrime',
  'harmful:cybercrime:malicious-code',
  'harmful:graphic-content',
  'harmful:harassment-bullying',
  'harmful:hate',
  'harmful:illegal-activities',
  'harmful:illegal-drugs',
  'harmful:illegal-drugs:meth',
  'harmful:indiscriminate-weapons',
  'harmful:insults',
  'harmful:intellectual-property',
  'harmful:misinformation-disinformation',
  'harmful:non-violent-crime',
  'harmful:profanity',
  'harmful:radicalization',
  'harmful:self-harm',
  'harmful:sex-crime',
  'harmful:sexual-content',
  'harmful:specialized-advice',
  'harmful:unsafe-practices',
  'harmful:violent-crime',
  'harmful:weapons:ied',
  'hijacking',
  'imitation',
  'overreliance',
  'pii:direct',
  'pliny',
  'politics',
  'religion',
] as const;

export const AGENTIC_PLUGINS = [MEMORY_POISONING_PLUGIN_ID] as const;
export type AgenticPlugin = (typeof AGENTIC_PLUGINS)[number];

export const COLLECTIONS = ['default', 'foundation', 'harmful', 'pii'] as const;
export type Collection = (typeof COLLECTIONS)[number];

export const UNALIGNED_PROVIDER_HARM_PLUGINS = {
  // MLCommons harm categories
  // https://www.llama.com/docs/model-cards-and-prompt-formats/llama-guard-3/
  'harmful:child-exploitation': 'Child Exploitation',
  'harmful:hate': 'Hate',
  'harmful:indiscriminate-weapons': 'Indiscriminate Weapons',
  'harmful:non-violent-crime': 'Non-Violent Crimes',
  'harmful:self-harm': 'Self-Harm',
  'harmful:sex-crime': 'Sex Crimes',
  'harmful:sexual-content': 'Sexual Content',
  'harmful:violent-crime': 'Violent Crimes',

  // Harmbench taxonomy
  // https://arxiv.org/pdf/2402.04249
  'harmful:chemical-biological-weapons': 'Chemical & Biological Weapons',
  'harmful:copyright-violations': 'Copyright Violations - Copyrighted text',
  'harmful:cybercrime': 'Cybercrime & Unauthorized Intrusion - Hacking and Malware',
  'harmful:graphic-content': 'Graphic & age-restricted content',
  'harmful:harassment-bullying': 'Harassment & Bullying',
  'harmful:illegal-activities': 'Illegal Activities - Fraud & scams',
  'harmful:illegal-drugs': 'Illegal Drugs',
  'harmful:unsafe-practices': 'Promotion of unsafe practices',

  // Other
  'harmful:insults': 'Insults and personal attacks',
  'harmful:profanity': 'Requests containing profanity',
  'harmful:radicalization': 'Radicalization',
  'harmful:illegal-drugs:meth': 'Methamphetamine',
  'harmful:weapons:ied': 'Improvised Explosive Devices',
  'harmful:cybercrime:malicious-code': 'Malicious Code',

  // Commented out
  //'harmful:privacy-violations': 'Privacy violations & data exploitation',  // redundant with MLCommons category
  //'locale_specific_illegal (e.g. hate speech in Germany, alcohol in Saudi Arabia)',
  //'scam_fraud_creation',
} as const;
export type UnalignedProviderHarmPlugin = keyof typeof UNALIGNED_PROVIDER_HARM_PLUGINS;

export const REDTEAM_PROVIDER_HARM_PLUGINS = {
  'harmful:intellectual-property': 'Intellectual Property violation',
  'harmful:privacy': 'Privacy violations',
} as const;
export type RedTeamProviderHarmPlugin = keyof typeof REDTEAM_PROVIDER_HARM_PLUGINS;

export const HARM_PLUGINS = {
  'harmful:misinformation-disinformation':
    'Misinformation & Disinformation - Harmful lies and propaganda',
  'harmful:specialized-advice': 'Specialized Advice - Financial',
  ...UNALIGNED_PROVIDER_HARM_PLUGINS,
  ...REDTEAM_PROVIDER_HARM_PLUGINS,
} as const;
export type HarmPlugin = keyof typeof HARM_PLUGINS;

export const PII_PLUGINS = ['pii:api-db', 'pii:direct', 'pii:session', 'pii:social'] as const;

export const BIAS_PLUGINS = ['bias:gender'] as const;
export type PIIPlugin = (typeof PII_PLUGINS)[number];
export type BiasPlugin = (typeof BIAS_PLUGINS)[number];

export const BASE_PLUGINS = [
  'contracts',
  'excessive-agency',
  'hallucination',
  'hijacking',
  'politics',
] as const;
export type BasePlugin = (typeof BASE_PLUGINS)[number];

export const ADDITIONAL_PLUGINS = [
  'ascii-smuggling',
  'beavertails',
  'bfla',
  'bola',
  'bias:gender',
  'cca',
  'competitors',
  'cross-session-leak',
  'cyberseceval',
  'debug-access',
  'divergent-repetition',
<<<<<<< HEAD
  'extra-information',
=======
  'donotanswer',
>>>>>>> 64e0843e
  'harmbench',
  'imitation',
  'indirect-prompt-injection',
  'mcp',
  'overreliance',
  'pliny',
  'prompt-extraction',
  'rag-document-exfiltration',
  'rag-poisoning',
  'rbac',
  'reasoning-dos',
  'religion',
  'shell-injection',
  'sql-injection',
  'ssrf',
  'system-prompt-override',
  'tool-discovery:multi-turn',
  'tool-discovery',
  'unsafebench',
  'xstest',
] as const;
export type AdditionalPlugin = (typeof ADDITIONAL_PLUGINS)[number];

// Plugins that require configuration and can't be enabled by default or included as additional.
export const CONFIG_REQUIRED_PLUGINS = ['intent', 'policy'] as const;
export type ConfigRequiredPlugin = (typeof CONFIG_REQUIRED_PLUGINS)[number];

// Plugins that don't use strategies (standalone plugins)
export const STRATEGY_EXEMPT_PLUGINS = [
  'pliny',
  'system-prompt-override',
  'tool-discovery:multi-turn',
  'unsafebench',
] as const;

export type StrategyExemptPlugin = (typeof STRATEGY_EXEMPT_PLUGINS)[number];

export type Plugin =
  | AdditionalPlugin
  | BasePlugin
  | BiasPlugin
  | Collection
  | ConfigRequiredPlugin
  | HarmPlugin
  | PIIPlugin
  | AgenticPlugin;

export const DEFAULT_PLUGINS: ReadonlySet<Plugin> = new Set([
  ...[...BASE_PLUGINS, ...(Object.keys(HARM_PLUGINS) as HarmPlugin[]), ...PII_PLUGINS].sort(),
] as const satisfies readonly Plugin[]);

export const ALL_PLUGINS: readonly Plugin[] = [
  ...new Set([
    ...DEFAULT_PLUGINS,
    ...ADDITIONAL_PLUGINS,
    ...CONFIG_REQUIRED_PLUGINS,
    ...AGENTIC_PLUGINS,
  ]),
].sort() as Plugin[];

export const FRAMEWORK_NAMES: Record<string, string> = {
  'mitre:atlas': 'MITRE ATLAS',
  'nist:ai:measure': 'NIST AI RMF',
  'owasp:api': 'OWASP API Top 10',
  'owasp:llm': 'OWASP LLM Top 10',
  'owasp:agentic': 'OWASP Agentic v1.0',
  'eu:ai-act': 'EU AI Act',
};

export const OWASP_LLM_TOP_10_NAMES = [
  'Prompt Injection',
  'Sensitive Information Disclosure',
  'Supply Chain',
  'Improper Output Handling',
  'Insecure Output Handling',
  'Excessive Agency',
  'System Prompt Leakage',
  'Vector and Embedding Weaknesses',
  'Misinformation',
  'Unbounded Consumption',
];

export const OWASP_API_TOP_10_NAMES = [
  'Broken Object Level Authorization',
  'Broken Authentication',
  'Broken Object Property Level Authorization',
  'Unrestricted Resource Consumption',
  'Broken Function Level Authorization',
  'Unrestricted Access to Sensitive Business Flows',
  'Server Side Request Forgery',
  'Security Misconfiguration',
  'Improper Inventory Management',
  'Unsafe Consumption of APIs',
];

export const OWASP_AGENTIC_NAMES = ['T1: Memory Poisoning'];

export const OWASP_LLM_TOP_10_MAPPING: Record<
  string,
  { plugins: Plugin[]; strategies: Strategy[] }
> = {
  'owasp:llm:01': {
    // Prompt Injection
    plugins: ['ascii-smuggling', 'indirect-prompt-injection', 'prompt-extraction', 'harmful'],
    strategies: ['jailbreak', 'prompt-injection', 'jailbreak:composite'],
  },
  'owasp:llm:02': {
    // Sensitive Information Disclosure
    plugins: [
      'pii:api-db',
      'pii:direct',
      'pii:session',
      'pii:social',
      'harmful:privacy',
      'cross-session-leak',
      'extra-information',
      'prompt-extraction',
    ],
    strategies: ['jailbreak', 'prompt-injection', 'jailbreak:composite'],
  },
  'owasp:llm:03': {
    // Supply Chain
    plugins: [],
    strategies: [],
  },
  'owasp:llm:04': {
    // Data and Model Poisoning
    plugins: [
      'harmful:misinformation-disinformation',
      'harmful:hate',
      'bias:gender',
      'harmful:radicalization',
      'harmful:specialized-advice',
    ],
    strategies: ['jailbreak', 'prompt-injection', 'jailbreak:composite'],
  },
  'owasp:llm:05': {
    // Improper Output Handling
    plugins: ['shell-injection', 'sql-injection', 'ssrf', 'debug-access'],
    strategies: ['jailbreak', 'prompt-injection'],
  },
  'owasp:llm:06': {
    // Excessive Agency
    plugins: [
      'excessive-agency',
      'rbac',
      'bfla',
      'bola',
      'shell-injection',
      'sql-injection',
      'ssrf',
    ],
    strategies: ['jailbreak', 'prompt-injection', 'jailbreak:composite'],
  },
  'owasp:llm:07': {
    // System Prompt Leakage
    plugins: [
      'prompt-extraction',
      'rbac',
      'harmful:privacy',
      'pii:api-db',
      'pii:direct',
      'pii:session',
      'pii:social',
    ],
    strategies: ['jailbreak', 'prompt-injection', 'jailbreak:composite'],
  },
  'owasp:llm:08': {
    // Vector and Embedding Weaknesses
    plugins: [
      'cross-session-leak',
      'harmful:privacy',
      'pii:api-db',
      'pii:direct',
      'pii:session',
      'pii:social',
    ],
    strategies: ['jailbreak', 'prompt-injection', 'jailbreak:composite'],
  },
  'owasp:llm:09': {
    // Misinformation
    plugins: [
      'hallucination',
      'overreliance',
      'harmful:misinformation-disinformation',
      'harmful:specialized-advice',
    ],
    strategies: ['jailbreak', 'prompt-injection', 'jailbreak:composite'],
  },
  'owasp:llm:10': {
    // Unbounded Consumption
    plugins: ['divergent-repetition', 'reasoning-dos'],
    strategies: [],
  },
};

export const OWASP_API_TOP_10_MAPPING: Record<
  string,
  { plugins: Plugin[]; strategies: Strategy[] }
> = {
  'owasp:api:01': {
    plugins: ['bola', 'rbac'],
    strategies: [],
  },
  'owasp:api:02': {
    plugins: ['bfla', 'rbac'],
    strategies: [],
  },
  'owasp:api:03': {
    plugins: ['excessive-agency', 'overreliance'],
    strategies: [],
  },
  'owasp:api:04': {
    plugins: ['harmful:privacy', 'pii:api-db', 'pii:session'],
    strategies: [],
  },
  'owasp:api:05': {
    plugins: ['bfla', 'bola', 'rbac'],
    strategies: [],
  },
  'owasp:api:06': {
    plugins: ['harmful:misinformation-disinformation', 'overreliance'],
    strategies: [],
  },
  'owasp:api:07': {
    plugins: ['shell-injection', 'sql-injection'],
    strategies: [],
  },
  'owasp:api:08': {
    plugins: ['harmful:privacy', 'pii:api-db', 'pii:session'],
    strategies: [],
  },
  'owasp:api:09': {
    plugins: ['harmful:specialized-advice', 'overreliance'],
    strategies: [],
  },
  'owasp:api:10': {
    plugins: ['debug-access', 'harmful:privacy'],
    strategies: [],
  },
};

/**
 * OWASP Agentic AI - Threats and Mitigations v1.0 (February 2025)
 */
export const OWASP_AGENTIC_REDTEAM_MAPPING: Record<
  string,
  { plugins: Plugin[]; strategies: Strategy[] }
> = {
  'owasp:agentic:t01': {
    plugins: [MEMORY_POISONING_PLUGIN_ID],
    strategies: [],
  },
};

/**
 * Maps each major phase of the OWASP GenAI Red Teaming Blueprint
 * to relevant Promptfoo plugins and strategies for automated testing.
 */
export const OWASP_LLM_RED_TEAM_MAPPING: Record<
  string,
  { plugins: Plugin[]; strategies: Strategy[] }
> = {
  /**
   * Phase 1: Model Evaluation
   * Focus: Alignment, robustness, bias, "socio-technological harms,"
   *        and data risk at the base model layer.
   */
  'owasp:llm:redteam:model': {
    plugins: [...FOUNDATION_PLUGINS],
    strategies: [
      'jailbreak',
      'jailbreak:tree',
      'jailbreak:composite',
      'crescendo',
      'goat',
      'prompt-injection',
      'best-of-n',
      'multilingual',
    ],
  },

  /**
   * Phase 2: Implementation Evaluation
   * Focus: Guardrails, knowledge retrieval security (RAG), content filtering bypass,
   *        access control tests, and other "middle tier" application-level defenses.
   */
  'owasp:llm:redteam:implementation': {
    plugins: [
      ...PII_PLUGINS,
      'prompt-extraction',
      'harmful:privacy',
      'rbac',
      'bfla',
      'bola',
      'ascii-smuggling',
    ],
    strategies: [
      'jailbreak',
      'jailbreak:tree',
      'jailbreak:composite',
      'prompt-injection',
      'hex',
      'base64',
      'homoglyph',
      'leetspeak',
      'morse',
      'piglatin',
      'rot13',
    ],
  },

  /**
   * Phase 3: System Evaluation
   * Focus: Full-application or system-level vulnerabilities, supply chain,
   *        sandbox escapes, resource controls, and overall infrastructure.
   */
  'owasp:llm:redteam:system': {
    plugins: [
      'shell-injection',
      'sql-injection',
      'ssrf',
      'debug-access',
      'tool-discovery',
      'indirect-prompt-injection',
      'hijacking',
    ],
    strategies: [
      'jailbreak',
      'jailbreak:tree',
      'jailbreak:composite',
      'crescendo',
      'goat',
      'multilingual',
      'pandamonium',
      'gcg',
    ],
  },

  /**
   * Phase 4: Runtime / Human & Agentic Evaluation
   * Focus: Live environment, human-agent interaction, multi-agent chaining,
   *        brand & trust issues, social engineering, and over-reliance.
   */
  'owasp:llm:redteam:runtime': {
    plugins: [
      'excessive-agency',
      'overreliance',
      'pliny',
      'competitors',
      'imitation',
      'politics',
      'religion',
      'harmful:radicalization',
      'harmful:self-harm',
      'harmful:hate',
    ],
    strategies: ['crescendo', 'goat', 'jailbreak:tree', 'jailbreak:composite', 'prompt-injection'],
  },
};

export const NIST_AI_RMF_MAPPING: Record<string, { plugins: Plugin[]; strategies: Strategy[] }> = {
  'nist:ai:measure:1.1': {
    plugins: ['excessive-agency', 'harmful:misinformation-disinformation'],
    strategies: ['jailbreak', 'prompt-injection'],
  },
  'nist:ai:measure:1.2': {
    plugins: ['excessive-agency', 'harmful:misinformation-disinformation'],
    strategies: ['jailbreak', 'prompt-injection'],
  },
  'nist:ai:measure:2.1': {
    plugins: ['harmful:privacy', 'pii:api-db', 'pii:direct', 'pii:session', 'pii:social'],
    strategies: [],
  },
  'nist:ai:measure:2.2': {
    plugins: ['harmful:privacy', 'pii:api-db', 'pii:direct', 'pii:session', 'pii:social'],
    strategies: [],
  },
  'nist:ai:measure:2.3': {
    plugins: ['excessive-agency'],
    strategies: [],
  },
  'nist:ai:measure:2.4': {
    plugins: ['excessive-agency', 'harmful:misinformation-disinformation'],
    strategies: ['jailbreak', 'prompt-injection'],
  },
  'nist:ai:measure:2.5': {
    plugins: ['excessive-agency'],
    strategies: [],
  },
  'nist:ai:measure:2.6': {
    plugins: [
      'harmful:chemical-biological-weapons',
      'harmful:indiscriminate-weapons',
      'harmful:unsafe-practices',
    ],
    strategies: [],
  },
  'nist:ai:measure:2.7': {
    plugins: ['harmful:cybercrime', 'shell-injection', 'sql-injection'],
    strategies: ['jailbreak', 'prompt-injection'],
  },
  'nist:ai:measure:2.8': {
    plugins: ['bfla', 'bola', 'rbac'],
    strategies: [],
  },
  'nist:ai:measure:2.9': {
    plugins: ['excessive-agency'],
    strategies: [],
  },
  'nist:ai:measure:2.10': {
    plugins: ['harmful:privacy', 'pii:api-db', 'pii:direct', 'pii:session', 'pii:social'],
    strategies: [],
  },
  'nist:ai:measure:2.11': {
    plugins: ['harmful:harassment-bullying', 'harmful:hate', 'harmful:insults'],
    strategies: [],
  },
  'nist:ai:measure:2.12': {
    plugins: [],
    strategies: [],
  },
  'nist:ai:measure:2.13': {
    plugins: ['excessive-agency'],
    strategies: [],
  },
  'nist:ai:measure:3.1': {
    plugins: ['excessive-agency', 'harmful:misinformation-disinformation'],
    strategies: ['jailbreak', 'prompt-injection'],
  },
  'nist:ai:measure:3.2': {
    plugins: ['excessive-agency'],
    strategies: [],
  },
  'nist:ai:measure:3.3': {
    plugins: ['excessive-agency'],
    strategies: [],
  },
  'nist:ai:measure:4.1': {
    plugins: ['excessive-agency'],
    strategies: [],
  },
  'nist:ai:measure:4.2': {
    plugins: ['excessive-agency', 'harmful:misinformation-disinformation'],
    strategies: [],
  },
  'nist:ai:measure:4.3': {
    plugins: ['excessive-agency'],
    strategies: [],
  },
};

export const MITRE_ATLAS_MAPPING: Record<string, { plugins: Plugin[]; strategies: Strategy[] }> = {
  'mitre:atlas:exfiltration': {
    plugins: [
      'ascii-smuggling',
      'harmful:privacy',
      'indirect-prompt-injection',
      'pii:api-db',
      'pii:direct',
      'pii:session',
      'pii:social',
      'prompt-extraction',
    ],
    strategies: [],
  },
  'mitre:atlas:impact': {
    plugins: ['excessive-agency', 'harmful', 'hijacking', 'imitation'],
    strategies: ['crescendo'],
  },
  'mitre:atlas:initial-access': {
    plugins: ['debug-access', 'harmful:cybercrime', 'shell-injection', 'sql-injection', 'ssrf'],
    strategies: ['base64', 'jailbreak', 'leetspeak', 'prompt-injection', 'rot13'],
  },
  'mitre:atlas:ml-attack-staging': {
    plugins: ['ascii-smuggling', 'excessive-agency', 'hallucination', 'indirect-prompt-injection'],
    strategies: ['jailbreak', 'jailbreak:tree'],
  },
  'mitre:atlas:reconnaissance': {
    plugins: ['competitors', 'policy', 'prompt-extraction', 'rbac'],
    strategies: ['multilingual'],
  },
  'mitre:atlas:resource-development': {
    plugins: ['harmful:cybercrime', 'harmful:illegal-drugs', 'harmful:indiscriminate-weapons'],
    strategies: [],
  },
};

/**
 *  EU Artificial Intelligence Act
 *  ▸ Art. 5  (Prohibited AI practices)           – unacceptable-risk
 *  ▸ Annex III (High-risk AI systems, Art. 6(2)) – high-risk
 *
 *  Sources:
 *   * Art. 5 list of prohibitions  [oai_citation:0‡Artificial Intelligence Act](https://artificialintelligenceact.eu/article/5/?utm_source=chatgpt.com)
 *   * Annex III high-risk categories  [oai_citation:1‡Lexology](https://www.lexology.com/library/detail.aspx?g=ec2aab25-67aa-4635-87a0-fc43d9fd1f51&utm_source=chatgpt.com)
 */
export const EU_AI_ACT_MAPPING: Record<string, { plugins: Plugin[]; strategies: Strategy[] }> = {
  /* ----------  Art. 5 – Prohibited practices  --------------------------------- */
  'eu:ai-act:art5:subliminal-manipulation': {
    plugins: ['hijacking', 'intent', 'excessive-agency'],
    strategies: ['jailbreak', 'jailbreak:tree', 'jailbreak:composite', 'prompt-injection'],
  },
  'eu:ai-act:art5:exploitation-of-vulnerabilities': {
    plugins: ['hijacking', 'imitation', 'harmful:misinformation-disinformation'],
    strategies: [],
  },
  'eu:ai-act:art5:social-scoring': {
    plugins: ['harmful:misinformation-disinformation', 'overreliance'],
    strategies: [],
  },
  'eu:ai-act:art5:biometric-categorisation': {
    plugins: ['pii:direct', 'pii:session', 'harmful:privacy'],
    strategies: [],
  },
  'eu:ai-act:art5:remote-biometric-id-live': {
    plugins: ['pii:session', 'pii:direct', 'harmful:privacy'],
    strategies: [],
  },
  'eu:ai-act:art5:remote-biometric-id-post': {
    plugins: ['pii:api-db', 'pii:direct', 'harmful:privacy'],
    strategies: [],
  },

  /* ----------  Annex III – High-risk use-cases  ------------------------------- */
  'eu:ai-act:annex3:biometric-id': {
    plugins: ['pii:direct', 'pii:session', 'harmful:privacy'],
    strategies: [],
  },
  'eu:ai-act:annex3:critical-infrastructure': {
    plugins: ['shell-injection', 'sql-injection', 'ssrf', 'excessive-agency'],
    strategies: ['jailbreak', 'prompt-injection'],
  },
  'eu:ai-act:annex3:education': {
    plugins: ['harmful:misinformation-disinformation', 'hallucination', 'overreliance'],
    strategies: [],
  },
  'eu:ai-act:annex3:employment': {
    plugins: ['imitation', 'pii:direct', 'overreliance'],
    strategies: [],
  },
  'eu:ai-act:annex3:essential-services': {
    plugins: ['pii:direct', 'pii:session', 'excessive-agency'],
    strategies: [],
  },
  'eu:ai-act:annex3:law-enforcement': {
    plugins: ['pii:direct', 'pii:api-db', 'harmful:privacy'],
    strategies: [],
  },
  'eu:ai-act:annex3:migration-border': {
    plugins: ['pii:direct', 'harmful:hate', 'harmful:privacy'],
    strategies: [],
  },
  'eu:ai-act:annex3:justice-democracy': {
    plugins: ['hallucination', 'harmful:misinformation-disinformation', 'pii:direct'],
    strategies: [],
  },
};

// Aliased plugins are like collections, except they are hidden from the standard plugin list.
export const ALIASED_PLUGINS = [
  'mitre:atlas',
  'nist:ai',
  'nist:ai:measure',
  'owasp:api',
  'owasp:llm',
  'owasp:llm:redteam:model',
  'owasp:llm:redteam:implementation',
  'owasp:llm:redteam:system',
  'owasp:llm:redteam:runtime',
  'toxicity',
  'bias',
  'misinformation',
  'illegal-activity',
  'personal-safety',
  'eu:ai-act',
  ...Object.keys(MITRE_ATLAS_MAPPING),
  ...Object.keys(NIST_AI_RMF_MAPPING),
  ...Object.keys(OWASP_API_TOP_10_MAPPING),
  ...Object.keys(OWASP_LLM_TOP_10_MAPPING),
  ...Object.keys(OWASP_AGENTIC_REDTEAM_MAPPING),
  ...Object.keys(EU_AI_ACT_MAPPING),
] as const;

export const ALIASED_PLUGIN_MAPPINGS: Record<
  string,
  Record<string, { plugins: string[]; strategies: string[] }>
> = {
  'mitre:atlas': MITRE_ATLAS_MAPPING,
  'nist:ai:measure': NIST_AI_RMF_MAPPING,
  'owasp:api': OWASP_API_TOP_10_MAPPING,
  'owasp:llm': OWASP_LLM_TOP_10_MAPPING,
  'owasp:llm:redteam': OWASP_LLM_RED_TEAM_MAPPING,
  'owasp:agentic:redteam': OWASP_AGENTIC_REDTEAM_MAPPING,
  'eu:ai-act': EU_AI_ACT_MAPPING,
  toxicity: {
    toxicity: {
      plugins: [
        'harmful:hate',
        'harmful:harassment-bullying',
        'harmful:insults',
        'harmful:profanity',
        'harmful:graphic-content',
        'harmful:sexual-content',
      ],
      strategies: [],
    },
  },
  bias: {
    bias: {
      plugins: ['politics', 'religion', 'bias:gender'],
      strategies: [],
    },
  },
  misinformation: {
    misinformation: {
      plugins: [
        'harmful:misinformation-disinformation',
        'hallucination',
        'harmful:radicalization',
        'imitation',
      ],
      strategies: [],
    },
  },
  'illegal-activity': {
    'illegal-activity': {
      plugins: [
        'harmful:violent-crime',
        'harmful:non-violent-crime',
        'harmful:sex-crime',
        'harmful:cybercrime',
        'harmful:illegal-activities',
        'harmful:illegal-drugs',
        'harmful:illegal-drugs:meth',
        'harmful:chemical-biological-weapons',
        'harmful:indiscriminate-weapons',
        'harmful:weapons:ied',
      ],
      strategies: [],
    },
  },
};

// These are exposed on the frontend under the framework compliance section
export const FRAMEWORK_COMPLIANCE_IDS = [
  'mitre:atlas',
  'nist:ai:measure',
  'owasp:api',
  'owasp:llm',
  'eu:ai-act',
] as const;
export type FrameworkComplianceId = (typeof FRAMEWORK_COMPLIANCE_IDS)[number];

export const DEFAULT_STRATEGIES = ['basic', 'jailbreak', 'jailbreak:composite'] as const;
export type DefaultStrategy = (typeof DEFAULT_STRATEGIES)[number];

export const MULTI_TURN_STRATEGIES = ['crescendo', 'goat'] as const;
export type MultiTurnStrategy = (typeof MULTI_TURN_STRATEGIES)[number];

export const AGENTIC_STRATEGIES = [
  'crescendo',
  'goat',
  'jailbreak',
  'jailbreak:tree',
  'pandamonium',
] as const;
export type AgenticStrategy = (typeof AGENTIC_STRATEGIES)[number];

export const DATASET_PLUGINS = [
  'beavertails',
  'cyberseceval',
  'donotanswer',
  'harmbench',
  'pliny',
  'unsafebench',
  'xstest',
] as const;
export type DatasetPlugin = (typeof DATASET_PLUGINS)[number];

export const ADDITIONAL_STRATEGIES = [
  'audio',
  'base64',
  'best-of-n',
  'citation',
  'crescendo',
  'gcg',
  'goat',
  'hex',
  'homoglyph',
  'image',
  'jailbreak:likert',
  'jailbreak:tree',
  'leetspeak',
  'math-prompt',
  'morse',
  'multilingual',
  'pandamonium',
  'piglatin',
  'prompt-injection',
  'retry',
  'rot13',
  'video',
] as const;
export type AdditionalStrategy = (typeof ADDITIONAL_STRATEGIES)[number];

export const STRATEGY_COLLECTIONS = ['other-encodings'] as const;
export type StrategyCollection = (typeof STRATEGY_COLLECTIONS)[number];

export const STRATEGY_COLLECTION_MAPPINGS: Record<StrategyCollection, string[]> = {
  'other-encodings': ['morse', 'piglatin'],
};

const _ALL_STRATEGIES = [
  'default',
  ...DEFAULT_STRATEGIES,
  ...ADDITIONAL_STRATEGIES,
  ...STRATEGY_COLLECTIONS,
] as const;
export const ALL_STRATEGIES = [..._ALL_STRATEGIES].sort();
export type Strategy = (typeof ALL_STRATEGIES)[number];

export const subCategoryDescriptions: Record<Plugin | Strategy, string> = {
  [MEMORY_POISONING_PLUGIN_ID]: 'Tests whether an agent is vulnerable to memory poisoning attacks',
  'ascii-smuggling': 'Tests vulnerability to Unicode tag-based instruction smuggling attacks',
  audio: 'Tests handling of audio content',
  base64: 'Tests handling of Base64-encoded malicious payloads',
  basic: 'Original plugin tests without any additional strategies or optimizations',
  beavertails: 'Tests handling of malicious prompts from the BeaverTails dataset',
  'best-of-n': 'Jailbreak technique published by Anthropic and Stanford',
  bfla: 'Tests for broken function-level authorization vulnerabilities (OWASP API 5)',
  'bias:gender': 'Tests handling of gender bias, stereotypes, and discrimination',
  bola: 'Tests for broken object-level authorization vulnerabilities (OWASP API 1)',
  cca: 'Tests for vulnerability to Context Compliance Attacks using fabricated conversation history',
  citation: 'Exploits academic authority bias to bypass content filters',
  competitors: 'Tests for unauthorized competitor mentions and endorsements',
  contracts: 'Tests for unauthorized contractual commitments and legal exposure',
  crescendo: 'Multi-turn attack strategy that gradually escalates malicious intent',
  'cross-session-leak': 'Tests for information leakage between user sessions',
  cyberseceval: "Tests prompt injection attacks from Meta's CyberSecEval dataset",
  'debug-access': 'Tests for exposed debugging interfaces and commands',
  default: 'Standard security testing plugins',
  'divergent-repetition':
    'Tests for training data leaks through repetitive pattern exploitation that causes model divergence',
  donotanswer: 'Tests for vulnerabilities to Do Not Answer attacks',
  'excessive-agency': 'Tests for unauthorized actions beyond defined system boundaries',
  foundation: 'Tests a collection of plugins designed to run against foundation models',
  gcg: 'Greedy Coordinate Gradient adversarial suffix attack',
  goat: 'Dynamic multi-turn attack generation using adversarial techniques',
  hallucination: 'Tests for fabrication of false or misleading information',
  harmbench: 'Tests for harmful content using the HarmBench dataset',
  harmful: 'Tests handling of malicious content across multiple categories',
  'harmful:chemical-biological-weapons': 'Tests handling of WMD-related content',
  'harmful:child-exploitation': 'Tests handling of child exploitation content',
  'harmful:copyright-violations': 'Tests handling of intellectual property violations',
  'harmful:cybercrime': 'Tests handling of cybercrime-related content',
  'harmful:cybercrime:malicious-code': 'Tests creation of malicious code',
  'harmful:graphic-content': 'Tests handling of graphic or violent content',
  'harmful:harassment-bullying': 'Tests handling of harassment and bullying content',
  'harmful:hate': 'Tests handling of hate speech and discriminatory content',
  'harmful:illegal-activities': 'Tests handling of general illegal activities',
  'harmful:illegal-drugs': 'Tests handling of illegal drug-related content',
  'harmful:illegal-drugs:meth': 'Tests handling of methamphetamine-related content',
  'harmful:indiscriminate-weapons': 'Tests handling of weapons-related content',
  'harmful:insults': 'Tests handling of personal attacks and insults',
  'harmful:intellectual-property': 'Tests handling of IP theft and violations',
  'harmful:misinformation-disinformation': 'Tests handling of false information campaigns',
  'harmful:non-violent-crime': 'Tests handling of non-violent criminal content',
  'harmful:privacy': 'Tests handling of privacy violation attempts',
  'harmful:profanity': 'Tests handling of profane or inappropriate language',
  'harmful:radicalization': 'Tests handling of extremist content and recruitment',
  'harmful:self-harm': 'Tests handling of self-harm and suicide content',
  'harmful:sex-crime': 'Tests handling of sexual crime content',
  'harmful:sexual-content': 'Tests handling of explicit sexual content',
  'harmful:specialized-advice': 'Tests handling of unauthorized professional advice',
  'harmful:unsafe-practices': 'Tests handling of dangerous activity instructions',
  'harmful:violent-crime': 'Tests handling of violent crime content',
  'harmful:weapons:ied': 'Tests handling of Improvised Explosive Devices',
  hex: 'Tests handling of hex-encoded malicious payloads',
  hijacking: 'Tests for unauthorized resource usage and purpose deviation',
  homoglyph:
    'Tests handling of homoglyph (visually similar Unicode characters) encoding to bypass filters',
  image: 'Tests handling of image content',
  imitation: 'Tests for unauthorized impersonation of entities',
  'indirect-prompt-injection': 'Tests for injection vulnerabilities via untrusted variables',
  intent: 'Tests for manipulation of system behavior via specific prompts',
  jailbreak: 'Single-shot optimization of safety bypass techniques',
  'jailbreak:composite': 'Combines multiple jailbreak techniques for enhanced effectiveness',
  'jailbreak:likert': 'Uses Likert scale-based prompts to bypass content filters',
  'jailbreak:tree': 'Tree-based search for optimal safety bypass vectors',
  leetspeak: 'Tests handling of leetspeak-encoded malicious content',
  'math-prompt': 'Tests handling of mathematical notation-based attacks',
  morse: 'Tests handling of content encoded in Morse code to potentially bypass filters',
  multilingual: 'Tests handling of attacks across multiple languages',
  mcp: 'Tests for vulnerabilities to Model Context Protocol (MCP) attacks',
  overreliance: 'Tests for overreliance on system assumptions',
  pandamonium:
    "[Experimental] Promptfoo's blackbox jailbreak. The latest and greatest jailbreak techniques, expertly tuned and crafted by Promptfoo's AI team.",
  pii: 'Tests handling of personal identifiable information',
  'pii:api-db': 'Tests for PII exposure via API/database access',
  'pii:direct': 'Tests for direct PII exposure vulnerabilities',
  'pii:session': 'Tests for PII exposure in session data',
  'pii:social': 'Tests for PII exposure via social engineering',
  piglatin: 'Tests handling of content translated to Pig Latin to potentially bypass filters',
  pliny: 'Tests handling of Pliny prompt injections',
  policy: 'Tests compliance with custom security policies',
  politics: 'Tests handling of political content and bias',
  'prompt-extraction': 'Tests for system prompt disclosure vulnerabilities',
  'prompt-injection': 'Tests for direct prompt injection vulnerabilities',
  'rag-document-exfiltration': 'Tests for RAG document exfiltration',
  'rag-poisoning': 'Tests for vulnerabilities to RAG retrieval poisoning attacks',
  rbac: 'Tests role-based access control implementation',
  'reasoning-dos':
    'Tests for vulnerabilities to computational resource exhaustion through excessive reasoning patterns',
  religion: 'Tests handling of religious content and bias',
  retry:
    'Automatically incorporates previously failed test cases to build a regression testing suite',
  rot13: 'Tests handling of ROT13-encoded malicious content',
  'shell-injection': 'Tests for command injection vulnerabilities',
  'sql-injection': 'Tests for SQL injection vulnerabilities',
  ssrf: 'Tests for server-side request forgery vulnerabilities',
  'system-prompt-override': 'Tests for system prompt override vulnerabilities',
<<<<<<< HEAD
  'reasoning-dos':
    'Tests for vulnerabilities to computational resource exhaustion through excessive reasoning patterns',
  'extra-information': 'Debug Information Exposure',
=======
  'tool-discovery': 'Tests for enumeration of available tools and function calls',
  'tool-discovery:multi-turn':
    'Uses conversational approach to discover available tools, functions, and capabilities through multi-step interactions',
  unsafebench: 'Tests handling of unsafe image content from the UnsafeBench dataset',
  xstest: 'Tests for XSTest attacks',
  video: 'Tests handling of video content',
  'other-encodings':
    'Collection of alternative text transformation strategies (Morse code and Pig Latin) for testing evasion techniques',
>>>>>>> 64e0843e
};

// These names are displayed in risk cards and in the table
export const displayNameOverrides: Record<Plugin | Strategy, string> = {
  [MEMORY_POISONING_PLUGIN_ID]: 'Agentic Memory Poisoning',
  'ascii-smuggling': 'ASCII Smuggling',
  audio: 'Audio Content',
  base64: 'Base64 Payload Encoding',
  basic: 'Baseline Testing',
  beavertails: 'BeaverTails Dataset',
  'best-of-n': 'Best-of-N',
  bfla: 'Function-Level Authorization Bypass',
  bola: 'Object-Level Authorization Bypass',
  cca: 'Context Compliance Attack',
  citation: 'Authority Bias Exploitation',
  competitors: 'Competitors',
  contracts: 'Unauthorized Commitments',
  crescendo: 'Multi-Turn Crescendo',
  'cross-session-leak': 'Cross-Session Data Leakage',
  cyberseceval: 'CyberSecEval Dataset',
  'debug-access': 'Debug Interface Exposure',
  default: 'Standard Security Suite',
  'divergent-repetition': 'Divergent Repetition',
  donotanswer: 'Do Not Answer Dataset',
  'excessive-agency': 'Excessive Agency',
  foundation: 'Foundation Model Plugin Collection',
  gcg: 'Greedy Coordinate Gradient',
  mcp: 'Model Context Protocol',
  goat: 'Generative Offensive Agent Tester',
  hallucination: 'False Information (Hallucination)',
  harmbench: 'HarmBench Dataset',
  harmful: 'Malicious Content Suite',
  'bias:gender': 'Gender Bias',
  'harmful:chemical-biological-weapons': 'WMD Content',
  'harmful:child-exploitation': 'Child Exploitation',
  'harmful:copyright-violations': 'IP Violations',
  'harmful:cybercrime': 'Cybercrime',
  'harmful:cybercrime:malicious-code': 'Malicious Code',
  'harmful:graphic-content': 'Graphic Content',
  'harmful:harassment-bullying': 'Harassment',
  'harmful:hate': 'Hate Speech',
  'harmful:illegal-activities': 'Illegal Activity',
  'harmful:illegal-drugs': 'Drug-Related Content',
  'harmful:illegal-drugs:meth': 'Methamphetamine Content',
  'harmful:indiscriminate-weapons': 'Weapons Content',
  'harmful:insults': 'Personal Attacks',
  'harmful:intellectual-property': 'IP Theft',
  'harmful:misinformation-disinformation': 'Disinformation Campaigns',
  'harmful:non-violent-crime': 'Non-Violent Crime',
  'harmful:privacy': 'Privacy Violation',
  'harmful:profanity': 'Profanity',
  'harmful:radicalization': 'Extremist Content',
  'harmful:self-harm': 'Self-Harm',
  'harmful:sex-crime': 'Sexual Crime Content',
  'harmful:sexual-content': 'Explicit Content',
  'harmful:specialized-advice': 'Unauthorized Advice',
  'harmful:unsafe-practices': 'Dangerous Activity Content',
  'harmful:violent-crime': 'Violent Crime Content',
  'harmful:weapons:ied': 'Improvised Explosive Devices',
  hex: 'Hex Encoding',
  hijacking: 'Resource Hijacking',
  homoglyph: 'Homoglyph Encoding',
  image: 'Image Content',
  imitation: 'Entity Impersonation',
  'indirect-prompt-injection': 'Indirect Prompt Injection',
  intent: 'Intent',
  jailbreak: 'Single-shot Optimization',
  'jailbreak:composite': 'Multi-Vector Safety Bypass',
  'jailbreak:likert': 'Likert Scale Jailbreak',
  'jailbreak:tree': 'Tree-Based Attack Search',
  leetspeak: 'Leetspeak Payload Encoding',
  'math-prompt': 'Mathematical Notation Attack',
  morse: 'Morse Code Encoding',
  multilingual: 'Cross-Language Attack',
  'other-encodings': 'Collection of Text Encodings',
  overreliance: 'Overreliance',
  pandamonium: '[Experimental] Pandamonium',
  piglatin: 'Pig Latin Encoding',
  pii: 'PII Protection Suite',
  'pii:api-db': 'PII via API/Database',
  'pii:direct': 'PII via Direct Exposure',
  'pii:session': 'PII via Session Data',
  'pii:social': 'PII via Social Engineering',
  pliny: 'Pliny Prompt Injections',
  policy: 'Policy Compliance',
  politics: 'Political Bias',
  'prompt-extraction': 'System Prompt Disclosure',
  'prompt-injection': 'Direct Prompt Injection',
  'rag-document-exfiltration': 'RAG Document Exfiltration',
  'rag-poisoning': 'RAG Poisoning',
  rbac: 'RBAC Implementation',
  'reasoning-dos': 'Reasoning DoS',
  religion: 'Religious Bias',
  retry: 'Regression Testing',
  rot13: 'ROT13 Payload Encoding',
  'shell-injection': 'Command Injection',
  'sql-injection': 'SQL Injection',
  ssrf: 'SSRF Vulnerability',
  'system-prompt-override': 'System Prompt Override',
<<<<<<< HEAD
  'reasoning-dos': 'Reasoning DoS',
  'extra-information': 'Excessive Information Exposure',
=======
  'tool-discovery': 'Tool Discovery',
  'tool-discovery:multi-turn': 'Multi-turn Tool Discovery',
  unsafebench: 'UnsafeBench Dataset',
  xstest: 'XSTest Dataset',
  video: 'Video Content',
>>>>>>> 64e0843e
};

export enum Severity {
  Critical = 'critical',
  High = 'high',
  Medium = 'medium',
  Low = 'low',
}

export const severityDisplayNames: Record<Severity, string> = {
  [Severity.Critical]: 'Critical',
  [Severity.High]: 'High',
  [Severity.Medium]: 'Medium',
  [Severity.Low]: 'Low',
};

/*
 * Default severity values for each plugin.
 * Use getRiskCategorySeverityMap() whenever possible to respect the user's severity settings.
 */
export const riskCategorySeverityMap: Record<Plugin, Severity> = {
  [MEMORY_POISONING_PLUGIN_ID]: Severity.High,
  'ascii-smuggling': Severity.Low,
  beavertails: Severity.Low,
  bfla: Severity.High,
  bola: Severity.High,
  cca: Severity.High,
  mcp: Severity.High,
  competitors: Severity.Low,
  contracts: Severity.Medium,
  'cross-session-leak': Severity.Medium,
  cyberseceval: Severity.Medium,
  donotanswer: Severity.Medium,
  'debug-access': Severity.High,
  default: Severity.Low,
  'divergent-repetition': Severity.Medium,
  'excessive-agency': Severity.Medium,
  'extra-information': Severity.Low,
  foundation: Severity.Medium,
  hallucination: Severity.Medium,
  harmbench: Severity.Medium,
  harmful: Severity.Medium,
  'bias:gender': Severity.Low,
  'harmful:chemical-biological-weapons': Severity.High,
  'harmful:child-exploitation': Severity.Critical,
  'harmful:copyright-violations': Severity.Low,
  'harmful:cybercrime': Severity.Low,
  'harmful:cybercrime:malicious-code': Severity.Low,
  'harmful:graphic-content': Severity.Medium,
  'harmful:harassment-bullying': Severity.Low,
  'harmful:hate': Severity.Critical,
  'harmful:illegal-activities': Severity.Medium,
  'harmful:illegal-drugs': Severity.Medium,
  'harmful:illegal-drugs:meth': Severity.Low,
  'harmful:indiscriminate-weapons': Severity.Medium,
  'harmful:insults': Severity.Low,
  'harmful:intellectual-property': Severity.Medium,
  'harmful:misinformation-disinformation': Severity.Medium,
  'harmful:non-violent-crime': Severity.Medium,
  'harmful:privacy': Severity.High,
  'harmful:profanity': Severity.Low,
  'harmful:radicalization': Severity.Low,
  'harmful:self-harm': Severity.Critical,
  'harmful:sex-crime': Severity.High,
  'harmful:sexual-content': Severity.Medium,
  'harmful:specialized-advice': Severity.Medium,
  'harmful:unsafe-practices': Severity.Low,
  'harmful:violent-crime': Severity.High,
  'harmful:weapons:ied': Severity.Low,
  hijacking: Severity.High,
  imitation: Severity.Low,
  'indirect-prompt-injection': Severity.High,
  intent: Severity.High,
  overreliance: Severity.Low,
  pii: Severity.High,
  'pii:api-db': Severity.High,
  'pii:direct': Severity.High,
  'pii:session': Severity.High,
  'pii:social': Severity.High,
  pliny: Severity.Medium,
  policy: Severity.High,
  politics: Severity.Low,
  'prompt-extraction': Severity.Medium,
  'rag-document-exfiltration': Severity.Medium,
  'rag-poisoning': Severity.Medium,
  rbac: Severity.High,
  'reasoning-dos': Severity.Low,
  religion: Severity.Low,
  'shell-injection': Severity.High,
  'sql-injection': Severity.High,
  ssrf: Severity.High,
  'system-prompt-override': Severity.High,
  'tool-discovery:multi-turn': Severity.Low,
  'tool-discovery': Severity.Low,
  unsafebench: Severity.Medium,
  xstest: Severity.Low,
};

export const riskCategories: Record<string, Plugin[]> = {
  'Security & Access Control': [
    // System security
    'agentic:memory-poisoning',
    'ascii-smuggling',
    'bfla',
    'bola',
    'debug-access',
    'extra-information',
    'hijacking',
    'indirect-prompt-injection',
    'rbac',
    'shell-injection',
    'sql-injection',
    'ssrf',
    'tool-discovery',
    'tool-discovery:multi-turn',

    // Data protection
    'cross-session-leak',
    'divergent-repetition',
    'harmful:privacy',
    'pii:api-db',
    'pii:direct',
    'pii:session',
    'pii:social',
    'pii',
    'prompt-extraction',

    MEMORY_POISONING_PLUGIN_ID,
  ],

  'Compliance & Legal': [
    'contracts',
    'harmful:chemical-biological-weapons',
    'harmful:copyright-violations',
    'harmful:cybercrime:malicious-code',
    'harmful:cybercrime',
    'harmful:illegal-activities',
    'harmful:illegal-drugs:meth',
    'harmful:illegal-drugs',
    'harmful:indiscriminate-weapons',
    'harmful:intellectual-property',
    'harmful:non-violent-crime',
    'harmful:sex-crime',
    'harmful:specialized-advice',
    'harmful:unsafe-practices',
    'harmful:violent-crime',
    'harmful:weapons:ied',
  ],

  'Trust & Safety': [
    'bias:gender',
    'harmful:child-exploitation',
    'harmful:graphic-content',
    'harmful:harassment-bullying',
    'harmful:hate',
    'harmful:insults',
    'harmful:profanity',
    'harmful:radicalization',
    'harmful:self-harm',
    'harmful:sexual-content',
  ],

  Brand: [
    'competitors',
    'excessive-agency',
    'hallucination',
    'harmful:misinformation-disinformation',
    'hijacking',
    'imitation',
    'intent',
    'overreliance',
    'policy',
    'politics',
    'religion',
  ],

  Datasets: [
    'beavertails',
    'cyberseceval',
    'donotanswer',
    'harmbench',
    'pliny',
    'unsafebench',
    'xstest',
  ],
};

export const categoryDescriptions = {
  'Security & Access Control': 'Data protection, access control, and system security risks.',
  'Compliance & Legal': 'Regulatory compliance, legal, and policy violation risks.',
  'Trust & Safety': 'Harmful, inappropriate, or offensive content generation risks.',
  Brand: 'Output reliability, accuracy, and brand reputation risks.',
  Datasets: 'Pre-defined test cases from research datasets.',
};

export type TopLevelCategory = keyof typeof riskCategories;

export const categoryMapReverse = Object.entries(riskCategories).reduce(
  (acc, [category, harms]) => {
    harms.forEach((harm) => {
      acc[harm] = category;
    });
    return acc;
  },
  {} as Record<string, string>,
);

export const categoryLabels = Object.keys(categoryMapReverse);

// Map from plugin name to metric name or harm category
export const categoryAliases: Record<Plugin, string> = {
  [MEMORY_POISONING_PLUGIN_ID]: 'AgenticMemoryPoisoning',
  'ascii-smuggling': 'AsciiSmuggling',
  beavertails: 'BeaverTails',
  bfla: 'BFLAEnforcement',
  bola: 'BOLAEnforcement',
  cca: 'CCAEnforcement',
  competitors: 'CompetitorEndorsement',
  contracts: 'ContractualCommitment',
  'cross-session-leak': 'CrossSessionLeak',
  cyberseceval: 'CyberSecEval',
  donotanswer: 'DoNotAnswer',
  'debug-access': 'DebugAccess',
  default: 'Default',
  mcp: 'MCP',
  'divergent-repetition': 'DivergentRepetition',
  'excessive-agency': 'ExcessiveAgency',
<<<<<<< HEAD
  'extra-information': 'Excessive Information Exposure',
=======
  'tool-discovery': 'ToolDiscovery',
  'tool-discovery:multi-turn': 'Multi-turn Tool Discovery',
>>>>>>> 64e0843e
  foundation: 'Foundation',
  hallucination: 'Hallucination',
  harmbench: 'Harmbench',
  harmful: 'Harmful',
  'bias:gender': 'Gender Bias',
  'harmful:chemical-biological-weapons': 'Chemical & Biological Weapons',
  'harmful:child-exploitation': 'Child Exploitation',
  'harmful:copyright-violations': 'Copyright Violations - Copyrighted text',
  'harmful:cybercrime': 'Cybercrime & Unauthorized Intrusion - Hacking and Malware',
  'harmful:cybercrime:malicious-code': 'Malicious Code',
  'harmful:graphic-content': 'Graphic & age-restricted content',
  'harmful:harassment-bullying': 'Harassment & Bullying',
  'harmful:hate': 'Hate',
  'harmful:illegal-activities': 'Illegal Activities - Fraud & scams',
  'harmful:illegal-drugs': 'Illegal Drugs',
  'harmful:illegal-drugs:meth': 'Methamphetamine',
  'harmful:indiscriminate-weapons': 'Indiscriminate Weapons',
  'harmful:insults': 'Insults and personal attacks',
  'harmful:intellectual-property': 'Intellectual Property violation',
  'harmful:misinformation-disinformation':
    'Misinformation & Disinformation - Harmful lies and propaganda',
  'harmful:non-violent-crime': 'Non-Violent Crimes',
  'harmful:privacy': 'Privacy violations',
  'harmful:profanity': 'Requests containing profanity',
  'harmful:radicalization': 'Radicalization',
  'harmful:self-harm': 'Self-Harm',
  'harmful:sex-crime': 'Sex Crimes',
  'harmful:sexual-content': 'Sexual Content',
  'harmful:specialized-advice': 'Specialized Advice - Financial',
  'harmful:unsafe-practices': 'Promotion of unsafe practices',
  'harmful:violent-crime': 'Violent Crimes',
  'harmful:weapons:ied': 'Improvised Explosive Devices',
  hijacking: 'Hijacking',
  imitation: 'Imitation',
  'indirect-prompt-injection': 'Indirect Prompt Injection',
  intent: 'Intent',
  overreliance: 'Overreliance',
  pii: 'PIILeak',
  'pii:api-db': 'PIILeak',
  'pii:direct': 'PIILeak',
  'pii:session': 'PIILeak',
  'pii:social': 'PIILeak',
  pliny: 'Pliny',
  policy: 'PolicyViolation',
  politics: 'PoliticalStatement',
  'prompt-extraction': 'PromptExtraction',
  'rag-document-exfiltration': 'RAG Document Exfiltration',
  'rag-poisoning': 'RAG Poisoning',
  rbac: 'RbacEnforcement',
  'reasoning-dos': 'Reasoning DoS',
  religion: 'Religion',
  'shell-injection': 'ShellInjection',
  'sql-injection': 'SqlInjection',
  ssrf: 'SSRFEnforcement',
  'system-prompt-override': 'System Prompt Override',
  unsafebench: 'UnsafeBench',
  xstest: 'XSTest',
};

export const categoryAliasesReverse = Object.entries(categoryAliases).reduce(
  (acc, [key, value]) => {
    acc[value] = key;
    return acc;
  },
  {} as Record<string, string>,
);

export const pluginDescriptions: Record<Plugin, string> = {
  [MEMORY_POISONING_PLUGIN_ID]: 'Tests whether an agent is vulnerable to memory poisoning attacks',
  'ascii-smuggling': 'Tests for ASCII-based prompt smuggling vulnerabilities',
  beavertails: 'Tests handling of malicious prompts from the BeaverTails dataset',
  bfla: 'Evaluates function-level authorization controls to identify privilege escalation vulnerabilities (OWASP API Security Top 10 #5)',
  bola: 'Tests object-level authorization mechanisms to detect unauthorized data access vulnerabilities (OWASP API Security Top 10 #1)',
  cca: 'Tests for vulnerability to Context Compliance Attacks using fabricated conversation history',
  competitors:
    'Assesses system protection against unauthorized competitor endorsements and brand security risks',
  contracts: 'Evaluates safeguards against unauthorized contractual commitments and legal exposure',
  'cross-session-leak':
    'Tests for information leakage vulnerabilities between different user sessions',
  cyberseceval: "Tests prompt injection attacks from Meta's CyberSecEval dataset",
  donotanswer: 'Tests for vulnerabilities to Do Not Answer attacks',
  'debug-access':
    'Identifies exposed debugging interfaces and unauthorized command execution vectors',
  default: 'Executes comprehensive baseline security testing across multiple risk categories',
  'divergent-repetition':
    'Tests repetitive patterns that can cause the model to diverge from normal behavior and leak training data',
  'excessive-agency': 'Evaluates system boundary enforcement and unauthorized action prevention',
<<<<<<< HEAD
  'extra-information':
    'Tests for exposure of debug information, embeddings, and internal system state in API responses',
=======
  'tool-discovery': 'Tests for enumeration of available tools and function calls',
  'tool-discovery:multi-turn': 'Multi-turn Tool Discovery',
>>>>>>> 64e0843e
  foundation: 'Tests a collection of plugins designed to run against foundation models',
  hallucination: 'Tests system resilience against false information generation and propagation',
  harmbench:
    'Tests for harmful content, illegal activities, misinformation using the HarmBench dataset from the Center for AI Safety (CAIS)',
  harmful: 'Comprehensive suite for testing handling of various categories of malicious content',
  'bias:gender': 'Tests handling of gender bias in responses, stereotypes, and discrimination',
  'harmful:chemical-biological-weapons': 'Tests detection and response to WMD-related content',
  'harmful:child-exploitation': 'Tests handling of child exploitation content',
  'harmful:copyright-violations': 'Tests handling of intellectual property violations',
  'harmful:cybercrime': 'Tests detection of cybercrime-related content',
  'harmful:cybercrime:malicious-code': 'Tests creation of malicious code',
  'harmful:graphic-content': 'Tests handling of graphic or violent content',
  'harmful:harassment-bullying': 'Tests handling of harassment and bullying content',
  'harmful:hate': 'Tests handling of hate speech and discriminatory content',
  'harmful:illegal-activities': 'Tests handling of illegal activity content',
  'harmful:illegal-drugs': 'Tests handling of drug-related content',
  'harmful:illegal-drugs:meth': 'Tests handling of methamphetamine-related content',
  'harmful:indiscriminate-weapons': 'Tests handling of weapons-related content',
  'harmful:insults': 'Tests handling of personal attacks and insults',
  'harmful:intellectual-property': 'Tests handling of IP theft attempts',
  'harmful:misinformation-disinformation': 'Tests handling of disinformation campaigns',
  'harmful:non-violent-crime': 'Tests handling of non-violent criminal content',
  'harmful:privacy': 'Tests handling of privacy violation attempts',
  'harmful:profanity': 'Tests handling of profane content',
  'harmful:radicalization': 'Tests handling of extremist content',
  'harmful:self-harm': 'Tests handling of self-harm content',
  'harmful:sex-crime': 'Tests handling of sexual crime content',
  'harmful:sexual-content': 'Tests handling of explicit sexual content',
  'harmful:specialized-advice': 'Tests handling of unauthorized professional advice',
  'harmful:unsafe-practices': 'Tests handling of dangerous activity instructions',
  'harmful:violent-crime': 'Tests handling of violent crime content',
  'harmful:weapons:ied': 'Tests handling of Improvised Explosive Devices',
  hijacking: 'Assesses protection against unauthorized resource usage and purpose deviation',
  imitation: 'Tests safeguards against unauthorized entity impersonation attempts',
  mcp: 'Tests for vulnerabilities to Model Context Protocol (MCP) attacks',
  'indirect-prompt-injection':
    'Evaluates vulnerability to injection attacks via untrusted variables',
  intent: 'Tests system resilience against specific manipulation attempts',
  overreliance: 'Assesses overreliance on system assumptions',
  pii: 'Comprehensive evaluation of personal identifiable information protection',
  'pii:api-db': 'Tests for PII exposure through API and database access vectors',
  'pii:direct': 'Evaluates direct PII exposure vulnerabilities',
  'pii:session': 'Tests for PII leakage in session data',
  'pii:social': 'Assesses PII exposure through social engineering vectors',
  pliny: 'Tests handling of Pliny prompt injections',
  policy: 'Validates compliance with custom security policies and controls',
  politics: 'Tests handling of political content and bias mitigation',
  'prompt-extraction': 'Evaluates protection against system prompt disclosure attempts',
  'rag-document-exfiltration': 'Tests handling of RAG document exfiltration',
  'rag-poisoning': 'Tests resistance against poisoning attacks on RAG retrieval systems',
  rbac: 'Tests implementation of role-based access control mechanisms',
  'reasoning-dos':
    'Tests for vulnerabilities to computational resource exhaustion through excessive reasoning patterns',
  religion: 'Assesses handling of religious content and bias mitigation',
  'shell-injection': 'Tests protection against command injection vulnerabilities',
  'sql-injection': 'Evaluates resilience against SQL injection attacks',
  ssrf: 'Tests for server-side request forgery vulnerabilities',
  'system-prompt-override': 'Tests for system prompt override vulnerabilities',
  unsafebench:
    'Tests handling of unsafe image content through multi-modal model evaluation and safety filters',
  xstest:
    'Tests how models handle ambiguous terms related to potentially harmful topics like violence and drugs',
};

export const strategyDescriptions: Record<Strategy, string> = {
  audio: 'Tests detection and handling of audio-based malicious payloads',
  base64: 'Tests detection and handling of Base64-encoded malicious payloads',
  basic: 'Equivalent to no strategy. Always included. Can be disabled in configuration.',
  'best-of-n': 'Jailbreak technique published by Anthropic and Stanford',
  citation: 'Exploits academic authority bias to circumvent content filtering mechanisms',
  crescendo: 'Executes progressive multi-turn attacks with escalating malicious intent',
  default: 'Applies standard security testing methodology',
  gcg: 'Greedy Coordinate Gradient adversarial suffix attack',
  goat: 'Deploys dynamic attack generation using advanced adversarial techniques',
  hex: 'Tests detection and handling of hex-encoded malicious payloads',
  homoglyph:
    'Tests detection and handling of text with homoglyphs (visually similar Unicode characters)',
  image: 'Tests detection and handling of image-based malicious payloads',
  jailbreak: 'Optimizes single-turn attacks to bypass security controls',
  'jailbreak:composite': 'Chains multiple attack vectors for enhanced effectiveness',
  'jailbreak:likert': 'Uses Likert scale-based prompts to bypass content filters',
  'jailbreak:tree': 'Implements tree-based search for optimal attack paths',
  leetspeak: 'Assesses handling of leetspeak-encoded malicious content',
  'math-prompt': 'Tests resilience against mathematical notation-based attacks',
  morse:
    'Tests detection and handling of text encoded in Morse code where letters are converted to dots and dashes to potentially bypass content filters',
  multilingual: 'Evaluates cross-language attack vector handling',
  'other-encodings':
    'Collection of alternative text transformation strategies (Morse code and Pig Latin) for testing evasion techniques',
  pandamonium:
    "Promptfoo's exclusive dynamic jailbreak strategy currently in development. Note: This is an expensive jailbreak strategy with no limit on probes.",
  piglatin:
    'Tests detection and handling of text transformed into Pig Latin, a language game where initial consonant clusters are moved to the end of words with "ay" added',
  'prompt-injection': 'Tests direct prompt injection vulnerability detection',
  retry: 'Automatically incorporates previously failed test cases to prevent regression',
  rot13: 'Assesses handling of ROT13-encoded malicious payloads',
  video: 'Tests detection and handling of video-based malicious payloads',
};

export const strategyDisplayNames: Record<Strategy, string> = {
  audio: 'Audio',
  base64: 'Base64 Encoding',
  basic: 'Basic',
  'best-of-n': 'Best-of-N',
  citation: 'Authority Bias',
  crescendo: 'Multi-turn Crescendo',
  default: 'Basic',
  gcg: 'Greedy Coordinate Gradient',
  goat: 'Generative Offensive Agent Tester',
  hex: 'Hex Encoding',
  homoglyph: 'Homoglyph Encoding',
  image: 'Image',
  jailbreak: 'Single-shot Optimization',
  'jailbreak:composite': 'Composite Jailbreaks',
  'jailbreak:likert': 'Likert Scale Jailbreak',
  'jailbreak:tree': 'Tree-based Optimization',
  leetspeak: 'Leetspeak Encoding',
  'math-prompt': 'Mathematical Encoding',
  morse: 'Morse Code',
  multilingual: 'Multilingual Translation',
  'other-encodings': 'Collection of Text Encodings',
  pandamonium: 'Pandamonium',
  piglatin: 'Pig Latin',
  'prompt-injection': 'Prompt Injection',
  retry: 'Regression Testing',
  rot13: 'ROT13 Encoding',
  video: 'Video',
};

export const PLUGIN_PRESET_DESCRIPTIONS: Record<string, string> = {
  Custom: 'Choose your own plugins',
  Foundation: 'Plugins for redteaming foundation models recommended by Promptfoo',
  'Minimal Test': 'Minimal set of plugins to validate your setup',
  MITRE: 'MITRE ATLAS framework',
  NIST: 'NIST AI Risk Management Framework',
  'OWASP API Top 10': 'OWASP API security vulnerabilities framework',
  'OWASP LLM Top 10': 'OWASP LLM security vulnerabilities framework',
  'OWASP Gen AI Red Team': 'OWASP Gen AI Red Teaming Best Practices',
  'OWASP Agentic AI Top 10': 'OWASP Agentic AI Top 10 Threats and Mitigations',
  RAG: 'Recommended plugins plus additional tests for RAG specific scenarios like access control',
  Recommended: 'A broad set of plugins recommended by Promptfoo',
  'EU AI Act': 'Plugins mapped to EU AI Act prohibited & high-risk requirements',
} as const;

export const DEFAULT_OUTPUT_PATH = 'redteam.yaml';<|MERGE_RESOLUTION|>--- conflicted
+++ resolved
@@ -153,11 +153,8 @@
   'cyberseceval',
   'debug-access',
   'divergent-repetition',
-<<<<<<< HEAD
+  'donotanswer',
   'extra-information',
-=======
-  'donotanswer',
->>>>>>> 64e0843e
   'harmbench',
   'imitation',
   'indirect-prompt-injection',
@@ -980,11 +977,7 @@
   'sql-injection': 'Tests for SQL injection vulnerabilities',
   ssrf: 'Tests for server-side request forgery vulnerabilities',
   'system-prompt-override': 'Tests for system prompt override vulnerabilities',
-<<<<<<< HEAD
-  'reasoning-dos':
-    'Tests for vulnerabilities to computational resource exhaustion through excessive reasoning patterns',
   'extra-information': 'Debug Information Exposure',
-=======
   'tool-discovery': 'Tests for enumeration of available tools and function calls',
   'tool-discovery:multi-turn':
     'Uses conversational approach to discover available tools, functions, and capabilities through multi-step interactions',
@@ -993,7 +986,6 @@
   video: 'Tests handling of video content',
   'other-encodings':
     'Collection of alternative text transformation strategies (Morse code and Pig Latin) for testing evasion techniques',
->>>>>>> 64e0843e
 };
 
 // These names are displayed in risk cards and in the table
@@ -1093,16 +1085,12 @@
   'sql-injection': 'SQL Injection',
   ssrf: 'SSRF Vulnerability',
   'system-prompt-override': 'System Prompt Override',
-<<<<<<< HEAD
-  'reasoning-dos': 'Reasoning DoS',
   'extra-information': 'Excessive Information Exposure',
-=======
   'tool-discovery': 'Tool Discovery',
   'tool-discovery:multi-turn': 'Multi-turn Tool Discovery',
   unsafebench: 'UnsafeBench Dataset',
   xstest: 'XSTest Dataset',
   video: 'Video Content',
->>>>>>> 64e0843e
 };
 
 export enum Severity {
@@ -1330,12 +1318,9 @@
   mcp: 'MCP',
   'divergent-repetition': 'DivergentRepetition',
   'excessive-agency': 'ExcessiveAgency',
-<<<<<<< HEAD
   'extra-information': 'Excessive Information Exposure',
-=======
   'tool-discovery': 'ToolDiscovery',
   'tool-discovery:multi-turn': 'Multi-turn Tool Discovery',
->>>>>>> 64e0843e
   foundation: 'Foundation',
   hallucination: 'Hallucination',
   harmbench: 'Harmbench',
@@ -1423,13 +1408,10 @@
   'divergent-repetition':
     'Tests repetitive patterns that can cause the model to diverge from normal behavior and leak training data',
   'excessive-agency': 'Evaluates system boundary enforcement and unauthorized action prevention',
-<<<<<<< HEAD
   'extra-information':
     'Tests for exposure of debug information, embeddings, and internal system state in API responses',
-=======
   'tool-discovery': 'Tests for enumeration of available tools and function calls',
   'tool-discovery:multi-turn': 'Multi-turn Tool Discovery',
->>>>>>> 64e0843e
   foundation: 'Tests a collection of plugins designed to run against foundation models',
   hallucination: 'Tests system resilience against false information generation and propagation',
   harmbench:
