import * as fs from 'fs';
import yaml from 'js-yaml';
import * as path from 'path';
import cliState from './cliState';
import { getEnvBool } from './envars';
import { importModule } from './esm';
import { getPrompt as getHeliconePrompt } from './integrations/helicone';
import { getPrompt as getLangfusePrompt } from './integrations/langfuse';
import { getPrompt as getPortkeyPrompt } from './integrations/portkey';
import logger from './logger';
import { isPackagePath, loadFromPackage } from './providers/packageParser';
import { runPython } from './python/pythonUtils';
import telemetry from './telemetry';
import type { ApiProvider, NunjucksFilterMap, Prompt, ExtensionHookOutput } from './types';
import { renderVarsInObject } from './util';
import { isJavascriptFile, isImageFile, isVideoFile, isAudioFile } from './util/fileExtensions';
import invariant from './util/invariant';
import { getNunjucksEngine } from './util/templates';
import { transform } from './util/transform';

export async function extractTextFromPDF(pdfPath: string): Promise<string> {
  logger.debug(`Extracting text from PDF: ${pdfPath}`);
  try {
    const { default: PDFParser } = await import('pdf-parse');
    const dataBuffer = fs.readFileSync(pdfPath);
    const data = await PDFParser(dataBuffer);
    return data.text.trim();
  } catch (error) {
    if (error instanceof Error && error.message.includes("Cannot find module 'pdf-parse'")) {
      throw new Error('pdf-parse is not installed. Please install it with: npm install pdf-parse');
    }
    throw new Error(
      `Failed to extract text from PDF ${pdfPath}: ${error instanceof Error ? error.message : String(error)}`,
    );
  }
}

export function resolveVariables(
  variables: Record<string, string | object>,
): Record<string, string | object> {
  let resolved = true;
  const regex = /\{\{\s*(\w+)\s*\}\}/; // Matches {{variableName}}, {{ variableName }}, etc.

  let iterations = 0;
  do {
    resolved = true;
    for (const key of Object.keys(variables)) {
      if (typeof variables[key] !== 'string') {
        continue;
      }
      const value = variables[key] as string;
      const match = regex.exec(value);
      if (match) {
        const [placeholder, varName] = match;
        if (variables[varName] === undefined) {
          // Do nothing - final nunjucks render will fail if necessary.
          // logger.warn(`Variable "${varName}" not found for substitution.`);
        } else {
          variables[key] = value.replace(placeholder, variables[varName] as string);
          resolved = false; // Indicate that we've made a replacement and should check again
        }
      }
    }
    iterations++;
  } while (!resolved && iterations < 5);

  return variables;
}

// Utility: Detect partial/unclosed Nunjucks tags and wrap in {% raw %} if needed
function autoWrapRawIfPartialNunjucks(prompt: string): string {
  // Detects any occurrence of an opening Nunjucks tag without a matching close
  // e.g. "{%" or "{{" not followed by a closing "%}" or "}}"
  const hasPartialTag = /({%[^%]*$|{{[^}]*$|{#[^#]*$)/m.test(prompt);
  const alreadyWrapped = /{\%\s*raw\s*\%}/.test(prompt) && /{\%\s*endraw\s*\%}/.test(prompt);
  if (hasPartialTag && !alreadyWrapped) {
    return `{% raw %}${prompt}{% endraw %}`;
  }
  return prompt;
}

export async function renderPrompt(
  prompt: Prompt,
  vars: Record<string, string | object>,
  nunjucksFilters?: NunjucksFilterMap,
  provider?: ApiProvider,
): Promise<string> {
  const nunjucks = getNunjucksEngine(nunjucksFilters);

  let basePrompt = prompt.raw;

  // Load files
  for (const [varName, value] of Object.entries(vars)) {
    if (typeof value === 'string' && value.startsWith('file://')) {
      const basePath = cliState.basePath || '';
      const filePath = path.resolve(process.cwd(), basePath, value.slice('file://'.length));
      const fileExtension = filePath.split('.').pop();

      logger.debug(`Loading var ${varName} from file: ${filePath}`);
      if (isJavascriptFile(filePath)) {
        const javascriptOutput = (await (
          await importModule(filePath)
        )(varName, basePrompt, vars, provider)) as {
          output?: string;
          error?: string;
        };
        if (javascriptOutput.error) {
          throw new Error(`Error running ${filePath}: ${javascriptOutput.error}`);
        }
        if (!javascriptOutput.output) {
          throw new Error(
            `Expected ${filePath} to return { output: string } but got ${javascriptOutput}`,
          );
        }
        vars[varName] = javascriptOutput.output;
      } else if (fileExtension === 'py') {
        const pythonScriptOutput = (await runPython(filePath, 'get_var', [
          varName,
          basePrompt,
          vars,
        ])) as { output?: any; error?: string };
        if (pythonScriptOutput.error) {
          throw new Error(`Error running Python script ${filePath}: ${pythonScriptOutput.error}`);
        }
        if (!pythonScriptOutput.output) {
          throw new Error(`Python script ${filePath} did not return any output`);
        }
        invariant(
          typeof pythonScriptOutput.output === 'string',
          `pythonScriptOutput.output must be a string. Received: ${typeof pythonScriptOutput.output}`,
        );
        vars[varName] = pythonScriptOutput.output.trim();
      } else if (fileExtension === 'yaml' || fileExtension === 'yml') {
        vars[varName] = JSON.stringify(
          yaml.load(fs.readFileSync(filePath, 'utf8')) as string | object,
        );
      } else if (fileExtension === 'pdf' && !getEnvBool('PROMPTFOO_DISABLE_PDF_AS_TEXT')) {
        telemetry.recordOnce('feature_used', {
          feature: 'extract_text_from_pdf',
        });
        vars[varName] = await extractTextFromPDF(filePath);
      } else if (
        (isImageFile(filePath) || isVideoFile(filePath) || isAudioFile(filePath)) &&
        !getEnvBool('PROMPTFOO_DISABLE_MULTIMEDIA_AS_BASE64')
      ) {
        const fileType = isImageFile(filePath)
          ? 'image'
          : isVideoFile(filePath)
            ? 'video'
            : 'audio';

        telemetry.recordOnce('feature_used', {
          feature: `load_${fileType}_as_base64`,
        });

        logger.debug(`Loading ${fileType} as base64: ${filePath}`);
        try {
          const fileBuffer = fs.readFileSync(filePath);
          vars[varName] = fileBuffer.toString('base64');
        } catch (error) {
          throw new Error(
            `Failed to load ${fileType} ${filePath}: ${error instanceof Error ? error.message : String(error)}`,
          );
        }
      } else {
        vars[varName] = fs.readFileSync(filePath, 'utf8').trim();
      }
    } else if (isPackagePath(value)) {
      const basePath = cliState.basePath || '';
      const javascriptOutput = (await (
        await loadFromPackage(value, basePath)
      )(varName, basePrompt, vars, provider)) as {
        output?: string;
        error?: string;
      };
      if (javascriptOutput.error) {
        throw new Error(`Error running ${value}: ${javascriptOutput.error}`);
      }
      if (!javascriptOutput.output) {
        throw new Error(
          `Expected ${value} to return { output: string } but got ${javascriptOutput}`,
        );
      }
      vars[varName] = javascriptOutput.output;
    }
  }

  // Apply prompt functions
  if (prompt.function) {
    const result = await prompt.function({ vars, provider });
    if (typeof result === 'string') {
      basePrompt = result;
    } else if (typeof result === 'object') {
      // Check if it's using the structured PromptFunctionResult format
      if ('prompt' in result) {
        basePrompt =
          typeof result.prompt === 'string' ? result.prompt : JSON.stringify(result.prompt);

        // Merge config if provided
        if (result.config) {
          prompt.config = {
            ...(prompt.config || {}),
            ...result.config,
          };
        }
      } else {
        // Direct object/array format
        basePrompt = JSON.stringify(result);
      }
    } else {
      throw new Error(`Prompt function must return a string or object, got ${typeof result}`);
    }
  }

  // Remove any trailing newlines from vars, as this tends to be a footgun for JSON prompts.
  for (const key of Object.keys(vars)) {
    if (typeof vars[key] === 'string') {
      vars[key] = (vars[key] as string).replace(/\n$/, '');
    }
  }
  // Resolve variable mappings
  resolveVariables(vars);
  // Third party integrations
  if (prompt.raw.startsWith('portkey://')) {
    const portKeyResult = await getPortkeyPrompt(prompt.raw.slice('portkey://'.length), vars);
    return JSON.stringify(portKeyResult.messages);
  } else if (prompt.raw.startsWith('langfuse://')) {
    const langfusePrompt = prompt.raw.slice('langfuse://'.length);

    // we default to "text" type.
    const [helper, version, promptType = 'text'] = langfusePrompt.split(':');
    if (promptType !== 'text' && promptType !== 'chat') {
      throw new Error('Unknown promptfoo prompt type');
    }

    const langfuseResult = await getLangfusePrompt(
      helper,
      vars,
      promptType,
      version === 'latest' ? undefined : Number(version),
    );
    return langfuseResult;
  } else if (prompt.raw.startsWith('helicone://')) {
    const heliconePrompt = prompt.raw.slice('helicone://'.length);
    const [id, version] = heliconePrompt.split(':');
    const [majorVersion, minorVersion] = version ? version.split('.') : [undefined, undefined];
    const heliconeResult = await getHeliconePrompt(
      id,
      vars,
      majorVersion === undefined ? undefined : Number(majorVersion),
      minorVersion === undefined ? undefined : Number(minorVersion),
    );
    return heliconeResult;
  }
  // Render prompt
  try {
    if (getEnvBool('PROMPTFOO_DISABLE_JSON_AUTOESCAPE')) {
      // Pre-process: auto-wrap in {% raw %} if partial Nunjucks tags detected
      basePrompt = autoWrapRawIfPartialNunjucks(basePrompt);
      return nunjucks.renderString(basePrompt, vars);
    }

    const parsed = JSON.parse(basePrompt);
    // The _raw_ prompt is valid JSON. That means that the user likely wants to substitute vars _within_ the JSON itself.
    // Recursively walk the JSON structure. If we find a string, render it with nunjucks.
    return JSON.stringify(renderVarsInObject(parsed, vars), null, 2);
  } catch {
    // Vars values can be template strings, so we need to render them first:
    const renderedVars = Object.fromEntries(
      Object.entries(vars).map(([key, value]) => [
        key,
        typeof value === 'string'
          ? nunjucks.renderString(autoWrapRawIfPartialNunjucks(value), vars)
          : value,
      ]),
    );

    // Pre-process: auto-wrap in {% raw %} if partial Nunjucks tags detected
    basePrompt = autoWrapRawIfPartialNunjucks(basePrompt);
    // Note: Explicitly not using `renderVarsInObject` as it will re-call `renderString`; each call will
    // strip Nunjucks Tags, which breaks using raw (https://mozilla.github.io/nunjucks/templating.html#raw) e.g.
    // {% raw %}{{some_string}}{% endraw %} -> {{some_string}} -> ''
    return nunjucks.renderString(basePrompt, renderedVars);
  }
}

/**
 * Returns true if the extensions array is defined and has at least one element.
 * @param extensions - An array of extension paths, or null.
 * @returns True if the extensions array is defined and has at least one element.
 */
export function hasDefinedExtensionHooks(extensions: string[] | null | undefined): boolean {
  return extensions && Array.isArray(extensions) && extensions.length > 0);
}

/**
 * Runs extension hooks for the given hook name and context.
 * @param extensions - An array of extension paths.
 * @param hookName - The name of the hook to run.
 * @param context - The context object to pass to the hook.
 * @returns Promise that resolves to an array of records returned by each extension hook.
 */
export async function runExtensionHook(
  extensions: string[],
  hookName: string,
  context: any,
): Promise<ExtensionHookOutput[]> {
  invariant(hasDefinedExtensionHooks(extensions), 'extensions must be an array');

<<<<<<< HEAD
  // TODO(Will): It would be nice if this only ran when `hookName` is defined in >=1 extension(s).
  telemetry.record('feature_used', {
=======
  telemetry.recordOnce('feature_used', {
>>>>>>> f79b39cc
    feature: 'extension_hook',
  });

  const outs: ExtensionHookOutput[] = [];

  for (const extension of extensions) {
    logger.debug(`Running extension hook ${hookName} with context ${JSON.stringify(context)}`);
    const output = await transform(extension, hookName, context, false);

    // Allow falsy outputs:
    if (output !== undefined) {
      logger.debug(`Extension hook ${hookName} returned ${JSON.stringify(output)}`);
      outs.push(output);
    }
  }

  return outs;
}<|MERGE_RESOLUTION|>--- conflicted
+++ resolved
@@ -290,7 +290,7 @@
  * @returns True if the extensions array is defined and has at least one element.
  */
 export function hasDefinedExtensionHooks(extensions: string[] | null | undefined): boolean {
-  return extensions && Array.isArray(extensions) && extensions.length > 0);
+  return extensions && Array.isArray(extensions) && extensions.length > 0;
 }
 
 /**
@@ -307,12 +307,8 @@
 ): Promise<ExtensionHookOutput[]> {
   invariant(hasDefinedExtensionHooks(extensions), 'extensions must be an array');
 
-<<<<<<< HEAD
   // TODO(Will): It would be nice if this only ran when `hookName` is defined in >=1 extension(s).
-  telemetry.record('feature_used', {
-=======
   telemetry.recordOnce('feature_used', {
->>>>>>> f79b39cc
     feature: 'extension_hook',
   });
 
