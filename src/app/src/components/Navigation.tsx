import React, { forwardRef, useState } from 'react';

import { IS_RUNNING_LOCALLY } from '@app/constants';
import ExpandMoreIcon from '@mui/icons-material/ExpandMore';
import EngineeringIcon from '@mui/icons-material/Engineering';
import InfoIcon from '@mui/icons-material/Info';
import AppBar from '@mui/material/AppBar';
import Box from '@mui/material/Box';
import Button from '@mui/material/Button';
import IconButton from '@mui/material/IconButton';
import MenuItem from '@mui/material/MenuItem';
import MenuList from '@mui/material/MenuList';
import Paper from '@mui/material/Paper';
import Popper from '@mui/material/Popper';
import { styled } from '@mui/material/styles';
import Toolbar from '@mui/material/Toolbar';
import Tooltip from '@mui/material/Tooltip';
import { Link, useLocation } from 'react-router-dom';
import ApiSettingsModal from './ApiSettingsModal';
import DarkMode from './DarkMode';
import InfoModal from './InfoModal';
import Logo from './Logo';
import type { ButtonProps } from '@mui/material/Button';
import type { LinkProps } from 'react-router-dom';
import './Navigation.css';

// Create a properly typed forwarded ref component for MUI compatibility
const RouterLink = forwardRef<HTMLAnchorElement, LinkProps>((props, ref) => (
  <Link ref={ref} {...props} />
));
RouterLink.displayName = 'RouterLink';

const NavButton = styled(Button)<Partial<ButtonProps> & Partial<LinkProps>>(({ theme }) => ({
  color: theme.palette.text.primary,
  padding: theme.spacing(0.5, 1),
  minWidth: 'auto',
  '&:hover': {
    backgroundColor: theme.palette.action.hover,
  },
  '&.active': {
    backgroundColor: theme.palette.action.selected,
  },
  [theme.breakpoints.down('lg')]: {
    fontSize: '0.9rem',
  },
  [theme.breakpoints.down('md')]: {
    fontSize: '0.85rem',
  },
}));

const StyledAppBar = styled(AppBar)(({ theme }) => ({
  backgroundColor: theme.palette.background.paper,
  color: theme.palette.text.primary,
  boxShadow: theme.shadows[1],
}));

const NavToolbar = styled(Toolbar)({
  justifyContent: 'space-between',
});

const NavSection = styled(Box)({
  display: 'flex',
  alignItems: 'center',
  gap: '1rem',
});

function NavLink({ href, label }: { href: string; label: string }) {
  const location = useLocation();
  const isActive = location.pathname.startsWith(href);

  return (
    <NavButton component={RouterLink as any} to={href} className={isActive ? 'active' : ''}>
      {label}
    </NavButton>
  );
}

type ActiveMenu = 'create' | 'evals' | null;

function CreateDropdown({
  activeMenu,
  setActiveMenu,
}: {
  activeMenu: ActiveMenu;
  setActiveMenu: (menu: ActiveMenu) => void;
}) {
  const [anchorEl, setAnchorEl] = useState<null | HTMLElement>(null);
  const location = useLocation();

  const handleClick = (event: React.MouseEvent<HTMLElement>) => {
    setAnchorEl(event.currentTarget);
    setActiveMenu('create');
  };

  const handleClose = () => {
    setActiveMenu(null);
  };

  const handleMouseEnter = (event: React.MouseEvent<HTMLElement>) => {
    setAnchorEl(event.currentTarget);
    setActiveMenu('create');
  };

  const handleMouseLeave = () => {
    setActiveMenu(null);
  };

  const isActive = ['/setup', '/redteam/setup'].some((route) =>
    location.pathname.startsWith(route),
  );

  const menuItems = [
    {
      href: '/setup',
      label: 'Eval',
      description: 'Create and configure evaluation tests',
    },
    {
      href: '/redteam/setup',
      label: 'Red Team',
      description: 'Set up security testing scenarios',
    },
  ];

  const isOpen = activeMenu === 'create';

  return (
    <>
      <Button
        onClick={handleClick}
        onMouseEnter={handleMouseEnter}
        endIcon={
          <ExpandMoreIcon
            sx={{
              transform: isOpen ? 'rotate(180deg)' : 'none',
              transition: 'transform 0.3s',
              fontSize: '1rem',
              opacity: 0.5,
            }}
          />
        }
        sx={{
          color: 'text.primary',
          position: 'relative',
          borderRadius: isOpen ? '4px 4px 0 0' : '4px',
          transition: 'all 0.2s ease',
          '&:hover': {
            backgroundColor: 'action.hover',
          },
          ...(isOpen && {
            backgroundColor: 'background.paper',
            boxShadow: (theme) =>
              `0 -2px 8px ${theme.palette.mode === 'dark' ? 'rgba(0,0,0,0.3)' : 'rgba(0,0,0,0.1)'}`,
            zIndex: 1301,
          }),
          ...(isActive && {
            backgroundColor: 'action.selected',
          }),
        }}
      >
        Create
      </Button>
      <Popper
        anchorEl={anchorEl}
        open={isOpen}
        placement="bottom-start"
        onMouseLeave={handleMouseLeave}
        sx={{ zIndex: 1300 }}
        modifiers={[
          {
            name: 'offset',
            options: {
              offset: [0, -1],
            },
          },
        ]}
      >
<<<<<<< HEAD
        <MenuItem onClick={handleClose} component={RouterLink as any} to="/setup">
          Eval
        </MenuItem>
        <MenuItem onClick={handleClose} component={RouterLink as any} to="/redteam/setup">
          Red Team
        </MenuItem>
      </Menu>
=======
        <Box sx={{ pt: 1 }}>
          <Paper
            elevation={3}
            sx={{
              width: 320,
              maxWidth: '90vw',
              borderRadius: '0 0 8px 8px',
              overflow: 'hidden',
              position: 'relative',
              boxShadow: (theme) =>
                `0 4px 20px ${theme.palette.mode === 'dark' ? 'rgba(0,0,0,0.5)' : 'rgba(0,0,0,0.15)'}`,
            }}
          >
            <MenuList sx={{ py: 1 }}>
              {menuItems.map((item) => (
                <MenuItem
                  key={item.href}
                  component={RouterLink}
                  to={item.href}
                  onClick={handleClose}
                  sx={{
                    py: 1.5,
                    px: 2.5,
                    display: 'flex',
                    flexDirection: 'column',
                    alignItems: 'flex-start',
                    minHeight: 'auto',
                    whiteSpace: 'normal',
                    transition: 'background-color 0.2s ease',
                    '&:hover': {
                      backgroundColor: 'action.hover',
                    },
                    '&:not(:last-child)': {
                      borderBottom: '1px solid',
                      borderBottomColor: 'divider',
                    },
                  }}
                >
                  <Box sx={{ width: '100%' }}>
                    <Box
                      sx={{
                        fontSize: '0.875rem',
                        fontWeight: 500,
                        color: 'text.primary',
                        mb: 0.25,
                        letterSpacing: '-0.01em',
                      }}
                    >
                      {item.label}
                    </Box>
                    <Box
                      sx={{
                        fontSize: '0.8125rem',
                        color: 'text.secondary',
                        lineHeight: 1.4,
                        whiteSpace: 'normal',
                        opacity: 0.8,
                      }}
                    >
                      {item.description}
                    </Box>
                  </Box>
                </MenuItem>
              ))}
            </MenuList>
          </Paper>
        </Box>
      </Popper>
>>>>>>> 02980608
    </>
  );
}

function EvalsDropdown({
  activeMenu,
  setActiveMenu,
}: {
  activeMenu: ActiveMenu;
  setActiveMenu: (menu: ActiveMenu) => void;
}) {
  const [anchorEl, setAnchorEl] = useState<null | HTMLElement>(null);
  const location = useLocation();

  const handleClick = (event: React.MouseEvent<HTMLElement>) => {
    setAnchorEl(event.currentTarget);
    setActiveMenu('evals');
  };

  const handleClose = () => {
    setActiveMenu(null);
  };

  const handleMouseEnter = (event: React.MouseEvent<HTMLElement>) => {
    setAnchorEl(event.currentTarget);
    setActiveMenu('evals');
  };

  const handleMouseLeave = () => {
    setActiveMenu(null);
  };

  const isActive = ['/eval', '/evals'].some((route) => location.pathname.startsWith(route));

  const menuItems = [
    {
      href: '/eval',
      label: 'Latest Eval',
      description: 'View your most recent evaluation results',
    },
    {
      href: '/evals',
      label: 'All Evals',
      description: 'Browse and manage all evaluation runs',
    },
  ];

  const isOpen = activeMenu === 'evals';

  return (
    <>
      <Button
        onClick={handleClick}
        onMouseEnter={handleMouseEnter}
        endIcon={
          <ExpandMoreIcon
            sx={{
              transform: isOpen ? 'rotate(180deg)' : 'none',
              transition: 'transform 0.3s',
              fontSize: '1rem',
              opacity: 0.5,
            }}
          />
        }
        sx={{
          color: 'text.primary',
          position: 'relative',
          borderRadius: isOpen ? '4px 4px 0 0' : '4px',
          transition: 'all 0.2s ease',
          '&:hover': {
            backgroundColor: 'action.hover',
          },
          ...(isOpen && {
            backgroundColor: 'background.paper',
            boxShadow: (theme) =>
              `0 -2px 8px ${theme.palette.mode === 'dark' ? 'rgba(0,0,0,0.3)' : 'rgba(0,0,0,0.1)'}`,
            zIndex: 1301,
          }),
          ...(isActive && {
            backgroundColor: 'action.selected',
          }),
        }}
      >
        Evals
<<<<<<< HEAD
      </NavButton>
      <Menu anchorEl={anchorEl} open={open} onClose={handleClose}>
        <MenuItem onClick={handleClose} component={RouterLink as any} to="/eval">
          Latest Eval
        </MenuItem>
        <MenuItem onClick={handleClose} component={RouterLink as any} to="/evals">
          All Evals
        </MenuItem>
      </Menu>
=======
      </Button>
      <Popper
        anchorEl={anchorEl}
        open={isOpen}
        placement="bottom-start"
        onMouseLeave={handleMouseLeave}
        sx={{ zIndex: 1300 }}
        modifiers={[
          {
            name: 'offset',
            options: {
              offset: [0, -1],
            },
          },
        ]}
      >
        <Box sx={{ pt: 1 }}>
          <Paper
            elevation={3}
            sx={{
              width: 320,
              maxWidth: '90vw',
              borderRadius: '0 0 8px 8px',
              overflow: 'hidden',
              position: 'relative',
              boxShadow: (theme) =>
                `0 4px 20px ${theme.palette.mode === 'dark' ? 'rgba(0,0,0,0.5)' : 'rgba(0,0,0,0.15)'}`,
            }}
          >
            <MenuList sx={{ py: 1 }}>
              {menuItems.map((item) => (
                <MenuItem
                  key={item.href}
                  component={RouterLink}
                  to={item.href}
                  onClick={handleClose}
                  sx={{
                    py: 1.5,
                    px: 2.5,
                    display: 'flex',
                    flexDirection: 'column',
                    alignItems: 'flex-start',
                    minHeight: 'auto',
                    whiteSpace: 'normal',
                    transition: 'background-color 0.2s ease',
                    '&:hover': {
                      backgroundColor: 'action.hover',
                    },
                    '&:not(:last-child)': {
                      borderBottom: '1px solid',
                      borderBottomColor: 'divider',
                    },
                  }}
                >
                  <Box sx={{ width: '100%' }}>
                    <Box
                      sx={{
                        fontSize: '0.875rem',
                        fontWeight: 500,
                        color: 'text.primary',
                        mb: 0.25,
                        letterSpacing: '-0.01em',
                      }}
                    >
                      {item.label}
                    </Box>
                    <Box
                      sx={{
                        fontSize: '0.8125rem',
                        color: 'text.secondary',
                        lineHeight: 1.4,
                        whiteSpace: 'normal',
                        opacity: 0.8,
                      }}
                    >
                      {item.description}
                    </Box>
                  </Box>
                </MenuItem>
              ))}
            </MenuList>
          </Paper>
        </Box>
      </Popper>
>>>>>>> 02980608
    </>
  );
}

export default function Navigation({
  darkMode,
  onToggleDarkMode,
}: {
  darkMode: boolean;
  onToggleDarkMode: () => void;
}) {
  const [activeMenu, setActiveMenu] = useState<ActiveMenu>(null);
  const [showInfoModal, setShowInfoModal] = useState<boolean>(false);
  const [showApiSettingsModal, setShowApiSettingsModal] = useState<boolean>(false);

  const handleModalToggle = () => setShowInfoModal((prevState) => !prevState);
  const handleApiSettingsModalToggle = () => setShowApiSettingsModal((prevState) => !prevState);

  return (
    <>
      <StyledAppBar position="static" elevation={0}>
        <NavToolbar>
          <NavSection>
            <Logo />
            <CreateDropdown activeMenu={activeMenu} setActiveMenu={setActiveMenu} />
            <EvalsDropdown activeMenu={activeMenu} setActiveMenu={setActiveMenu} />
            <NavLink href="/prompts" label="Prompts" />
            <NavLink href="/datasets" label="Datasets" />
            <NavLink href="/history" label="History" />
            <NavLink href="/model-audit" label="Model Audit" />
          </NavSection>
          <NavSection>
            <IconButton onClick={handleModalToggle} color="inherit">
              <InfoIcon />
            </IconButton>
            {IS_RUNNING_LOCALLY && (
              <Tooltip title="API and Sharing Settings">
                <IconButton onClick={handleApiSettingsModalToggle} color="inherit">
                  <EngineeringIcon />
                </IconButton>
              </Tooltip>
            )}
            <DarkMode onToggleDarkMode={onToggleDarkMode} />
          </NavSection>
        </NavToolbar>
      </StyledAppBar>
      <InfoModal open={showInfoModal} onClose={handleModalToggle} />
      <ApiSettingsModal open={showApiSettingsModal} onClose={handleApiSettingsModalToggle} />
    </>
  );
}<|MERGE_RESOLUTION|>--- conflicted
+++ resolved
@@ -159,195 +159,6 @@
         }}
       >
         Create
-      </Button>
-      <Popper
-        anchorEl={anchorEl}
-        open={isOpen}
-        placement="bottom-start"
-        onMouseLeave={handleMouseLeave}
-        sx={{ zIndex: 1300 }}
-        modifiers={[
-          {
-            name: 'offset',
-            options: {
-              offset: [0, -1],
-            },
-          },
-        ]}
-      >
-<<<<<<< HEAD
-        <MenuItem onClick={handleClose} component={RouterLink as any} to="/setup">
-          Eval
-        </MenuItem>
-        <MenuItem onClick={handleClose} component={RouterLink as any} to="/redteam/setup">
-          Red Team
-        </MenuItem>
-      </Menu>
-=======
-        <Box sx={{ pt: 1 }}>
-          <Paper
-            elevation={3}
-            sx={{
-              width: 320,
-              maxWidth: '90vw',
-              borderRadius: '0 0 8px 8px',
-              overflow: 'hidden',
-              position: 'relative',
-              boxShadow: (theme) =>
-                `0 4px 20px ${theme.palette.mode === 'dark' ? 'rgba(0,0,0,0.5)' : 'rgba(0,0,0,0.15)'}`,
-            }}
-          >
-            <MenuList sx={{ py: 1 }}>
-              {menuItems.map((item) => (
-                <MenuItem
-                  key={item.href}
-                  component={RouterLink}
-                  to={item.href}
-                  onClick={handleClose}
-                  sx={{
-                    py: 1.5,
-                    px: 2.5,
-                    display: 'flex',
-                    flexDirection: 'column',
-                    alignItems: 'flex-start',
-                    minHeight: 'auto',
-                    whiteSpace: 'normal',
-                    transition: 'background-color 0.2s ease',
-                    '&:hover': {
-                      backgroundColor: 'action.hover',
-                    },
-                    '&:not(:last-child)': {
-                      borderBottom: '1px solid',
-                      borderBottomColor: 'divider',
-                    },
-                  }}
-                >
-                  <Box sx={{ width: '100%' }}>
-                    <Box
-                      sx={{
-                        fontSize: '0.875rem',
-                        fontWeight: 500,
-                        color: 'text.primary',
-                        mb: 0.25,
-                        letterSpacing: '-0.01em',
-                      }}
-                    >
-                      {item.label}
-                    </Box>
-                    <Box
-                      sx={{
-                        fontSize: '0.8125rem',
-                        color: 'text.secondary',
-                        lineHeight: 1.4,
-                        whiteSpace: 'normal',
-                        opacity: 0.8,
-                      }}
-                    >
-                      {item.description}
-                    </Box>
-                  </Box>
-                </MenuItem>
-              ))}
-            </MenuList>
-          </Paper>
-        </Box>
-      </Popper>
->>>>>>> 02980608
-    </>
-  );
-}
-
-function EvalsDropdown({
-  activeMenu,
-  setActiveMenu,
-}: {
-  activeMenu: ActiveMenu;
-  setActiveMenu: (menu: ActiveMenu) => void;
-}) {
-  const [anchorEl, setAnchorEl] = useState<null | HTMLElement>(null);
-  const location = useLocation();
-
-  const handleClick = (event: React.MouseEvent<HTMLElement>) => {
-    setAnchorEl(event.currentTarget);
-    setActiveMenu('evals');
-  };
-
-  const handleClose = () => {
-    setActiveMenu(null);
-  };
-
-  const handleMouseEnter = (event: React.MouseEvent<HTMLElement>) => {
-    setAnchorEl(event.currentTarget);
-    setActiveMenu('evals');
-  };
-
-  const handleMouseLeave = () => {
-    setActiveMenu(null);
-  };
-
-  const isActive = ['/eval', '/evals'].some((route) => location.pathname.startsWith(route));
-
-  const menuItems = [
-    {
-      href: '/eval',
-      label: 'Latest Eval',
-      description: 'View your most recent evaluation results',
-    },
-    {
-      href: '/evals',
-      label: 'All Evals',
-      description: 'Browse and manage all evaluation runs',
-    },
-  ];
-
-  const isOpen = activeMenu === 'evals';
-
-  return (
-    <>
-      <Button
-        onClick={handleClick}
-        onMouseEnter={handleMouseEnter}
-        endIcon={
-          <ExpandMoreIcon
-            sx={{
-              transform: isOpen ? 'rotate(180deg)' : 'none',
-              transition: 'transform 0.3s',
-              fontSize: '1rem',
-              opacity: 0.5,
-            }}
-          />
-        }
-        sx={{
-          color: 'text.primary',
-          position: 'relative',
-          borderRadius: isOpen ? '4px 4px 0 0' : '4px',
-          transition: 'all 0.2s ease',
-          '&:hover': {
-            backgroundColor: 'action.hover',
-          },
-          ...(isOpen && {
-            backgroundColor: 'background.paper',
-            boxShadow: (theme) =>
-              `0 -2px 8px ${theme.palette.mode === 'dark' ? 'rgba(0,0,0,0.3)' : 'rgba(0,0,0,0.1)'}`,
-            zIndex: 1301,
-          }),
-          ...(isActive && {
-            backgroundColor: 'action.selected',
-          }),
-        }}
-      >
-        Evals
-<<<<<<< HEAD
-      </NavButton>
-      <Menu anchorEl={anchorEl} open={open} onClose={handleClose}>
-        <MenuItem onClick={handleClose} component={RouterLink as any} to="/eval">
-          Latest Eval
-        </MenuItem>
-        <MenuItem onClick={handleClose} component={RouterLink as any} to="/evals">
-          All Evals
-        </MenuItem>
-      </Menu>
-=======
       </Button>
       <Popper
         anchorEl={anchorEl}
@@ -432,7 +243,174 @@
           </Paper>
         </Box>
       </Popper>
->>>>>>> 02980608
+    </>
+  );
+}
+
+function EvalsDropdown({
+  activeMenu,
+  setActiveMenu,
+}: {
+  activeMenu: ActiveMenu;
+  setActiveMenu: (menu: ActiveMenu) => void;
+}) {
+  const [anchorEl, setAnchorEl] = useState<null | HTMLElement>(null);
+  const location = useLocation();
+
+  const handleClick = (event: React.MouseEvent<HTMLElement>) => {
+    setAnchorEl(event.currentTarget);
+    setActiveMenu('evals');
+  };
+
+  const handleClose = () => {
+    setActiveMenu(null);
+  };
+
+  const handleMouseEnter = (event: React.MouseEvent<HTMLElement>) => {
+    setAnchorEl(event.currentTarget);
+    setActiveMenu('evals');
+  };
+
+  const handleMouseLeave = () => {
+    setActiveMenu(null);
+  };
+
+  const isActive = ['/eval', '/evals'].some((route) => location.pathname.startsWith(route));
+
+  const menuItems = [
+    {
+      href: '/eval',
+      label: 'Latest Eval',
+      description: 'View your most recent evaluation results',
+    },
+    {
+      href: '/evals',
+      label: 'All Evals',
+      description: 'Browse and manage all evaluation runs',
+    },
+  ];
+
+  const isOpen = activeMenu === 'evals';
+
+  return (
+    <>
+      <Button
+        onClick={handleClick}
+        onMouseEnter={handleMouseEnter}
+        endIcon={
+          <ExpandMoreIcon
+            sx={{
+              transform: isOpen ? 'rotate(180deg)' : 'none',
+              transition: 'transform 0.3s',
+              fontSize: '1rem',
+              opacity: 0.5,
+            }}
+          />
+        }
+        sx={{
+          color: 'text.primary',
+          position: 'relative',
+          borderRadius: isOpen ? '4px 4px 0 0' : '4px',
+          transition: 'all 0.2s ease',
+          '&:hover': {
+            backgroundColor: 'action.hover',
+          },
+          ...(isOpen && {
+            backgroundColor: 'background.paper',
+            boxShadow: (theme) =>
+              `0 -2px 8px ${theme.palette.mode === 'dark' ? 'rgba(0,0,0,0.3)' : 'rgba(0,0,0,0.1)'}`,
+            zIndex: 1301,
+          }),
+          ...(isActive && {
+            backgroundColor: 'action.selected',
+          }),
+        }}
+      >
+        Evals
+      </Button>
+      <Popper
+        anchorEl={anchorEl}
+        open={isOpen}
+        placement="bottom-start"
+        onMouseLeave={handleMouseLeave}
+        sx={{ zIndex: 1300 }}
+        modifiers={[
+          {
+            name: 'offset',
+            options: {
+              offset: [0, -1],
+            },
+          },
+        ]}
+      >
+        <Box sx={{ pt: 1 }}>
+          <Paper
+            elevation={3}
+            sx={{
+              width: 320,
+              maxWidth: '90vw',
+              borderRadius: '0 0 8px 8px',
+              overflow: 'hidden',
+              position: 'relative',
+              boxShadow: (theme) =>
+                `0 4px 20px ${theme.palette.mode === 'dark' ? 'rgba(0,0,0,0.5)' : 'rgba(0,0,0,0.15)'}`,
+            }}
+          >
+            <MenuList sx={{ py: 1 }}>
+              {menuItems.map((item) => (
+                <MenuItem
+                  key={item.href}
+                  component={RouterLink}
+                  to={item.href}
+                  onClick={handleClose}
+                  sx={{
+                    py: 1.5,
+                    px: 2.5,
+                    display: 'flex',
+                    flexDirection: 'column',
+                    alignItems: 'flex-start',
+                    minHeight: 'auto',
+                    whiteSpace: 'normal',
+                    transition: 'background-color 0.2s ease',
+                    '&:hover': {
+                      backgroundColor: 'action.hover',
+                    },
+                    '&:not(:last-child)': {
+                      borderBottom: '1px solid',
+                      borderBottomColor: 'divider',
+                    },
+                  }}
+                >
+                  <Box sx={{ width: '100%' }}>
+                    <Box
+                      sx={{
+                        fontSize: '0.875rem',
+                        fontWeight: 500,
+                        color: 'text.primary',
+                        mb: 0.25,
+                        letterSpacing: '-0.01em',
+                      }}
+                    >
+                      {item.label}
+                    </Box>
+                    <Box
+                      sx={{
+                        fontSize: '0.8125rem',
+                        color: 'text.secondary',
+                        lineHeight: 1.4,
+                        whiteSpace: 'normal',
+                        opacity: 0.8,
+                      }}
+                    >
+                      {item.description}
+                    </Box>
+                  </Box>
+                </MenuItem>
+              ))}
+            </MenuList>
+          </Paper>
+        </Box>
+      </Popper>
     </>
   );
 }
