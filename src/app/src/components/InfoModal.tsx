--- conflicted
+++ resolved
@@ -14,11 +14,7 @@
 import Stack from '@mui/material/Stack';
 import Typography from '@mui/material/Typography';
 
-<<<<<<< HEAD
-const links: { icon: React.JSX.Element; text: string; href: string }[] = [
-=======
 const links: { icon: JSX.Element; text: string; href: string }[] = [
->>>>>>> 4a0a7615
   {
     icon: <MenuBookIcon fontSize="small" />,
     text: 'Documentation',
