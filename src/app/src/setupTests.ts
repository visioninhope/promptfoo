<<<<<<< HEAD
import '@testing-library/jest-dom';
import { vi } from 'vitest';

// Ensure Prism is initialized before any language components are loaded
import 'prismjs';
import 'prismjs/components/prism-clike';
import 'prismjs/components/prism-javascript';
import 'prismjs/components/prism-json';
import 'prismjs/components/prism-yaml';
import 'prismjs/components/prism-http';
=======
import { cleanup } from '@testing-library/react';
import * as matchers from '@testing-library/jest-dom/matchers';
import { expect, afterEach } from 'vitest';

// Extend Vitest's expect with jest-dom matchers
expect.extend(matchers);

// Cleanup after each test case
afterEach(() => {
  cleanup();
});
>>>>>>> 4d4a478f

// We can mock the environment variables. For example:
// process.env.PROMPTFOO_VERSION = '1.0.0';

// Mock window.matchMedia if not available
Object.defineProperty(window, 'matchMedia', {
  writable: true,
  value: vi.fn().mockImplementation((query) => ({
    matches: false,
    media: query,
    onchange: null,
    addListener: vi.fn(), // deprecated
    removeListener: vi.fn(), // deprecated
    addEventListener: vi.fn(),
    removeEventListener: vi.fn(),
    dispatchEvent: vi.fn(),
  })),
});

// Mock ResizeObserver
global.ResizeObserver = vi.fn().mockImplementation(() => ({
  observe: vi.fn(),
  unobserve: vi.fn(),
  disconnect: vi.fn(),
}));

// Mock all CSS imports before any modules are loaded
vi.mock('*.css', () => ({}));
vi.mock('*.scss', () => ({}));

// Mock specific MUI data grid CSS imports
const cssPaths = [
  '@mui/x-data-grid/esm/index.css',
  '@mui/x-data-grid/index.css',
  '@mui/x-data-grid/style.css',
  '@mui/x-data-grid/dist/index.css',
  '@mui/x-data-grid/dist/style.css',
];

cssPaths.forEach((path) => {
  vi.doMock(path, () => ({}));
});

// Mock CSS.supports for MUI components
Object.defineProperty(window, 'CSS', {
  value: {
    supports: () => true,
  },
});<|MERGE_RESOLUTION|>--- conflicted
+++ resolved
@@ -1,6 +1,14 @@
-<<<<<<< HEAD
-import '@testing-library/jest-dom';
-import { vi } from 'vitest';
+import { cleanup } from '@testing-library/react';
+import * as matchers from '@testing-library/jest-dom/matchers';
+import { expect, afterEach, vi } from 'vitest';
+
+// Extend Vitest's expect with jest-dom matchers
+expect.extend(matchers);
+
+// Cleanup after each test case
+afterEach(() => {
+  cleanup();
+});
 
 // Ensure Prism is initialized before any language components are loaded
 import 'prismjs';
@@ -9,19 +17,6 @@
 import 'prismjs/components/prism-json';
 import 'prismjs/components/prism-yaml';
 import 'prismjs/components/prism-http';
-=======
-import { cleanup } from '@testing-library/react';
-import * as matchers from '@testing-library/jest-dom/matchers';
-import { expect, afterEach } from 'vitest';
-
-// Extend Vitest's expect with jest-dom matchers
-expect.extend(matchers);
-
-// Cleanup after each test case
-afterEach(() => {
-  cleanup();
-});
->>>>>>> 4d4a478f
 
 // We can mock the environment variables. For example:
 // process.env.PROMPTFOO_VERSION = '1.0.0';
