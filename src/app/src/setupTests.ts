import '@testing-library/jest-dom';
<<<<<<< HEAD
import { vi } from 'vitest';
=======
// Ensure Prism is initialized before any language components are loaded
import 'prismjs';
import 'prismjs/components/prism-clike';
import 'prismjs/components/prism-javascript';
import 'prismjs/components/prism-json';
import 'prismjs/components/prism-yaml';
import 'prismjs/components/prism-http';
>>>>>>> 02980608

// We can mock the environment variables. For example:
// process.env.PROMPTFOO_VERSION = '1.0.0';

// Mock window.matchMedia if not available
Object.defineProperty(window, 'matchMedia', {
  writable: true,
  value: vi.fn().mockImplementation((query) => ({
    matches: false,
    media: query,
    onchange: null,
    addListener: vi.fn(), // deprecated
    removeListener: vi.fn(), // deprecated
    addEventListener: vi.fn(),
    removeEventListener: vi.fn(),
    dispatchEvent: vi.fn(),
  })),
});

// Mock ResizeObserver
global.ResizeObserver = vi.fn().mockImplementation(() => ({
  observe: vi.fn(),
  unobserve: vi.fn(),
  disconnect: vi.fn(),
}));

// Mock all CSS imports before any modules are loaded
vi.mock('*.css', () => ({}));
vi.mock('*.scss', () => ({}));

// Mock specific MUI data grid CSS imports
const cssPaths = [
  '@mui/x-data-grid/esm/index.css',
  '@mui/x-data-grid/index.css',
  '@mui/x-data-grid/style.css',
  '@mui/x-data-grid/dist/index.css',
  '@mui/x-data-grid/dist/style.css',
];

cssPaths.forEach((path) => {
  vi.doMock(path, () => ({}));
});

// Mock CSS.supports for MUI components
Object.defineProperty(window, 'CSS', {
  value: {
    supports: () => true,
  },
});<|MERGE_RESOLUTION|>--- conflicted
+++ resolved
@@ -1,7 +1,6 @@
 import '@testing-library/jest-dom';
-<<<<<<< HEAD
 import { vi } from 'vitest';
-=======
+
 // Ensure Prism is initialized before any language components are loaded
 import 'prismjs';
 import 'prismjs/components/prism-clike';
@@ -9,7 +8,6 @@
 import 'prismjs/components/prism-json';
 import 'prismjs/components/prism-yaml';
 import 'prismjs/components/prism-http';
->>>>>>> 02980608
 
 // We can mock the environment variables. For example:
 // process.env.PROMPTFOO_VERSION = '1.0.0';
