import React from 'react';
import ExpandMoreIcon from '@mui/icons-material/ExpandMore';
import HelpIcon from '@mui/icons-material/Help';
import {
  Accordion,
  AccordionDetails,
  AccordionSummary,
  Box,
  IconButton,
  TextField,
  Tooltip,
  Typography,
} from '@mui/material';
import Link from '@mui/material/Link';
import { isJavascriptFile } from '@promptfoo/util/fileExtensions';

interface ValidationError {
  message: string;
}

interface ExtensionEditorProps {
  extensions: string[];
  onExtensionsChange: (extensions: string[]) => void;
  onValidationChange?: (hasErrors: boolean) => void;
}

const FILE_PROTOCOL_PREFIX = 'file://';

const validatePath = (value: string, isTyping: boolean): ValidationError | undefined => {
  if (!value) {
    return undefined;
  }
  if (!value.trim()) {
    return undefined;
  }

  const withoutPrefix = value.replace(FILE_PROTOCOL_PREFIX, '');
  const [filePath, functionName] = withoutPrefix.split(':');

  // During typing, only show format error if they've already typed a colon
  if (isTyping && !value.includes(':')) {
    return undefined;
  }

  if (!filePath || !functionName) {
    return { message: 'Format: /path/to/file.js:hookFunction' };
  }

  // During typing, don't show file type error until they've finished typing the file extension
  if (!isTyping && !isJavascriptFile(filePath) && !filePath.endsWith('.py')) {
    return { message: 'Must be a JavaScript/TypeScript or Python file' };
  }

  return undefined;
};

export default function ExtensionEditor({
  extensions,
  onExtensionsChange,
  onValidationChange,
}: ExtensionEditorProps) {
  const [isTyping, setIsTyping] = React.useState(false);
<<<<<<< HEAD
  const typingTimeoutRef = React.useRef<ReturnType<typeof setTimeout>>(undefined);
=======
  const typingTimeoutRef = React.useRef<ReturnType<typeof setTimeout> | null>(null);
>>>>>>> 4a0a7615

  const error = React.useMemo(() => validatePath(extensions[0], isTyping), [extensions, isTyping]);

  const handleChange = React.useCallback(
    (e: React.ChangeEvent<HTMLInputElement>) => {
      const newValue = e.target.value;
      setIsTyping(true);

      // Clear any existing timeout
      if (typingTimeoutRef.current) {
        clearTimeout(typingTimeoutRef.current);
      }

      // Set a new timeout to mark typing as finished
      typingTimeoutRef.current = setTimeout(() => {
        setIsTyping(false);
      }, 500);
      const validationResult = validatePath(newValue, true);
      onValidationChange?.(!!validationResult);

      onExtensionsChange([`${FILE_PROTOCOL_PREFIX}${newValue}`]);
    },
    [onExtensionsChange],
  );

  // Cleanup timeout on unmount
  React.useEffect(() => {
    return () => {
      if (typingTimeoutRef.current) {
        clearTimeout(typingTimeoutRef.current);
      }
    };
  }, []);

  return (
    <Accordion defaultExpanded={!!extensions.length}>
      <AccordionSummary expandIcon={<ExpandMoreIcon />}>
        <Box>
          <Box sx={{ display: 'flex', alignItems: 'center', gap: 1 }}>
            <Typography variant="h6">Extension Hook</Typography>
            <Tooltip
              title={
                <Box>
                  <Typography variant="body2" paragraph>
                    Run custom code at these lifecycle points:
                  </Typography>
                  <Box component="ul" sx={{ m: 0, pl: '1.2em' }}>
                    <li>beforeAll - Start of test suite</li>
                    <li>afterAll - End of test suite</li>
                    <li>beforeEach - Before each test</li>
                    <li>afterEach - After each test</li>
                  </Box>
                  <Box sx={{ mt: 1 }}>
                    <Link
                      href="https://www.promptfoo.dev/docs/configuration/reference/#extension-hooks"
                      target="_blank"
                      rel="noopener noreferrer"
                      color="inherit"
                      underline="always"
                    >
                      View documentation
                    </Link>
                  </Box>
                </Box>
              }
            >
              <IconButton size="small">
                <HelpIcon fontSize="small" />
              </IconButton>
            </Tooltip>
          </Box>
          <Typography variant="body2" color="text.secondary">
            {extensions.length > 0
              ? extensions[0]
              : 'Add custom code to run at specific points in the evaluation lifecycle'}
          </Typography>
        </Box>
      </AccordionSummary>
      <AccordionDetails>
        <Typography variant="body1" sx={{ mb: 2 }}>
          See{' '}
          <Link
            href="https://www.promptfoo.dev/docs/configuration/reference/#extension-hooks"
            target="_blank"
            rel="noopener"
          >
            docs
          </Link>{' '}
          for more details.
        </Typography>
        <Box>
          <TextField
            fullWidth
            size="small"
            placeholder="/path/to/hook.js:extensionHook"
            value={extensions[0]?.replace(FILE_PROTOCOL_PREFIX, '')}
            onChange={handleChange}
            error={!!error}
            helperText={error?.message}
            InputProps={{
              startAdornment: (
                <Typography
                  variant="body2"
                  color="text.secondary"
                  sx={{ mr: 1, userSelect: 'none' }}
                >
                  file://
                </Typography>
              ),
            }}
          />
        </Box>
      </AccordionDetails>
    </Accordion>
  );
}<|MERGE_RESOLUTION|>--- conflicted
+++ resolved
@@ -60,11 +60,7 @@
   onValidationChange,
 }: ExtensionEditorProps) {
   const [isTyping, setIsTyping] = React.useState(false);
-<<<<<<< HEAD
-  const typingTimeoutRef = React.useRef<ReturnType<typeof setTimeout>>(undefined);
-=======
   const typingTimeoutRef = React.useRef<ReturnType<typeof setTimeout> | null>(null);
->>>>>>> 4a0a7615
 
   const error = React.useMemo(() => validatePath(extensions[0], isTyping), [extensions, isTyping]);
 
