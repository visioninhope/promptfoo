--- conflicted
+++ resolved
@@ -1,4 +1,6 @@
-import { fireEvent, screen, renderWithTheme } from '@app/test-utils';
+import { fireEvent, screen } from '@app/test-utils';
+import { render } from '@testing-library/react';
+import { createTheme, ThemeProvider } from '@mui/material/styles';
 import { beforeEach, describe, expect, it, vi } from 'vitest';
 import HttpAdvancedConfiguration from './HttpAdvancedConfiguration';
 import type { ProviderOptions } from '@promptfoo/types';
@@ -35,14 +37,11 @@
   default: vi.fn((strings: TemplateStringsArray) => strings.join('')),
 }));
 
-<<<<<<< HEAD
 const renderWithTheme = (ui: React.ReactElement<any>) => {
   const theme = createTheme({ palette: { mode: 'light' } });
   return render(<ThemeProvider theme={theme}>{ui}</ThemeProvider>);
 };
 
-=======
->>>>>>> 4d4a478f
 describe('HttpAdvancedConfiguration', () => {
   let mockUpdateCustomTarget: ReturnType<typeof vi.fn>;
 
