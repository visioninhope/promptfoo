<<<<<<< HEAD
import React, { useCallback, useState, type JSX } from 'react';
import Editor from 'react-simple-code-editor';
=======
import './syntax-highlighting.css';

import React, { useCallback, useState } from 'react';

>>>>>>> 02980608
import AddIcon from '@mui/icons-material/Add';
import AutoFixHighIcon from '@mui/icons-material/AutoFixHigh';
import CheckIcon from '@mui/icons-material/Check';
import ContentCopyIcon from '@mui/icons-material/ContentCopy';
import DeleteIcon from '@mui/icons-material/Delete';
import Box from '@mui/material/Box';
import Button from '@mui/material/Button';
import Dialog from '@mui/material/Dialog';
import DialogActions from '@mui/material/DialogActions';
import DialogContent from '@mui/material/DialogContent';
import DialogTitle from '@mui/material/DialogTitle';
import FormControl from '@mui/material/FormControl';
import FormControlLabel from '@mui/material/FormControlLabel';
import Grid from '@mui/material/GridLegacy';
import IconButton from '@mui/material/IconButton';
import InputLabel from '@mui/material/InputLabel';
import MenuItem from '@mui/material/MenuItem';
import Paper from '@mui/material/Paper';
import Select from '@mui/material/Select';
import Switch from '@mui/material/Switch';
import { useTheme } from '@mui/material/styles';
import TextField from '@mui/material/TextField';
import Typography from '@mui/material/Typography';
import yaml from 'js-yaml';
import Editor from 'react-simple-code-editor';
import HttpAdvancedConfiguration from './HttpAdvancedConfiguration';

import type { ProviderOptions } from '../../types';

interface HttpEndpointConfigurationProps {
  selectedTarget: ProviderOptions;
  updateCustomTarget: (field: string, value: any) => void;
  bodyError: string | null;
  setBodyError: (error: string | null) => void;
  urlError: string | null;
  setUrlError: (error: string | null) => void;
  updateFullTarget: (target: ProviderOptions) => void;
}

interface GeneratedConfig {
  id: string;
  config: {
    url?: string;
    method?: string;
    headers?: Record<string, string>;
    body?: any;
    request?: string;
    transformRequest?: string;
    transformResponse?: string;
    sessionParser?: string;
  };
}

const HttpEndpointConfiguration: React.FC<HttpEndpointConfigurationProps> = ({
  selectedTarget,
  updateCustomTarget,
  bodyError,
  setBodyError,
  urlError,
  setUrlError,
  updateFullTarget,
}): JSX.Element => {
  const theme = useTheme();
  const darkMode = theme.palette.mode === 'dark';

  const [requestBody, setRequestBody] = useState(
    typeof selectedTarget.config.body === 'string'
      ? selectedTarget.config.body
      : JSON.stringify(selectedTarget.config.body, null, 2) || '',
  );
  const [headers, setHeaders] = useState<Array<{ key: string; value: string }>>(
    Object.entries(selectedTarget.config.headers || {}).map(([key, value]) => ({
      key,
      value: String(value),
    })),
  );

  const [configDialogOpen, setConfigDialogOpen] = useState(false);
  const [request, setRequest] = useState(
    `POST /v1/chat HTTP/1.1
Host: api.example.com
Content-Type: application/json

{
  "messages": [
    {
      "role": "user",
      "content": "{{prompt}}"
    }
  ]
}`,
  );
  const [response, setResponse] = useState(
    `{
  "response": "Hello! How can I help you today?",
  "metadata": {
    "model": "gpt-3.5-turbo",
    "tokens": 12
  }
}`,
  );
  const [generatedConfig, setGeneratedConfig] = useState<GeneratedConfig | null>(null);
  const [generating, setGenerating] = useState(false);
  const [error, setError] = useState('');
  const [copied, setCopied] = useState(false);

  // Auto-size the raw request textarea between 10rem and 40rem based on line count
  const computeRawTextareaHeight = useCallback((text: string) => {
    const lineCount = (text?.match(/\n/g)?.length || 0) + 1;
    const lineHeightPx = 20; // approx for 14px monospace
    const minPx = 10 * 16; // ~10rem
    const maxPx = 40 * 16; // ~40rem
    const desired = lineCount * lineHeightPx + 20; // padding allowance
    return `${Math.min(maxPx, Math.max(minPx, desired))}px`;
  }, []);

  const resetState = useCallback(
    (isRawMode: boolean) => {
      setBodyError(null);
      setUrlError(null);

      if (isRawMode) {
        // Reset to empty raw request
        updateCustomTarget('request', '');

        // Clear structured mode fields
        updateCustomTarget('url', undefined);
        updateCustomTarget('method', undefined);
        updateCustomTarget('headers', undefined);
        updateCustomTarget('body', undefined);
      } else {
        // Reset to empty structured fields
        setHeaders([]);
        setRequestBody('');

        // Clear raw request
        updateCustomTarget('request', undefined);

        // Reset structured fields
        updateCustomTarget('url', '');
        updateCustomTarget('method', 'POST');
        updateCustomTarget('headers', {});
        updateCustomTarget('body', '');
        updateCustomTarget('useHttps', false);
      }
    },
    [updateCustomTarget, setBodyError, setUrlError],
  );

  // Header management
  const addHeader = useCallback(() => {
    setHeaders((prev) => [...prev, { key: '', value: '' }]);
  }, []);

  const removeHeader = useCallback(
    (index: number) => {
      setHeaders((prev) => {
        const newHeaders = [...prev];
        newHeaders.splice(index, 1);

        // Update target configuration inside setState callback
        const headerObj = newHeaders.reduce(
          (acc, { key, value }) => {
            if (key) {
              acc[key] = value;
            }
            return acc;
          },
          {} as Record<string, string>,
        );
        updateCustomTarget('headers', headerObj);

        return newHeaders;
      });
    },
    [updateCustomTarget],
  );

  const updateHeaderKey = useCallback(
    (index: number, newKey: string) => {
      setHeaders((prev) => {
        const newHeaders = [...prev];
        newHeaders[index] = { ...newHeaders[index], key: newKey };

        // Update target configuration inside setState callback
        const headerObj = newHeaders.reduce(
          (acc, { key, value }) => {
            if (key) {
              acc[key] = value;
            }
            return acc;
          },
          {} as Record<string, string>,
        );
        updateCustomTarget('headers', headerObj);

        return newHeaders;
      });
    },
    [updateCustomTarget],
  );

  const updateHeaderValue = useCallback(
    (index: number, newValue: string) => {
      setHeaders((prev) => {
        const newHeaders = [...prev];
        newHeaders[index] = { ...newHeaders[index], value: newValue };

        // Update target configuration inside setState callback
        const headerObj = newHeaders.reduce(
          (acc, { key, value }) => {
            if (key) {
              acc[key] = value;
            }
            return acc;
          },
          {} as Record<string, string>,
        );
        updateCustomTarget('headers', headerObj);

        return newHeaders;
      });
    },
    [updateCustomTarget],
  );

  const handleRequestBodyChange = (content: string) => {
    setRequestBody(content);
    updateCustomTarget('body', content);
  };

  const handleRawRequestChange = (value: string) => {
    updateCustomTarget('request', value);
  };

  // Note to Michael: don't dedent this, we want to preserve JSON formatting.
  const exampleRequest = `POST /v1/chat/completions HTTP/1.1
Host: api.example.com
Content-Type: application/json
Authorization: Bearer {{api_key}}

{
  "messages": [
    {
      "role": "user",
      "content": "{{prompt}}"
    }
  ]
}`;
  const placeholderText = `Enter your HTTP request here. Example:

${exampleRequest}`;

  const handleGenerateConfig = async () => {
    setGenerating(true);
    setError('');
    try {
      const res = await fetch('https://api.promptfoo.app/api/v1/http-provider-generator', {
        method: 'POST',
        headers: { 'Content-Type': 'application/json' },
        body: JSON.stringify({
          requestExample: request,
          responseExample: response,
        }),
      });

      if (!res.ok) {
        throw new Error(`HTTP error! status: ${res.status}`);
      }

      const data = await res.json();
      setGeneratedConfig(data);
    } catch (e) {
      setError(e instanceof Error ? e.message : 'An error occurred');
    } finally {
      setGenerating(false);
    }
  };

  const handleCopy = () => {
    if (generatedConfig) {
      navigator.clipboard.writeText(yaml.dump(generatedConfig.config));
      setCopied(true);
      setTimeout(() => setCopied(false), 2000);
    }
  };

  const handleApply = () => {
    if (generatedConfig) {
      if (generatedConfig.config.request) {
        resetState(true);
        updateCustomTarget('request', generatedConfig.config.request);
      } else {
        resetState(false);
        if (generatedConfig.config.url) {
          updateCustomTarget('url', generatedConfig.config.url);
        }
        if (generatedConfig.config.method) {
          updateCustomTarget('method', generatedConfig.config.method);
        }
        if (generatedConfig.config.headers) {
          updateCustomTarget('headers', generatedConfig.config.headers);
          setHeaders(
            Object.entries(generatedConfig.config.headers).map(([key, value]) => ({
              key,
              value: String(value),
            })),
          );
        }
        if (generatedConfig.config.body) {
          // First update the internal state
          const formattedBody =
            typeof generatedConfig.config.body === 'string'
              ? generatedConfig.config.body
              : JSON.stringify(generatedConfig.config.body, null, 2);
          setRequestBody(formattedBody);

          // Then update the target config with the original value
          updateCustomTarget('body', generatedConfig.config.body);
        }
      }
      updateCustomTarget('transformRequest', generatedConfig.config.transformRequest);
      updateCustomTarget('transformResponse', generatedConfig.config.transformResponse);
      updateCustomTarget('sessionParser', generatedConfig.config.sessionParser);
      setConfigDialogOpen(false);
    }
  };

  return (
    <Box>
      <Box sx={{ display: 'flex', alignItems: 'center', justifyContent: 'space-between', mb: 2 }}>
        <FormControlLabel
          control={
            <Switch
              checked={Boolean(selectedTarget.config.request)}
              onChange={(e) => {
                resetState(e.target.checked);
                if (e.target.checked) {
                  updateCustomTarget('request', exampleRequest);
                }
              }}
            />
          }
          label="Use Raw HTTP Request"
        />
        <Button
          variant="outlined"
          startIcon={<AutoFixHighIcon />}
          onClick={() => setConfigDialogOpen(true)}
          sx={{
            borderColor: 'primary.main',
            color: 'primary.main',
            '&:hover': {
              borderColor: 'primary.dark',
              backgroundColor: 'action.hover',
            },
          }}
        >
          AI Auto-fill from Example
        </Button>
      </Box>
      {selectedTarget.config.request ? (
        <Box
          mt={2}
          p={2}
          sx={{
            border: 1,
            borderColor: theme.palette.divider,
            borderRadius: 1,
            backgroundColor: theme.palette.mode === 'dark' ? '#1e1e1e' : '#ffffff',
            '& .token': {
              background: 'transparent !important',
            },
          }}
        >
          <FormControlLabel
            control={
              <Switch
                checked={selectedTarget.config.useHttps}
                onChange={(e) => {
                  const enabled = e.target.checked;
                  updateCustomTarget('useHttps', enabled);
                }}
              />
            }
            label="Use HTTPS"
            sx={{ mb: 2, display: 'block' }}
          />
          <textarea
            value={selectedTarget.config.request || ''}
            onChange={(e) => handleRawRequestChange(e.target.value)}
            placeholder={placeholderText}
            style={{
              width: '100%',
              height: computeRawTextareaHeight(selectedTarget.config.request || ''),
              minHeight: '10rem',
              maxHeight: '40rem',
              maxWidth: '100%',
              padding: '10px',
              border: '1px solid',
              borderColor: theme.palette.divider,
              outline: 'none',
              resize: 'vertical',
              fontFamily: '"Fira code", "Fira Mono", monospace',
              fontSize: 14,
              backgroundColor: 'transparent',
              color: theme.palette.text.primary,
              whiteSpace: 'pre',
              overflowX: 'auto',
              overflowY: 'auto',
            }}
          />
          {bodyError && (
            <Typography color="error" variant="body2" sx={{ mt: 1 }}>
              {bodyError}
            </Typography>
          )}
        </Box>
      ) : (
        <Box mt={2} p={2} border={1} borderColor="grey.300" borderRadius={1}>
          <TextField
            fullWidth
            label="URL"
            value={selectedTarget.config.url}
            onChange={(e) => updateCustomTarget('url', e.target.value)}
            margin="normal"
            error={!!urlError}
            helperText={urlError}
            placeholder="https://example.com/api/chat"
            required
          />
          <FormControl fullWidth margin="normal">
            <InputLabel id="method-label">Method</InputLabel>
            <Select
              labelId="method-label"
              value={selectedTarget.config.method}
              onChange={(e) => updateCustomTarget('method', e.target.value)}
              label="Method"
            >
              {['GET', 'POST'].map((method) => (
                <MenuItem key={method} value={method}>
                  {method}
                </MenuItem>
              ))}
            </Select>
          </FormControl>

          <Typography variant="subtitle1" gutterBottom sx={{ mt: 2 }}>
            Headers
          </Typography>
          {headers.map(({ key, value }, index) => (
            <Box key={index} display="flex" alignItems="center" mb={1}>
              <TextField
                label="Name"
                value={key}
                onChange={(e) => updateHeaderKey(index, e.target.value)}
                sx={{ mr: 1, flex: 1 }}
              />
              <TextField
                label="Value"
                value={value}
                onChange={(e) => updateHeaderValue(index, e.target.value)}
                sx={{ mr: 1, flex: 1 }}
              />
              <IconButton onClick={() => removeHeader(index)}>
                <DeleteIcon />
              </IconButton>
            </Box>
          ))}

          <Button startIcon={<AddIcon />} onClick={addHeader} variant="outlined" sx={{ mt: 1 }}>
            Add Header
          </Button>

          <Typography variant="subtitle1" gutterBottom sx={{ mt: 2 }}>
            Request Body
          </Typography>
          <Box
            sx={{
              border: 1,
              borderColor: bodyError ? 'error.main' : 'grey.300',
              borderRadius: 1,
              mt: 1,
              position: 'relative',
              backgroundColor: darkMode ? '#1e1e1e' : '#fff',
            }}
          >
            <Editor
              value={
                typeof requestBody === 'object'
                  ? JSON.stringify(requestBody, null, 2)
                  : requestBody || ''
              }
              onValueChange={handleRequestBodyChange}
              highlight={(code) => code}
              padding={10}
              style={{
                fontFamily: '"Fira code", "Fira Mono", monospace',
                fontSize: 14,
                minHeight: '100px',
              }}
            />
          </Box>
          {bodyError && (
            <Typography color="error" variant="caption" sx={{ mt: 0.5 }}>
              {bodyError}
            </Typography>
          )}
        </Box>
      )}
      <Dialog
        open={configDialogOpen}
        onClose={() => setConfigDialogOpen(false)}
        maxWidth="lg"
        fullWidth
      >
        <DialogTitle>AI Auto-fill HTTP Configuration</DialogTitle>
        <DialogContent>
          <Typography variant="body2" color="text.secondary" sx={{ mb: 2 }}>
            Paste an example HTTP request and optionally a response. AI will automatically generate
            the configuration for you.
          </Typography>
          <Grid container spacing={3} sx={{ mt: 1 }}>
            <Grid item xs={12} md={6}>
              <Typography variant="h6" gutterBottom>
                Example Request (paste your HTTP request here)
              </Typography>
              <Paper elevation={3} sx={{ height: '300px', overflow: 'auto' }}>
                <Editor
                  value={request}
                  onValueChange={(val) => setRequest(val)}
                  highlight={(code) => code}
                  padding={10}
                  style={{
                    fontFamily: '"Fira code", "Fira Mono", monospace',
                    fontSize: 14,
                    backgroundColor: darkMode ? '#1e1e1e' : '#f5f5f5',
                    minHeight: '100%',
                  }}
                />
              </Paper>
            </Grid>
            <Grid item xs={12} md={6}>
              <Typography variant="h6" gutterBottom>
                Example Response (optional, improves accuracy)
              </Typography>
              <Paper elevation={3} sx={{ height: '300px', overflow: 'auto' }}>
                <Editor
                  value={response}
                  onValueChange={(val) => setResponse(val)}
                  highlight={(code) => code}
                  padding={10}
                  style={{
                    fontFamily: '"Fira code", "Fira Mono", monospace',
                    fontSize: 14,
                    backgroundColor: darkMode ? '#1e1e1e' : '#f5f5f5',
                    minHeight: '100%',
                  }}
                />
              </Paper>
            </Grid>
            {error && (
              <Grid item xs={12}>
                <Typography color="error">Error: {error}</Typography>
              </Grid>
            )}
            {generatedConfig && (
              <Grid item xs={12}>
                <Box sx={{ display: 'flex', alignItems: 'center', mt: 2, mb: 1 }}>
                  <Typography variant="h6" sx={{ flexGrow: 1 }}>
                    Generated Configuration
                  </Typography>
                  <IconButton
                    onClick={handleCopy}
                    size="small"
                    title={copied ? 'Copied!' : 'Copy to clipboard'}
                    color={copied ? 'success' : 'default'}
                  >
                    {copied ? <CheckIcon /> : <ContentCopyIcon />}
                  </IconButton>
                </Box>
                <Paper elevation={3} sx={{ height: '20rem', overflow: 'auto' }}>
                  <Editor
                    value={yaml.dump(generatedConfig.config)}
                    onValueChange={() => {}} // Read-only
                    highlight={(code) => code}
                    padding={10}
                    style={{
                      fontFamily: '"Fira code", "Fira Mono", monospace',
                      fontSize: 14,
                      backgroundColor: darkMode ? '#1e1e1e' : '#f5f5f5',
                      minHeight: '100%',
                    }}
                    readOnly
                  />
                </Paper>
              </Grid>
            )}
          </Grid>
        </DialogContent>
        <DialogActions>
          <Button onClick={() => setConfigDialogOpen(false)}>Cancel</Button>
          <Button onClick={handleGenerateConfig} disabled={generating} variant="outlined">
            {generating ? 'Generating...' : 'Generate'}
          </Button>
          {generatedConfig && (
            <Button onClick={handleApply} variant="contained" color="primary">
              Apply Configuration
            </Button>
          )}
        </DialogActions>
      </Dialog>
      <HttpAdvancedConfiguration
        selectedTarget={selectedTarget}
        updateCustomTarget={updateCustomTarget}
        defaultRequestTransform={selectedTarget.config.transformRequest}
      />
    </Box>
  );
};

export default HttpEndpointConfiguration;<|MERGE_RESOLUTION|>--- conflicted
+++ resolved
@@ -1,12 +1,7 @@
-<<<<<<< HEAD
+import './syntax-highlighting.css';
+
 import React, { useCallback, useState, type JSX } from 'react';
 import Editor from 'react-simple-code-editor';
-=======
-import './syntax-highlighting.css';
-
-import React, { useCallback, useState } from 'react';
-
->>>>>>> 02980608
 import AddIcon from '@mui/icons-material/Add';
 import AutoFixHighIcon from '@mui/icons-material/AutoFixHigh';
 import CheckIcon from '@mui/icons-material/Check';
