<<<<<<< HEAD
import React, { useEffect, useState, useCallback, useMemo, useRef } from 'react';
import Editor from 'react-simple-code-editor';
=======
import React, { useEffect, useState } from 'react';

>>>>>>> ab505912
import JsonTextField from '@app/components/JsonTextField';
import InfoIcon from '@mui/icons-material/Info';
import Alert from '@mui/material/Alert';
import Box from '@mui/material/Box';
import Button from '@mui/material/Button';
import Dialog from '@mui/material/Dialog';
import DialogActions from '@mui/material/DialogActions';
import DialogContent from '@mui/material/DialogContent';
import DialogTitle from '@mui/material/DialogTitle';
import FormControlLabel from '@mui/material/FormControlLabel';
import Switch from '@mui/material/Switch';
import Tab from '@mui/material/Tab';
import Tabs from '@mui/material/Tabs';
import TextField from '@mui/material/TextField';
import Typography from '@mui/material/Typography';
import { useTheme } from '@mui/material/styles';
import yaml from 'js-yaml';
// @ts-expect-error: No types available
import { highlight, languages } from 'prismjs/components/prism-core';
import 'prismjs/components/prism-yaml';
import './ProviderConfigDialog.css';

interface ProviderConfigDialogProps {
  open: boolean;
  providerId: string;
  config?: Record<string, any>;
  onClose: () => void;
  onSave: (providerId: string, config: Record<string, any>) => void;
}

// Common fields that should always be visible
const COMMON_FIELDS = {
  apiKey: { type: 'string', label: 'API Key', description: 'Authentication key for the provider' },
  apiBaseUrl: { type: 'string', label: 'API Base URL', description: 'Base URL for API requests' },
  apiHost: { type: 'string', label: 'API Host', description: 'Hostname for the API' },
  temperature: { type: 'number', label: 'Temperature', description: 'Controls randomness (0-2)' },
  max_tokens: { type: 'number', label: 'Max Tokens', description: 'Maximum tokens in response' },
  timeout: {
    type: 'number',
    label: 'Timeout (ms)',
    description: 'Request timeout in milliseconds',
  },
  headers: { type: 'object', label: 'Headers', description: 'Custom HTTP headers' },
};

const ProviderConfigDialog: React.FC<ProviderConfigDialogProps> = ({
  open,
  providerId,
  config = {},
  onClose,
  onSave,
}) => {
  const theme = useTheme();
  const isDarkMode = theme.palette.mode === 'dark';
  const [localConfig, setLocalConfig] = useState<Record<string, any>>(config);
  const [tabValue, setTabValue] = useState(0);
  const [yamlConfig, setYamlConfig] = useState('');
  const [yamlError, setYamlError] = useState<string | null>(null);
  const autoSaveTimerRef = useRef<NodeJS.Timeout | null>(null);
  const [hasUnsavedChanges, setHasUnsavedChanges] = useState(false);
  const isAzureProvider = providerId.startsWith('azure:');
  const originalConfigRef = useRef(config);

  // Update original config ref when config prop changes
  useEffect(() => {
    originalConfigRef.current = config;
  }, [config]);

  // Helper function to check if a value has content
  const hasContent = (val: any): boolean => {
    return val !== undefined && val !== null && val !== '';
  };

  const isDeploymentIdValid = !isAzureProvider || hasContent(localConfig.deployment_id);

  // Convert config to YAML
  const configToYaml = useCallback((configObj: Record<string, any>) => {
    return yaml.dump(configObj, { skipInvalid: true });
  }, []);

  // Sync form state to YAML when in form editor mode
  useEffect(() => {
    if (tabValue === 0) {
      // When switching to form, update YAML with full config
      // This preserves any fields not shown in the form
      const fullConfig = { ...originalConfigRef.current };
      Object.keys(localConfig).forEach((key) => {
        fullConfig[key] = localConfig[key];
      });
      setYamlConfig(configToYaml(fullConfig));
    }
  }, [localConfig, tabValue, configToYaml]);

  // Handle save functionality
  const handleSave = useCallback(
    (silent = false) => {
      let configToSave: Record<string, any>;

      if (tabValue === 1) {
        // Save from YAML editor
        try {
          configToSave = yaml.load(yamlConfig) as Record<string, any>;
        } catch (err) {
          if (!silent) {
            setYamlError(`Invalid YAML: ${err instanceof Error ? err.message : String(err)}`);
          }
          return;
        }
      } else {
        // Save from form editor - merge with original config to preserve non-form fields
        configToSave = { ...originalConfigRef.current };

        // Update all form fields, including removing cleared ones
        Object.keys(COMMON_FIELDS).forEach((key) => {
          if (key in localConfig) {
            if (localConfig[key] === undefined) {
              // Field was cleared, remove it
              delete configToSave[key];
            } else {
              configToSave[key] = localConfig[key];
            }
          }
        });

        // Handle deployment_id for Azure providers
        if (isAzureProvider && 'deployment_id' in localConfig) {
          if (localConfig.deployment_id === undefined) {
            delete configToSave.deployment_id;
          } else {
            configToSave.deployment_id = localConfig.deployment_id;
          }
        }
      }

      onSave(providerId, configToSave);
      setHasUnsavedChanges(false);

      if (!silent) {
        onClose();
      }
    },
    [tabValue, yamlConfig, localConfig, providerId, onSave, onClose, isAzureProvider],
  );

  // Auto-save functionality
  useEffect(() => {
    if (hasUnsavedChanges) {
      if (autoSaveTimerRef.current) {
        clearTimeout(autoSaveTimerRef.current);
      }

      autoSaveTimerRef.current = setTimeout(() => {
        handleSave(true); // Silent save
      }, 2000);
    }

    return () => {
      if (autoSaveTimerRef.current) {
        clearTimeout(autoSaveTimerRef.current);
      }
    };
  }, [hasUnsavedChanges, handleSave]);

  // Reset local config when the dialog opens or providerId changes
  useEffect(() => {
    // Start with all common fields (they can be undefined)
    const formConfig: Record<string, any> = {};
    Object.keys(COMMON_FIELDS).forEach((key) => {
      formConfig[key] = config[key]; // This will be undefined if not in config
    });

    // Add deployment_id for Azure providers
    if (isAzureProvider) {
      formConfig.deployment_id = config.deployment_id;
    }

    setLocalConfig(formConfig);
    setYamlConfig(configToYaml(config));
    setHasUnsavedChanges(false);
    originalConfigRef.current = config;
  }, [open, providerId, config, configToYaml, isAzureProvider]);

  const handleYamlChange = (code: string) => {
    setYamlConfig(code);
    setYamlError(null);
    setHasUnsavedChanges(true);

    // Try to parse and sync to form if valid
    try {
      const parsed = yaml.load(code) as Record<string, any>;

      // Update localConfig with all common fields (can be undefined)
      const newLocalConfig: Record<string, any> = {};
      Object.keys(COMMON_FIELDS).forEach((key) => {
        newLocalConfig[key] = parsed[key]; // This will be undefined if not in parsed
      });

      if (isAzureProvider) {
        newLocalConfig.deployment_id = parsed.deployment_id;
      }

      setLocalConfig(newLocalConfig);
    } catch {
      // Invalid YAML, don't sync
    }
  };

  const updateLocalConfigField = (key: string, value: any) => {
    setLocalConfig({ ...localConfig, [key]: value });
    setHasUnsavedChanges(true);
  };

  const renderFieldInput = (
    key: string,
    value: any,
    onChange: (value: any) => void,
    isRequired = false,
  ) => {
    if (
      typeof value === 'number' ||
      (COMMON_FIELDS[key as keyof typeof COMMON_FIELDS]?.type === 'number' && value === undefined)
    ) {
      return (
        <TextField
          label={COMMON_FIELDS[key as keyof typeof COMMON_FIELDS]?.label || key}
          value={value === undefined ? '' : value}
          onChange={(e) =>
            onChange(e.target.value === '' ? undefined : Number.parseFloat(e.target.value))
          }
          fullWidth
          required={isRequired}
          type="number"
          InputLabelProps={{ shrink: true }}
          helperText={COMMON_FIELDS[key as keyof typeof COMMON_FIELDS]?.description}
        />
      );
    } else if (typeof value === 'boolean') {
      return (
        <FormControlLabel
          control={<Switch checked={value || false} onChange={(e) => onChange(e.target.checked)} />}
          label={COMMON_FIELDS[key as keyof typeof COMMON_FIELDS]?.label || key}
        />
      );
    } else if (
      typeof value === 'object' ||
      COMMON_FIELDS[key as keyof typeof COMMON_FIELDS]?.type === 'object'
    ) {
      return (
        <JsonTextField
          label={COMMON_FIELDS[key as keyof typeof COMMON_FIELDS]?.label || key}
          defaultValue={JSON.stringify(value || {})}
          onChange={(parsed) => onChange(parsed)}
          fullWidth
          multiline
          minRows={2}
          InputLabelProps={{ shrink: true }}
          helperText={COMMON_FIELDS[key as keyof typeof COMMON_FIELDS]?.description}
        />
      );
    } else {
      return (
        <TextField
          label={COMMON_FIELDS[key as keyof typeof COMMON_FIELDS]?.label || key}
          value={value === undefined ? '' : value}
          onChange={(e) => onChange(e.target.value === '' ? undefined : e.target.value)}
          fullWidth
          required={isRequired}
          InputLabelProps={{ shrink: true }}
          helperText={COMMON_FIELDS[key as keyof typeof COMMON_FIELDS]?.description}
        />
      );
    }
  };

  // Create an ordered list of keys with deployment_id first for Azure providers
  const configKeys = React.useMemo(() => {
    const keys = Object.keys(localConfig);
    if (isAzureProvider) {
      return ['deployment_id', ...keys.filter((key) => key !== 'deployment_id')];
    }
    return keys;
  }, [localConfig, isAzureProvider]);

  // Check if there are additional fields beyond common ones
  const hasAdditionalFields = useMemo(() => {
    return Object.keys(config).some(
      (key) => !COMMON_FIELDS[key as keyof typeof COMMON_FIELDS] && key !== 'deployment_id',
    );
  }, [config]);

  const handleClose = () => {
    if (hasUnsavedChanges) {
      handleSave(true);
    }
    onClose();
  };

  return (
    <Dialog open={open} onClose={handleClose} fullWidth maxWidth="md">
      <DialogTitle>
        <Box>
          Provider Configuration
          <Typography
            variant="body2"
            color="text.secondary"
            sx={{ mt: 0.5, fontSize: '0.9rem', fontFamily: 'monospace' }}
          >
            {providerId}
          </Typography>
        </Box>
      </DialogTitle>
      <DialogContent>
        <Tabs value={tabValue} onChange={(_, newValue) => setTabValue(newValue)} sx={{ mb: 2 }}>
          <Tab label="Form" />
          <Tab label="YAML" />
        </Tabs>

        {tabValue === 0 ? (
          <>
            {isAzureProvider && (
              <Box mb={2}>
                <Alert severity={isDeploymentIdValid ? 'info' : 'warning'}>
                  {isDeploymentIdValid
                    ? 'Azure OpenAI requires a deployment ID that matches your deployment name in the Azure portal.'
                    : 'You must specify a deployment ID for Azure OpenAI models. This is the name you gave your model deployment in the Azure portal.'}
                </Alert>
              </Box>
            )}

            {hasAdditionalFields && (
              <Alert
                severity="info"
                sx={{ mb: 2 }}
                icon={<InfoIcon />}
                action={
                  <Button size="small" onClick={() => setTabValue(1)}>
                    Switch to YAML
                  </Button>
                }
              >
                Additional configuration detected. Use YAML tab to edit all fields.
              </Alert>
            )}

            {configKeys.map((key) => {
              const value = localConfig[key];
              const isDeploymentId = isAzureProvider && key === 'deployment_id';
              const isRequired = isDeploymentId;

              return (
                <Box key={key} my={2}>
                  {renderFieldInput(
                    key,
                    value,
                    (newValue) => updateLocalConfigField(key, newValue),
                    isRequired,
                  )}
                </Box>
              );
            })}

            <Box sx={{ mt: 3, textAlign: 'center' }}>
              <Typography variant="body2" color="text.secondary">
                Need more configuration options? Use the{' '}
                <Button size="small" onClick={() => setTabValue(1)} sx={{ textTransform: 'none' }}>
                  YAML tab
                </Button>{' '}
                to add any field.
              </Typography>
            </Box>
          </>
        ) : (
          <Box>
            {yamlError && (
              <Alert severity="error" sx={{ mb: 2 }}>
                {yamlError}
              </Alert>
            )}
            <Editor
              value={yamlConfig}
              onValueChange={handleYamlChange}
              highlight={(code) => highlight(code, languages.yaml)}
              padding={10}
              style={{
                fontFamily: '"Fira code", "Fira Mono", monospace',
                fontSize: 14,
                backgroundColor: isDarkMode ? '#1e1e1e' : '#f5f5f5',
                border: `1px solid ${isDarkMode ? '#444' : '#e0e0e0'}`,
                borderRadius: 4,
                minHeight: 400,
                color: isDarkMode ? '#d4d4d4' : '#333',
              }}
            />
          </Box>
        )}
      </DialogContent>
      <DialogActions>
        <Button onClick={onClose}>Cancel</Button>
        <Button onClick={() => handleSave(false)} disabled={!isDeploymentIdValid}>
          Save
        </Button>
      </DialogActions>
    </Dialog>
  );
};

export default ProviderConfigDialog;<|MERGE_RESOLUTION|>--- conflicted
+++ resolved
@@ -1,10 +1,6 @@
-<<<<<<< HEAD
 import React, { useEffect, useState, useCallback, useMemo, useRef } from 'react';
 import Editor from 'react-simple-code-editor';
-=======
-import React, { useEffect, useState } from 'react';
-
->>>>>>> ab505912
+
 import JsonTextField from '@app/components/JsonTextField';
 import InfoIcon from '@mui/icons-material/Info';
 import Alert from '@mui/material/Alert';
