import React from 'react';
import { Box, Typography, Stack, useTheme, Paper, alpha } from '@mui/material';
import { tokens } from '../tokens';

interface SettingsSectionProps {
  title: string;
<<<<<<< HEAD
  children: React.JSX.Element | React.JSX.Element[];
  icon?: React.JSX.Element;
=======
  icon?: JSX.Element | null;
  children: React.ReactNode;
>>>>>>> 4a0a7615
  description?: string;
}

const SettingsSection: React.FC<SettingsSectionProps> = ({
  title,
  children,
  icon,
  description,
}) => {
  const theme = useTheme();
  const sectionId = `section-${title.replace(/\s+/g, '-').toLowerCase()}`;

  return (
    <Box
      sx={{
        mb: tokens.spacing.section,
        position: 'relative',
      }}
      component="section"
      aria-labelledby={sectionId}
    >
      <Paper
        elevation={0}
        sx={{
          background: alpha(
            theme.palette.background.paper,
            theme.palette.mode === 'dark' ? 0.15 : 0.3,
          ),
          borderRadius: tokens.borderRadius.medium,
          p: tokens.spacing.padding.tiny,
          mb: tokens.spacing.margin.element,
          display: 'inline-flex',
          alignItems: 'center',
        }}
      >
        <Stack
          direction="row"
          alignItems="center"
          spacing={tokens.spacing.stack.small}
          sx={{
            px: tokens.spacing.padding.item,
            py: tokens.spacing.padding.tiny,
          }}
        >
          {icon ? (
            <Box
              sx={{
                color: theme.palette.primary.main,
                display: 'flex',
                alignItems: 'center',
                fontSize: '1.25rem',
              }}
            >
              {React.isValidElement(icon) ? icon : <>{icon}</>}
            </Box>
          ) : null}
          <Typography
            variant="subtitle1"
            fontWeight={600}
            id={sectionId}
            sx={{
              color:
                theme.palette.mode === 'dark'
                  ? theme.palette.primary.light
                  : theme.palette.primary.main,
              letterSpacing: '0.01em',
            }}
          >
            {title}
          </Typography>
        </Stack>
      </Paper>

      {description && (
        <Typography
          variant="body2"
          color="text.secondary"
          sx={{
            mb: tokens.spacing.margin.item,
            ml: icon ? tokens.spacing.indent.tiny : 0,
            fontWeight: 400,
            maxWidth: '90%',
          }}
        >
          {description}
        </Typography>
      )}

      <Box
        sx={{
          ml: tokens.spacing.indent.tiny,
          role: 'list',
        }}
      >
        {React.isValidElement(children) ? children : <>{children}</>}
      </Box>
    </Box>
  );
};

export default React.memo(SettingsSection);<|MERGE_RESOLUTION|>--- conflicted
+++ resolved
@@ -4,13 +4,8 @@
 
 interface SettingsSectionProps {
   title: string;
-<<<<<<< HEAD
-  children: React.JSX.Element | React.JSX.Element[];
-  icon?: React.JSX.Element;
-=======
   icon?: JSX.Element | null;
   children: React.ReactNode;
->>>>>>> 4a0a7615
   description?: string;
 }
 
