<<<<<<< HEAD
import React, { type JSX } from 'react';
=======
import React from 'react';

>>>>>>> 02980608
import InfoOutlinedIcon from '@mui/icons-material/InfoOutlined';
import Box from '@mui/material/Box';
import Checkbox from '@mui/material/Checkbox';
import FormControlLabel from '@mui/material/FormControlLabel';
import IconButton from '@mui/material/IconButton';
import Paper from '@mui/material/Paper';
import Stack from '@mui/material/Stack';
import Switch from '@mui/material/Switch';
import { alpha, useTheme } from '@mui/material/styles';
import Tooltip from '@mui/material/Tooltip';
import Typography from '@mui/material/Typography';
import { tokens } from '../tokens';

interface SettingItemProps {
  label: string;
  checked: boolean;
  onChange: (checked: boolean) => void;
  icon?: JSX.Element | null;
  tooltipText?: string;
  disabled?: boolean;
  component?: 'checkbox' | 'switch';
}

const SettingItem: React.FC<SettingItemProps> = ({
  label,
  checked,
  onChange,
  icon,
  tooltipText,
  disabled = false,
  component = 'checkbox',
}) => {
  const theme = useTheme();
  const labelId = `setting-${label.replace(/\s+/g, '-').toLowerCase()}`;

  return (
    <Paper
      elevation={0}
      sx={{
        p: tokens.spacing.padding.item,
        mb: tokens.spacing.item,
        border: `1px solid ${alpha(theme.palette.divider, checked ? 0.25 : 0.15)}`,
        borderRadius: tokens.borderRadius.small,
        opacity: disabled ? tokens.opacity.disabled : 1,
        transition: `all ${tokens.animation.fast}ms ease`,
        backgroundColor: checked ? alpha(theme.palette.primary.main, 0.03) : 'transparent',
        '&:hover': {
          backgroundColor: disabled
            ? 'transparent'
            : alpha(theme.palette.primary.main, checked ? 0.06 : tokens.opacity.hover),
          borderColor: disabled
            ? alpha(theme.palette.divider, 0.15)
            : alpha(theme.palette.primary.main, 0.3),
          transform: disabled ? 'none' : 'translateY(-1px)',
          boxShadow: disabled ? 'none' : `0 2px 4px ${alpha(theme.palette.common.black, 0.05)}`,
        },
      }}
      role="listitem"
    >
      <FormControlLabel
        control={
          component === 'checkbox' ? (
            <Checkbox
              checked={checked}
              onChange={(e) => !disabled && onChange(e.target.checked)}
              disabled={disabled}
              sx={{
                '& .MuiSvgIcon-root': {
                  fontSize: '1.3rem',
                },
                color: theme.palette.primary.main,
                padding: tokens.spacing.padding.compact,
                marginRight: tokens.spacing.margin.element - 0.25,
                transition: `all ${tokens.animation.fast}ms ease-out`,
                '&:hover': {
                  backgroundColor: alpha(theme.palette.primary.main, 0.08),
                },
                display: 'flex',
                alignItems: 'center',
                justifyContent: 'center',
              }}
              inputProps={{
                'aria-labelledby': labelId,
              }}
            />
          ) : (
            <Switch
              checked={checked}
              onChange={(e) => !disabled && onChange(e.target.checked)}
              disabled={disabled}
              size="small"
              sx={{
                marginRight: tokens.spacing.margin.element - 0.25,
                '& .MuiSwitch-switchBase': {
                  '&.Mui-checked': {
                    '& + .MuiSwitch-track': {
                      opacity: 0.9,
                    },
                  },
                },
                '& .MuiSwitch-track': {
                  borderRadius: 10,
                },
                '& .MuiSwitch-thumb': {
                  boxShadow: '0 1px 2px rgba(0,0,0,0.1)',
                },
              }}
              inputProps={{
                'aria-labelledby': labelId,
              }}
            />
          )
        }
        label={
          <Stack
            direction="row"
            alignItems="center"
            spacing={tokens.spacing.stack.icon}
            sx={{
              py: tokens.spacing.padding.tiny / 2,
              width: '100%',
            }}
          >
            {icon && (
              <Box
                sx={{
                  color: theme.palette.primary.main,
                  display: 'flex',
                  alignItems: 'center',
                  justifyContent: 'center',
                  lineHeight: 0,
                  fontSize: '1.1rem',
                  minWidth: 20,
                  marginRight: tokens.spacing.margin.tiny,
                }}
              >
                {icon}
              </Box>
            )}
            <Typography
              variant="body2"
              id={labelId}
              sx={{
                fontWeight: 400,
                color: theme.palette.text.primary,
                transition: 'color 150ms ease',
                lineHeight: 1.5,
                fontSize: '0.875rem',
                letterSpacing: '0.01em',
                paddingTop: 0,
              }}
            >
              {label}
            </Typography>
            {tooltipText && (
              <Tooltip
                title={tooltipText}
                arrow
                placement="top"
                enterDelay={400}
                componentsProps={{
                  tooltip: {
                    sx: {
                      bgcolor:
                        theme.palette.mode === 'dark'
                          ? alpha(theme.palette.primary.dark, 0.9)
                          : alpha(theme.palette.primary.main, 0.9),
                      borderRadius: tokens.borderRadius.small,
                      boxShadow: theme.shadows[tokens.elevation.tooltip],
                      padding: tokens.spacing.padding.compact,
                      '& .MuiTooltip-arrow': {
                        color:
                          theme.palette.mode === 'dark'
                            ? alpha(theme.palette.primary.dark, 0.9)
                            : alpha(theme.palette.primary.main, 0.9),
                      },
                    },
                  },
                }}
              >
                <IconButton
                  size="small"
                  sx={{
                    p: tokens.spacing.padding.tiny,
                    ml: tokens.spacing.margin.tiny,
                    color:
                      theme.palette.mode === 'dark'
                        ? alpha(theme.palette.primary.light, 0.7)
                        : alpha(theme.palette.primary.main, 0.7),
                    '&:hover': {
                      backgroundColor: alpha(theme.palette.primary.main, 0.1),
                    },
                  }}
                  aria-label={`Information about ${label}`}
                >
                  <InfoOutlinedIcon sx={{ fontSize: '0.9rem' }} />
                </IconButton>
              </Tooltip>
            )}
          </Stack>
        }
        sx={{
          margin: 0,
          width: '100%',
          minHeight: 36,
          alignItems: 'center',
          '& .MuiFormControlLabel-label': {
            width: '100%',
            paddingTop: 0,
          },
        }}
      />
    </Paper>
  );
};

export default React.memo(SettingItem);<|MERGE_RESOLUTION|>--- conflicted
+++ resolved
@@ -1,9 +1,4 @@
-<<<<<<< HEAD
 import React, { type JSX } from 'react';
-=======
-import React from 'react';
-
->>>>>>> 02980608
 import InfoOutlinedIcon from '@mui/icons-material/InfoOutlined';
 import Box from '@mui/material/Box';
 import Checkbox from '@mui/material/Checkbox';
