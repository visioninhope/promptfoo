import React from 'react';

import CheckCircleIcon from '@mui/icons-material/CheckCircle';
import ContentCopyIcon from '@mui/icons-material/ContentCopy';
import DownloadIcon from '@mui/icons-material/Download';
import Box from '@mui/material/Box';
import Button from '@mui/material/Button';
import Dialog from '@mui/material/Dialog';
import DialogContent from '@mui/material/DialogContent';
import DialogTitle from '@mui/material/DialogTitle';
import Divider from '@mui/material/Divider';
import IconButton from '@mui/material/IconButton';
import ListItemIcon from '@mui/material/ListItemIcon';
import ListItemText from '@mui/material/ListItemText';
import MenuItem from '@mui/material/MenuItem';
import Stack from '@mui/material/Stack';
import useTheme from '@mui/material/styles/useTheme';
<<<<<<< HEAD
import { ResultFailureReason, type EvaluateTableOutput } from '@promptfoo/types';
import { getHumanRating } from '@promptfoo/util/humanRatingHelpers';
=======
import Typography from '@mui/material/Typography';
import { type EvaluateTableOutput, ResultFailureReason } from '@promptfoo/types';
>>>>>>> ee85b4a4
import { removeEmpty } from '@promptfoo/util/objectUtils';
import { stringify as csvStringify } from 'csv-stringify/browser/esm/sync';
import yaml from 'js-yaml';
import { useToast } from '../../../hooks/useToast';
import { useTableStore as useResultsViewStore } from './store';

function DownloadMenu() {
  const { table, config, evalId } = useResultsViewStore();
  const [open, setOpen] = React.useState(false);
  const [downloadedFiles, setDownloadedFiles] = React.useState<Set<string>>(new Set());
  const { showToast } = useToast();
  const theme = useTheme();
  const isDarkMode = theme.palette.mode === 'dark';

  const openDownloadDialog = (blob: Blob, downloadName: string) => {
    const url = URL.createObjectURL(blob);
    const link = document.createElement('a');
    link.href = url;
    link.download = downloadName;
    document.body.appendChild(link);
    link.click();
    document.body.removeChild(link);
    URL.revokeObjectURL(url);

    // Mark this file as downloaded
    setDownloadedFiles((prev) => new Set([...prev, downloadName]));
  };

  const handleClose = () => {
    setOpen(false);
    // Reset download states when dialog is closed
    setDownloadedFiles(new Set());
  };

  const copyToClipboard = (text: string) => {
    navigator.clipboard
      .writeText(text)
      .then(() => {
        showToast('Command copied to clipboard', 'success');
      })
      .catch((err) => {
        console.error('Failed to copy text: ', err);
        showToast('Failed to copy command', 'error');
      });
  };

  /**
   * Helper function to download YAML configuration
   * @param configToDownload Configuration object to download
   * @param fileName Name of the downloaded file
   * @param successMessage Message to show in the success toast
   * @param options Additional options (skipInvalid for yaml.dump)
   */
  const downloadYamlConfig = (
    configToDownload: any,
    fileName: string,
    successMessage: string,
    options: { skipInvalid?: boolean } = {},
  ) => {
    const schemaLine = '# yaml-language-server: $schema=https://promptfoo.dev/config-schema.json\n';

    // Clean top-level empty properties
    const cleanConfig = removeEmpty(configToDownload);

    // Convert to YAML
    const configData = yaml.dump(cleanConfig, options);

    // Create the blob and download
    const mimeType = 'text/yaml;charset=utf-8';
    const blob = new Blob([schemaLine + configData], { type: mimeType });
    openDownloadDialog(blob, fileName);
    showToast(successMessage, 'success');
    // No longer closing the dialog after download
  };

  const downloadConfig = () => {
    const fileName = evalId ? `${evalId}-config.yaml` : 'promptfooconfig.yaml';
    downloadYamlConfig(config, fileName, 'Configuration downloaded successfully');
  };

  const downloadFailedTestsConfig = () => {
    if (!config || !table) {
      showToast('No configuration or results available', 'error');
      return;
    }

    // Find the failed tests
    const failedTests = table.body
      .filter((row) => row.outputs.some((output) => !output?.pass))
      .map((row) => row.test);

    if (failedTests.length === 0) {
      showToast('No failed tests found', 'info');
      return;
    }

    // Create a modified copy of the config with only failed tests
    const configCopy = { ...config, tests: failedTests };

    // Create the file name
    const fileName = evalId ? `${evalId}-failed-tests.yaml` : 'failed-tests.yaml';

    downloadYamlConfig(
      configCopy,
      fileName,
      `Downloaded config with ${failedTests.length} failed tests`,
      { skipInvalid: true },
    );
  };

  const downloadDpoJson = () => {
    if (!table) {
      showToast('No table data', 'error');
      return;
    }
    const formattedData = table.body.map((row) => ({
      chosen: row.outputs.filter((output) => output?.pass).map((output) => output!.text),
      rejected: row.outputs.filter((output) => output && !output.pass).map((output) => output.text),
      vars: row.test.vars,
      providers: table.head.prompts.map((prompt) => prompt.provider),
      prompts: table.head.prompts.map((prompt) => prompt.label || prompt.display || prompt.raw),
    }));
    const blob = new Blob([JSON.stringify(formattedData, null, 2)], { type: 'application/json' });
    openDownloadDialog(blob, `${evalId}-dpo.json`);
    handleClose();
  };

  const downloadTable = () => {
    if (!table) {
      showToast('No table data', 'error');
      return;
    }
    const blob = new Blob([JSON.stringify(table, null, 2)], { type: 'application/json' });
    openDownloadDialog(blob, `${evalId}-table.json`);
    handleClose();
  };

  const downloadCsv = () => {
    if (!table) {
      showToast('No table data', 'error');
      return;
    }

    const csvRows = [];

    const headers = [
      ...table.head.vars,
      ...table.head.prompts.map((prompt) => `[${prompt.provider}] ${prompt.label}`),
    ];
    csvRows.push(headers);

    table.body.forEach((row) => {
      const rowValues = [
        ...row.vars,
        ...row.outputs
          .filter((output): output is EvaluateTableOutput => output != null)
          .map(
            ({ pass, text, failureReason: failureType }) =>
              (pass
                ? '[PASS] '
                : failureType === ResultFailureReason.ASSERT
                  ? '[FAIL] '
                  : '[ERROR] ') + text,
          ),
      ];
      csvRows.push(rowValues);
    });

    const output = csvStringify(csvRows);
    const blob = new Blob([output], { type: 'text/csv;charset=utf-8;' });
    openDownloadDialog(blob, `${evalId}-table.csv`);
    handleClose();
  };

  const downloadHumanEvalTestCases = () => {
    if (!table || !evalId) {
      return;
    }

    const humanEvalCases = table.body
<<<<<<< HEAD
      .filter((row) => row.outputs.some((output) => getHumanRating(output.gradingResult) !== null))
      .map((row) => {
        // Find the human-rated output
        const humanRatedOutput = row.outputs.find(
          (output) => getHumanRating(output.gradingResult) !== null,
        );

        const humanRating = humanRatedOutput
          ? getHumanRating(humanRatedOutput.gradingResult)
          : null;

        return {
          description: row.description,
          vars: row.test.vars,
          assert: humanRating
            ? [
                {
                  type: 'is-json' as const,
                  value: humanRating.pass ? 'pass' : 'fail',
                  comment: humanRating.comment,
                },
              ]
            : [],
        };
      });
=======
      .filter((row) => row.outputs.some((output) => output != null))
      .map((row) => ({
        vars: {
          ...row.test.vars,
          output: row.outputs[0]?.text.includes('---')
            ? row.outputs[0]!.text.split('---\n')[1]
            : (row.outputs[0]?.text ?? ''),
          redteamFinalPrompt: row.outputs[0]?.metadata?.redteamFinalPrompt,
          ...(row.outputs[0]?.gradingResult?.comment
            ? { comment: row.outputs[0]!.gradingResult!.comment }
            : {}),
        },
        assert: [
          {
            type: 'javascript',
            value: `${row.outputs[0]?.pass ? '' : '!'}JSON.parse(output).pass`,
          },
        ],
        metadata: row.test.metadata,
      }));
>>>>>>> ee85b4a4

    const yamlContent = yaml.dump(humanEvalCases);
    const blob = new Blob([yamlContent], { type: 'text/yaml' });
    openDownloadDialog(blob, `${evalId}-human-eval-cases.yaml`);
  };

  const downloadBurpPayloads = () => {
    if (!table) {
      showToast('No table data', 'error');
      return;
    }

    if (!config?.redteam) {
      showToast('No redteam config', 'error');
      return;
    }

    const varName = config.redteam.injectVar || 'prompt';
    const payloads = table.body
      .map((row) => {
        const vars = row.test.vars as Record<string, unknown>;
        return String(vars?.[varName] || '');
      })
      .filter(Boolean)
      .map((input) => {
        const jsonEscaped = JSON.stringify(input).slice(1, -1); // Remove surrounding quotes
        return encodeURIComponent(jsonEscaped);
      });

    const uniquePayloads = [...new Set(payloads)];

    const content = uniquePayloads.join('\n');
    const blob = new Blob([content], { type: 'text/plain' });
    openDownloadDialog(blob, `${evalId}-burp-payloads.burp`);
    handleClose();
  };

  const handleOpen = () => {
    setOpen(true);
  };

  const handleKeyDown = React.useCallback(
    (event: React.KeyboardEvent<HTMLDivElement>) => {
      if (event.key === 'Escape') {
        handleClose();
      } else if (open && !event.altKey && !event.ctrlKey && !event.metaKey) {
        switch (event.key) {
          case '1':
            downloadConfig();
            break;
          case '2':
            downloadFailedTestsConfig();
            break;
          case '3':
            downloadCsv();
            break;
          case '4':
            downloadTable();
            break;
          case '5':
            downloadBurpPayloads();
            break;
          case '6':
            downloadDpoJson();
            break;
          case '7':
            downloadHumanEvalTestCases();
            break;
        }
      }
    },
    [open],
  );

  React.useEffect(() => {
    const handleGlobalKeyDown = (event: KeyboardEvent) => {
      if (open) {
        handleKeyDown(event as unknown as React.KeyboardEvent<HTMLDivElement>);
      }
    };

    document.addEventListener('keydown', handleGlobalKeyDown);
    return () => {
      document.removeEventListener('keydown', handleGlobalKeyDown);
    };
  }, [handleKeyDown, open]);

  // Generate the command text based on filename
  const getCommandText = (fileName: string) => {
    return `promptfoo eval -c ${fileName}`;
  };

  // Create a component for the command with copy button
  const CommandBlock = ({ fileName, helpText }: { fileName: string; helpText?: string }) => {
    const commandText = getCommandText(fileName);
    const isDownloaded = downloadedFiles.has(fileName);

    return (
      <Box sx={{ mt: 1.5, mb: 2.5 }}>
        {helpText && (
          <Box sx={{ display: 'flex', alignItems: 'center', mb: 0.75 }}>
            <Typography
              variant="body2"
              color="text.secondary"
              sx={{
                fontStyle: 'italic',
                flexGrow: 1,
              }}
            >
              {helpText}
            </Typography>
            {isDownloaded && (
              <Box sx={{ display: 'flex', alignItems: 'center', ml: 1 }}>
                <CheckCircleIcon fontSize="small" color="success" sx={{ mr: 0.5 }} />
                <Typography variant="body2" color="success.main">
                  Downloaded
                </Typography>
              </Box>
            )}
          </Box>
        )}
        <Box
          sx={{
            display: 'flex',
            alignItems: 'center',
            justifyContent: 'space-between',
            backgroundColor: isDarkMode ? 'rgba(255, 255, 255, 0.08)' : 'rgba(0, 0, 0, 0.06)',
            border: '1px solid',
            borderColor: isDarkMode ? 'rgba(255, 255, 255, 0.12)' : 'rgba(0, 0, 0, 0.1)',
            borderRadius: 1,
            p: '10px 16px',
            color: theme.palette.text.primary,
            fontFamily: 'monospace',
            fontSize: '0.9rem',
            position: 'relative',
            overflow: 'hidden',
          }}
        >
          <Box component="code" sx={{ flexGrow: 1, mr: 1 }}>
            {commandText}
          </Box>
          <IconButton
            onClick={() => copyToClipboard(commandText)}
            size="small"
            sx={{
              color: theme.palette.primary.main,
              backgroundColor: isDarkMode ? 'rgba(0, 0, 0, 0.2)' : 'rgba(255, 255, 255, 0.5)',
              '&:hover': {
                backgroundColor: isDarkMode ? 'rgba(0, 0, 0, 0.4)' : 'rgba(255, 255, 255, 0.8)',
              },
              border: '1px solid',
              borderColor: isDarkMode ? 'rgba(255, 255, 255, 0.2)' : 'rgba(0, 0, 0, 0.1)',
            }}
            aria-label="Copy command"
          >
            <ContentCopyIcon fontSize="small" />
          </IconButton>
        </Box>
      </Box>
    );
  };

  return (
    <>
      <MenuItem onClick={handleOpen}>
        <ListItemIcon>
          <DownloadIcon fontSize="small" />
        </ListItemIcon>
        <ListItemText>Download</ListItemText>
      </MenuItem>
      <Dialog onClose={handleClose} open={open} onKeyDown={handleKeyDown} maxWidth="md">
        <DialogTitle>
          <Box sx={{ display: 'flex', justifyContent: 'space-between', alignItems: 'center' }}>
            Download Options
            <Button onClick={handleClose} color="inherit" size="small">
              Close
            </Button>
          </Box>
        </DialogTitle>
        <DialogContent>
          <Stack direction="column" spacing={2} sx={{ width: '100%', mb: 2 }}>
            {/* Config section */}
            <Typography variant="subtitle1" sx={{ mt: 1 }}>
              Promptfoo Configs
            </Typography>

            <Box>
              <Typography variant="body2" color="text.secondary" gutterBottom>
                Download the complete configuration file for this eval.
              </Typography>

              <Button
                onClick={downloadConfig}
                startIcon={<DownloadIcon />}
                variant="contained"
                color="primary"
                fullWidth
              >
                Download YAML Config
              </Button>

              <CommandBlock
                fileName={evalId ? `${evalId}-config.yaml` : 'promptfooconfig.yaml'}
                helpText="After downloading, run this command to execute the eval again:"
              />
            </Box>

            <Box>
              <Typography variant="body2" color="text.secondary" gutterBottom>
                Download a configuration file containing only the failed tests from this eval. This
                helps you focus on fixing just the tests that need attention.
              </Typography>

              <Button
                onClick={downloadFailedTestsConfig}
                startIcon={<DownloadIcon />}
                variant="outlined"
                color="secondary"
                fullWidth
                disabled={
                  !table ||
                  !table.body ||
                  table.body.every((row) => row.outputs.every((output) => output?.pass))
                }
              >
                Download Failed Tests Config
              </Button>

              <CommandBlock
                fileName={evalId ? `${evalId}-failed-tests.yaml` : 'failed-tests.yaml'}
                helpText="After downloading, run this command to re-run just the failed tests:"
              />
            </Box>

            <Divider />
            <Typography variant="subtitle1">Table Data</Typography>

            {/* Standard table data buttons */}
            <Button onClick={downloadCsv} startIcon={<DownloadIcon />} variant="outlined" fullWidth>
              Download Table CSV
            </Button>

            <Button
              onClick={downloadTable}
              startIcon={<DownloadIcon />}
              variant="outlined"
              fullWidth
            >
              Download Table JSON
            </Button>

            <Divider />
            <Typography variant="subtitle1">Advanced Options</Typography>

            <Button
              onClick={downloadBurpPayloads}
              startIcon={<DownloadIcon />}
              variant="outlined"
              color="secondary"
              fullWidth
            >
              Download Burp Suite Payloads
            </Button>

            <Button
              onClick={downloadDpoJson}
              startIcon={<DownloadIcon />}
              variant="outlined"
              color="secondary"
              fullWidth
            >
              Download DPO JSON
            </Button>

            <Button
              onClick={downloadHumanEvalTestCases}
              startIcon={<DownloadIcon />}
              variant="outlined"
              color="secondary"
              fullWidth
            >
              Download Human Eval Test YAML
            </Button>
          </Stack>
        </DialogContent>
      </Dialog>
    </>
  );
}

export default DownloadMenu;<|MERGE_RESOLUTION|>--- conflicted
+++ resolved
@@ -15,13 +15,9 @@
 import MenuItem from '@mui/material/MenuItem';
 import Stack from '@mui/material/Stack';
 import useTheme from '@mui/material/styles/useTheme';
-<<<<<<< HEAD
+import Typography from '@mui/material/Typography';
 import { ResultFailureReason, type EvaluateTableOutput } from '@promptfoo/types';
 import { getHumanRating } from '@promptfoo/util/humanRatingHelpers';
-=======
-import Typography from '@mui/material/Typography';
-import { type EvaluateTableOutput, ResultFailureReason } from '@promptfoo/types';
->>>>>>> ee85b4a4
 import { removeEmpty } from '@promptfoo/util/objectUtils';
 import { stringify as csvStringify } from 'csv-stringify/browser/esm/sync';
 import yaml from 'js-yaml';
@@ -202,7 +198,6 @@
     }
 
     const humanEvalCases = table.body
-<<<<<<< HEAD
       .filter((row) => row.outputs.some((output) => getHumanRating(output.gradingResult) !== null))
       .map((row) => {
         // Find the human-rated output
@@ -228,28 +223,6 @@
             : [],
         };
       });
-=======
-      .filter((row) => row.outputs.some((output) => output != null))
-      .map((row) => ({
-        vars: {
-          ...row.test.vars,
-          output: row.outputs[0]?.text.includes('---')
-            ? row.outputs[0]!.text.split('---\n')[1]
-            : (row.outputs[0]?.text ?? ''),
-          redteamFinalPrompt: row.outputs[0]?.metadata?.redteamFinalPrompt,
-          ...(row.outputs[0]?.gradingResult?.comment
-            ? { comment: row.outputs[0]!.gradingResult!.comment }
-            : {}),
-        },
-        assert: [
-          {
-            type: 'javascript',
-            value: `${row.outputs[0]?.pass ? '' : '!'}JSON.parse(output).pass`,
-          },
-        ],
-        metadata: row.test.metadata,
-      }));
->>>>>>> ee85b4a4
 
     const yamlContent = yaml.dump(humanEvalCases);
     const blob = new Blob([yamlContent], { type: 'text/yaml' });
