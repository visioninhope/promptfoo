import { render, screen } from '@testing-library/react';
import {
  ResultFailureReason,
  type AssertionType,
  type EvaluateTableOutput,
} from '@promptfoo/types';
import userEvent from '@testing-library/user-event';
import { vi, describe, it, expect, beforeEach } from 'vitest';
import { ShiftKeyProvider } from '../../../contexts/ShiftKeyContext';
import type { EvalOutputCellProps } from './EvalOutputCell';
import EvalOutputCell from './EvalOutputCell';

// Mock the EvalOutputPromptDialog component to check what props are passed to it
vi.mock('./EvalOutputPromptDialog', () => ({
  default: vi.fn(({ metadata }) => (
    <div data-testid="dialog-component" data-metadata={JSON.stringify(metadata)}>
      Mocked Dialog Component
    </div>
  )),
}));

const renderWithProviders = (ui: React.ReactElement<any>) => {
  return render(<ShiftKeyProvider>{ui}</ShiftKeyProvider>);
};

vi.mock('./store', () => ({
  useResultsViewSettingsStore: () => ({
    prettifyJson: false,
    renderMarkdown: true,
    showPassFail: true,
    showPrompts: true,
    maxImageWidth: 256,
    maxImageHeight: 256,
  }),
}));

vi.mock('../../../hooks/useShiftKey', () => ({
  useShiftKey: () => true,
}));

interface MockEvalOutputCellProps extends EvalOutputCellProps {
  firstOutput: EvaluateTableOutput;
  searchText: string;
  showDiffs: boolean;
}

describe('EvalOutputCell', () => {
  const mockOnRating = vi.fn();

  const defaultProps: MockEvalOutputCellProps = {
    firstOutput: {
      cost: 0,
      id: 'test-id',
      latencyMs: 100,
      namedScores: {},
      pass: true,
      failureReason: ResultFailureReason.NONE,
      prompt: 'Test prompt',
      provider: 'test-provider',
      score: 0.8,
      text: 'Test output text',
      testCase: {},
    },
    maxTextLength: 100,
    onRating: mockOnRating,
    output: {
      cost: 0,
      gradingResult: {
        comment: 'Initial comment',
        componentResults: [
          {
            assertion: {
              metric: 'accuracy',
              type: 'contains' as AssertionType,
              value: 'expected value',
            },
            pass: true,
            reason: 'Perfect match',
            score: 1.0,
          },
          {
            assertion: {
              metric: 'relevance',
              type: 'similar',
              value: 'another value',
            },
            pass: false,
            reason: 'Partial match',
            score: 0.6,
          },
        ],
        pass: true,
        reason: 'Test reason',
        score: 0.8,
      },
      id: 'test-id',
      latencyMs: 100,
      namedScores: {},
      pass: true,
      failureReason: ResultFailureReason.NONE,
      prompt: 'Test prompt',
      provider: 'test-provider',
      score: 0.8,
      text: 'Test output text',
      testCase: {},
      metadata: { testKey: 'testValue' },
    },
    promptIndex: 0,
    rowIndex: 0,
    searchText: '',
    showDiffs: false,
    showStats: true,
  };

  beforeEach(() => {
    vi.clearAllMocks();
  });

  it('passes metadata correctly to the dialog', async () => {
    renderWithProviders(<EvalOutputCell {...defaultProps} />);
    await userEvent.click(screen.getByText('🔎'));

    const dialogComponent = screen.getByTestId('dialog-component');
    expect(dialogComponent).toBeInTheDocument();

    // Check that metadata is passed correctly
    const passedMetadata = JSON.parse(dialogComponent.getAttribute('data-metadata') || '{}');
    expect(passedMetadata.testKey).toBe('testValue');
  });

  it('preserves existing metadata citations', async () => {
    const propsWithMetadataCitations = {
      ...defaultProps,
      output: {
        ...defaultProps.output,
        metadata: {
          testKey: 'testValue',
          citations: [{ source: 'metadata source', content: 'metadata content' }],
        },
      },
    };

    renderWithProviders(<EvalOutputCell {...propsWithMetadataCitations} />);
    await userEvent.click(screen.getByText('🔎'));

    const dialogComponent = screen.getByTestId('dialog-component');
    const passedMetadata = JSON.parse(dialogComponent.getAttribute('data-metadata') || '{}');

    // Metadata citations should be preserved
    expect(passedMetadata.citations).toEqual([
      { source: 'metadata source', content: 'metadata content' },
    ]);
  });

  it('displays pass/fail status correctly', () => {
    const { container } = renderWithProviders(<EvalOutputCell {...defaultProps} />);

    const pillElement = screen.getByText('1 FAIL 1 PASS');
    expect(pillElement).toBeInTheDocument();

    const scoreElement = screen.getByText('(0.80)');
    expect(scoreElement).toBeInTheDocument();

    const statusElement = container.querySelector('.status.pass');
    expect(statusElement).toBeInTheDocument();
  });

  it('combines assertion contexts in comment dialog', async () => {
    renderWithProviders(<EvalOutputCell {...defaultProps} />);

    await userEvent.click(screen.getByText('✏️'));

    const dialogContent = screen.getByTestId('context-text');
    expect(dialogContent).toHaveTextContent('Assertion 1 (accuracy): expected value');
    expect(dialogContent).toHaveTextContent('Assertion 2 (relevance): another value');
  });

  it('uses assertion type when metric is not available', async () => {
    const propsWithoutMetrics: MockEvalOutputCellProps = {
      ...defaultProps,
      output: {
        ...defaultProps.output,
        gradingResult: {
          ...defaultProps.output.gradingResult,
          componentResults: [
            {
              assertion: {
                type: 'contains' as AssertionType,
                value: 'expected value',
              },
              pass: true,
              reason: 'Perfect match',
              score: 1.0,
            },
          ],
          pass: true,
          reason: 'Test reason',
          score: 1.0,
        },
      },
    };

    renderWithProviders(<EvalOutputCell {...propsWithoutMetrics} />);

    await userEvent.click(screen.getByText('✏️'));

    const dialogContent = screen.getByTestId('context-text');
    expect(dialogContent).toHaveTextContent('Assertion 1 (contains): expected value');
  });

  it('handles comment updates', async () => {
    renderWithProviders(<EvalOutputCell {...defaultProps} />);

    await userEvent.click(screen.getByText('✏️'));

    const commentInput = screen.getByRole('textbox');
    await userEvent.clear(commentInput);
    await userEvent.type(commentInput, 'New comment');

    await userEvent.click(screen.getByText('Save'));

    expect(mockOnRating).toHaveBeenCalledWith(undefined, undefined, 'New comment');
  });

  it('handles highlight toggle', async () => {
    renderWithProviders(<EvalOutputCell {...defaultProps} />);

    await userEvent.click(screen.getByLabelText('Edit comment'));

    await userEvent.click(screen.getByLabelText('Toggle test highlight'));
    expect(mockOnRating).toHaveBeenNthCalledWith(
      1,
      undefined,
      undefined,
      '!highlight Initial comment',
    );

    await userEvent.click(screen.getByLabelText('Toggle test highlight'));

    expect(mockOnRating).toHaveBeenNthCalledWith(2, undefined, undefined, 'Initial comment');
  });

  it('falls back to output text when no component results', async () => {
    const propsWithoutResults: MockEvalOutputCellProps = {
      ...defaultProps,
      output: {
        ...defaultProps.output,
        gradingResult: {
          ...defaultProps.output.gradingResult,
          componentResults: undefined,
          pass: false,
          reason: '',
          score: 0,
        },
      },
    };

    renderWithProviders(<EvalOutputCell {...propsWithoutResults} />);

    await userEvent.click(screen.getByText('✏️'));

    const dialogContent = screen.getByTestId('context-text');
    expect(dialogContent).toHaveTextContent('Test output text');
  });

  it('renders audio player when audio data is present', () => {
    const propsWithAudio: MockEvalOutputCellProps = {
      ...defaultProps,
      output: {
        ...defaultProps.output,
        audio: {
          data: 'base64audiodata',
          format: 'wav',
          transcript: 'Test audio transcript',
        },
      },
    };

    renderWithProviders(<EvalOutputCell {...propsWithAudio} />);

    const audioElement = screen.getByTestId('audio-player');
    expect(audioElement).toBeInTheDocument();

    const sourceElement = screen.getByTestId('audio-player').querySelector('source');
    expect(sourceElement).toHaveAttribute('src', 'data:audio/wav;base64,base64audiodata');
    expect(sourceElement).toHaveAttribute('type', 'audio/wav');

    expect(screen.getByText('Test audio transcript')).toBeInTheDocument();
  });

  it('handles audio without transcript', () => {
    const propsWithAudioNoTranscript: MockEvalOutputCellProps = {
      ...defaultProps,
      output: {
        ...defaultProps.output,
        audio: {
          data: 'base64audiodata',
          format: 'wav',
        },
      },
    };

    renderWithProviders(<EvalOutputCell {...propsWithAudioNoTranscript} />);

    const audioElement = screen.getByTestId('audio-player');
    expect(audioElement).toBeInTheDocument();

    expect(screen.queryByText(/transcript/i)).not.toBeInTheDocument();
  });

  it('uses default wav format when format is not specified', () => {
    const propsWithAudioNoFormat: MockEvalOutputCellProps = {
      ...defaultProps,
      output: {
        ...defaultProps.output,
        audio: {
          data: 'base64audiodata',
        },
      },
    };

    renderWithProviders(<EvalOutputCell {...propsWithAudioNoFormat} />);

    const sourceElement = screen.getByTestId('audio-player').querySelector('source');
    expect(sourceElement).toHaveAttribute('src', 'data:audio/wav;base64,base64audiodata');
    expect(sourceElement).toHaveAttribute('type', 'audio/wav');
  });

  it('allows copying row link to clipboard', async () => {
    const originalClipboard = navigator.clipboard;
    const mockClipboard = {
      writeText: vi.fn().mockResolvedValue(undefined),
    };
    Object.defineProperty(navigator, 'clipboard', {
      value: mockClipboard,
      configurable: true,
      writable: true,
    });

    const originalURL = global.URL;
    const mockUrl = {
      toString: vi.fn().mockReturnValue('https://example.com/?rowId=1'),
      searchParams: {
        set: vi.fn(),
      },
    };
    global.URL = vi.fn(() => mockUrl) as any;

    renderWithProviders(<EvalOutputCell {...defaultProps} />);

    const shareButton = screen.getByLabelText('Share output');
    expect(shareButton).toBeInTheDocument();

    await userEvent.click(shareButton);

    expect(mockUrl.searchParams.set).toHaveBeenCalledWith('rowId', '1');

    expect(mockClipboard.writeText).toHaveBeenCalled();

    Object.defineProperty(navigator, 'clipboard', {
      value: originalClipboard,
      configurable: true,
      writable: true,
    });
    global.URL = originalURL;
  });

  it('shows checkmark after copying link', async () => {
    const originalClipboard = navigator.clipboard;
    const mockClipboard = {
      writeText: vi.fn().mockResolvedValue(undefined),
    };
    Object.defineProperty(navigator, 'clipboard', {
      value: mockClipboard,
      configurable: true,
      writable: true,
    });

    const mockUrl = {
      toString: vi.fn().mockReturnValue('https://example.com/?rowId=1'),
      searchParams: {
        set: vi.fn(),
      },
    };
    const originalURL = global.URL;
    global.URL = vi.fn(() => mockUrl) as any;

    renderWithProviders(<EvalOutputCell {...defaultProps} />);

    const shareButtonWrapper = screen.getByText('🔗').closest('.action');
    expect(shareButtonWrapper).toBeInTheDocument();

    await userEvent.click(shareButtonWrapper!);

    expect(mockClipboard.writeText).toHaveBeenCalled();

    Object.defineProperty(navigator, 'clipboard', {
      value: originalClipboard,
      configurable: true,
      writable: true,
    });
    global.URL = originalURL;
  });
});

describe('EvalOutputCell highlight toggle functionality', () => {
  const mockOnRating = vi.fn();

  const createPropsWithComment = (comment: string): MockEvalOutputCellProps => ({
    firstOutput: {
      cost: 0,
      id: 'test-id',
      latencyMs: 100,
      namedScores: {},
      pass: true,
      failureReason: ResultFailureReason.NONE,
      prompt: 'Test prompt',
      provider: 'test-provider',
      score: 0.8,
      text: 'Test output text',
      testCase: {},
    },
    maxTextLength: 100,
    onRating: mockOnRating,
    output: {
      cost: 0,
      gradingResult: {
        comment,
        componentResults: [],
        pass: true,
        reason: 'Test reason',
        score: 0.8,
      },
      id: 'test-id',
      latencyMs: 100,
      namedScores: {},
      pass: true,
      failureReason: ResultFailureReason.NONE,
      prompt: 'Test prompt',
      provider: 'test-provider',
      score: 0.8,
      text: 'Test output text',
      testCase: {},
    },
    promptIndex: 0,
    rowIndex: 0,
    searchText: '',
    showDiffs: false,
    showStats: true,
  });

  beforeEach(() => {
    vi.clearAllMocks();
  });

  it('toggles highlight on when comment does not start with !highlight', async () => {
    const props = createPropsWithComment('Regular comment');
    renderWithProviders(<EvalOutputCell {...props} />);

    // Click the highlight toggle button (only visible when shift is pressed)
    const highlightButton = screen.getByLabelText('Toggle test highlight');
    await userEvent.click(highlightButton);

    // Verify that onRating was called with the highlighted comment
    expect(mockOnRating).toHaveBeenCalledWith(undefined, undefined, '!highlight Regular comment');
  });

  it('toggles highlight off when comment starts with !highlight', async () => {
    const props = createPropsWithComment('!highlight Already highlighted comment');
    renderWithProviders(<EvalOutputCell {...props} />);

    const highlightButton = screen.getByLabelText('Toggle test highlight');
    await userEvent.click(highlightButton);

    // Verify that onRating was called with the unhighlighted comment
    expect(mockOnRating).toHaveBeenCalledWith(undefined, undefined, 'Already highlighted comment');
  });

  it('handles empty comment when toggling highlight on', async () => {
    const props = createPropsWithComment('');
    renderWithProviders(<EvalOutputCell {...props} />);

    const highlightButton = screen.getByLabelText('Toggle test highlight');
    await userEvent.click(highlightButton);

    // Verify that onRating was called with just the highlight prefix
    expect(mockOnRating).toHaveBeenCalledWith(undefined, undefined, '!highlight');
  });

  it('handles comment with only !highlight when toggling off', async () => {
    const props = createPropsWithComment('!highlight');
    renderWithProviders(<EvalOutputCell {...props} />);

    const highlightButton = screen.getByLabelText('Toggle test highlight');
    await userEvent.click(highlightButton);

    // Verify that onRating was called with empty string
    expect(mockOnRating).toHaveBeenCalledWith(undefined, undefined, '');
  });

  it('applies highlight styling when comment starts with !highlight', () => {
    const props = createPropsWithComment('!highlight This cell should be highlighted');
    const { container } = renderWithProviders(<EvalOutputCell {...props} />);

    const cellElement = container.querySelector('.cell');
    expect(cellElement).toBeInTheDocument();

    // Check that the cell has highlight background but NOT text color (to avoid pill conflicts)
    expect(cellElement).toHaveStyle({
      backgroundColor: 'var(--cell-highlight-color)',
    });

    // The cell should NOT have text color applied directly to prevent pill text issues
    expect(cellElement).not.toHaveStyle({
      color: 'var(--cell-highlight-text-color)',
    });
  });

  it('does not apply highlight styling when comment does not start with !highlight', () => {
    const props = createPropsWithComment('Regular comment without highlight');
    const { container } = renderWithProviders(<EvalOutputCell {...props} />);

    const cellElement = container.querySelector('.cell');
    expect(cellElement).toBeInTheDocument();

    // Check that the cell does not have highlight background color
<<<<<<< HEAD
    expect(cellElement).not.toHaveStyle({
      backgroundColor: 'var(--cell-highlight-color)',
    });
=======
    const style = cellElement!.getAttribute('style') || '';
    expect(style).not.toContain('var(--cell-highlight-color)');
>>>>>>> 4a0a7615
  });

  it('displays comment text without !highlight prefix in comment display', () => {
    const props = createPropsWithComment('!highlight This is the actual comment text');
    renderWithProviders(<EvalOutputCell {...props} />);

    // The comment should be displayed without the !highlight prefix
    const commentElement = screen.getByText('This is the actual comment text');
    expect(commentElement).toBeInTheDocument();
  });

  it('shows highlight button only when shift key is pressed', () => {
    const props = createPropsWithComment('Regular comment');
    renderWithProviders(<EvalOutputCell {...props} />);

    // The highlight button should be visible because useShiftKey is mocked to return true
    const highlightButton = screen.getByLabelText('Toggle test highlight');
    expect(highlightButton).toBeInTheDocument();
  });

  it('maintains comment state correctly through multiple toggles', async () => {
    // Test toggling ON from regular comment
    const regularProps = createPropsWithComment('Original comment');
    const { rerender } = renderWithProviders(<EvalOutputCell {...regularProps} />);

    const highlightButton = screen.getByLabelText('Toggle test highlight');
    await userEvent.click(highlightButton);
    expect(mockOnRating).toHaveBeenNthCalledWith(
      1,
      undefined,
      undefined,
      '!highlight Original comment',
    );

    // Test toggling OFF from highlighted comment
    mockOnRating.mockClear();
    const highlightedProps = createPropsWithComment('!highlight Original comment');
    rerender(<EvalOutputCell {...highlightedProps} />);

    const highlightButtonAfterRerender = screen.getByLabelText('Toggle test highlight');
    await userEvent.click(highlightButtonAfterRerender);
    expect(mockOnRating).toHaveBeenCalledWith(undefined, undefined, 'Original comment');
  });
});

describe('EvalOutputCell provider override', () => {
  const defaultProps: MockEvalOutputCellProps = {
    firstOutput: {
      cost: 0,
      id: 'test-id',
      latencyMs: 100,
      namedScores: {},
      pass: true,
      failureReason: ResultFailureReason.NONE,
      prompt: 'Test prompt',
      provider: 'test-provider',
      score: 0.8,
      text: 'Test output text',
      testCase: {},
    },
    maxTextLength: 100,
    onRating: vi.fn(),
    output: {
      cost: 0,
      id: 'test-id',
      latencyMs: 100,
      namedScores: {},
      pass: true,
      failureReason: ResultFailureReason.NONE,
      prompt: 'Test prompt',
      provider: 'test-provider',
      score: 0.8,
      text: 'Test output text',
      testCase: {},
    },
    promptIndex: 0,
    rowIndex: 0,
    searchText: '',
    showDiffs: false,
    showStats: true,
  };

  it('shows provider override when test case has a provider string', () => {
    const props = {
      ...defaultProps,
      output: {
        ...defaultProps.output,
        provider: 'openai:gpt-4',
        testCase: {
          provider: 'openai:gpt-4-mini',
        },
      },
    };

    const { container } = renderWithProviders(<EvalOutputCell {...props} />);
    expect(container.querySelector('.provider.pill')).toHaveTextContent('openai:gpt-4-mini');
  });

  it('shows provider override when test case has a provider object', () => {
    const props = {
      ...defaultProps,
      output: {
        ...defaultProps.output,
        provider: 'openai:gpt-4',
        testCase: {
          provider: {
            id: 'openai:gpt-4-mini',
            config: {
              model: 'gpt-4-mini',
            },
          },
        },
      },
    };

    const { container } = renderWithProviders(<EvalOutputCell {...props} />);
    expect(container.querySelector('.provider.pill')).toHaveTextContent('openai:gpt-4-mini');
  });

  it('does not show provider override when test case has no provider', () => {
    const props = {
      ...defaultProps,
      output: {
        ...defaultProps.output,
        provider: 'openai:gpt-4',
        testCase: {},
      },
    };

    const { container } = renderWithProviders(<EvalOutputCell {...props} />);
    expect(container.querySelector('.provider.pill')).not.toBeInTheDocument();
  });
});

describe('EvalOutputCell cell highlighting styling', () => {
  const mockOnRating = vi.fn();

  const createPropsWithComment = (comment: string): MockEvalOutputCellProps => ({
    firstOutput: {
      cost: 0,
      id: 'test-id',
      latencyMs: 100,
      namedScores: {},
      pass: true,
      failureReason: ResultFailureReason.NONE,
      prompt: 'Test prompt',
      provider: 'test-provider',
      score: 0.8,
      text: 'Test output text',
      testCase: {},
    },
    maxTextLength: 100,
    onRating: mockOnRating,
    output: {
      cost: 0,
      gradingResult: {
        comment,
        componentResults: [],
        pass: true,
        reason: 'Test reason',
        score: 0.8,
      },
      id: 'test-id',
      latencyMs: 100,
      namedScores: {},
      pass: true,
      failureReason: ResultFailureReason.NONE,
      prompt: 'Test prompt',
      provider: 'test-provider',
      score: 0.8,
      text: 'Test output text',
      testCase: {},
    },
    promptIndex: 0,
    rowIndex: 0,
    searchText: '',
    showDiffs: false,
    showStats: true,
  });

  beforeEach(() => {
    vi.clearAllMocks();
  });

  it('applies only background color to cell when highlighted, not text color', () => {
    const props = createPropsWithComment('!highlight This cell should be highlighted');
    const { container } = renderWithProviders(<EvalOutputCell {...props} />);

    const cellElement = container.querySelector('.cell');
    expect(cellElement).toBeInTheDocument();

    // Check that the cell has highlight background but NO text color override
    expect(cellElement).toHaveStyle({
      backgroundColor: 'var(--cell-highlight-color)',
    });

    // The cell itself should NOT have the highlight text color applied directly
    expect(cellElement).not.toHaveStyle({
      color: 'var(--cell-highlight-text-color)',
    });
  });

  it('applies text color only to content areas when highlighted', () => {
    const props = createPropsWithComment('!highlight Content should be highlighted');
    const { container } = renderWithProviders(<EvalOutputCell {...props} />);

    // Find the content wrapper div that should have the text color
    const contentElements = container.querySelectorAll(
      'div[style*="color: var(--cell-highlight-text-color)"]',
    );
    expect(contentElements.length).toBeGreaterThan(0);

    // Verify that main content area has the highlight text color
    const hasContentWithHighlightColor = Array.from(contentElements).some(
      (element) =>
        element.textContent?.includes('Content should be highlighted') ||
        element.querySelector('*')?.textContent?.includes('Test output text'),
    );
    expect(hasContentWithHighlightColor).toBe(true);
  });

  it('preserves status pill visibility and styling when cell is highlighted', () => {
    const props = createPropsWithComment('!highlight Highlighted cell');
    const { container } = renderWithProviders(<EvalOutputCell {...props} />);

    // Find the status pill
    const pillElement = container.querySelector('.pill');
    expect(pillElement).toBeInTheDocument();
    expect(pillElement).toBeVisible();

    // Verify pill text is present and visible
    expect(pillElement?.textContent).toBeTruthy();

    // The pill should NOT have the cell highlight text color applied
    expect(pillElement).not.toHaveStyle({
      color: 'var(--cell-highlight-text-color)',
    });

    // Verify the cell has highlight background but pill maintains its own styling
    const cellElement = container.querySelector('.cell');
    expect(cellElement).toHaveStyle({
      backgroundColor: 'var(--cell-highlight-color)',
    });
  });

  it('preserves pass/fail pill colors when cell is highlighted', () => {
    const passProps = createPropsWithComment('!highlight Pass case');
    const { container: passContainer } = renderWithProviders(<EvalOutputCell {...passProps} />);

    const passStatus = passContainer.querySelector('.status.pass');
    expect(passStatus).toBeInTheDocument();

    const passPill = passContainer.querySelector('.pill');
    expect(passPill).toBeInTheDocument();
    expect(passPill).toBeVisible();

    // Test with fail case
    const failProps = {
      ...createPropsWithComment('!highlight Fail case'),
      output: {
        ...createPropsWithComment('!highlight Fail case').output,
        pass: false,
        gradingResult: {
          comment: '!highlight Fail case',
          componentResults: [],
          pass: false,
          reason: 'Test fail reason',
          score: 0.2,
        },
      },
    };

    const { container: failContainer } = renderWithProviders(<EvalOutputCell {...failProps} />);
    const failStatus = failContainer.querySelector('.status.fail');
    expect(failStatus).toBeInTheDocument();

    const failPill = failContainer.querySelector('.pill');
    expect(failPill).toBeInTheDocument();
    expect(failPill).toBeVisible();
  });

  it('preserves provider pill styling when cell is highlighted', () => {
    const propsWithProvider = {
      ...createPropsWithComment('!highlight Provider override test'),
      output: {
        ...createPropsWithComment('!highlight Provider override test').output,
        testCase: {
          provider: 'openai:gpt-4-mini',
        },
      },
    };

    const { container } = renderWithProviders(<EvalOutputCell {...propsWithProvider} />);

    // Find the provider pill
    const providerPill = container.querySelector('.provider.pill');
    expect(providerPill).toBeInTheDocument();
    expect(providerPill).toBeVisible();
    expect(providerPill?.textContent).toBe('openai:gpt-4-mini');

    // Provider pill should maintain its own styling even with cell highlighting
    expect(providerPill).not.toHaveStyle({
      color: 'var(--cell-highlight-text-color)',
    });
  });

  it('applies highlight text color to comment when highlighted', () => {
    const props = createPropsWithComment('!highlight This is a comment');
    const { container } = renderWithProviders(<EvalOutputCell {...props} />);

    // Find the comment element
    const commentElement = container.querySelector('.comment');
    expect(commentElement).toBeInTheDocument();
    expect(commentElement?.textContent).toBe('This is a comment');

    // Comment should have the highlight text color applied
    expect(commentElement).toHaveStyle({
      color: 'var(--cell-highlight-text-color)',
    });
  });

  it('does not apply text color when not highlighted', () => {
    const props = createPropsWithComment('Regular comment');
    const { container } = renderWithProviders(<EvalOutputCell {...props} />);

    // No elements should have the highlight text color when not highlighted
    const elementsWithHighlightColor = container.querySelectorAll(
      '[style*="var(--cell-highlight-text-color)"]',
    );
    expect(elementsWithHighlightColor.length).toBe(0);

    // Cell should not have highlight background
    const cellElement = container.querySelector('.cell');
<<<<<<< HEAD
    expect(cellElement).not.toHaveStyle({
      backgroundColor: 'var(--cell-highlight-color)',
    });
=======
    const style = cellElement!.getAttribute('style') || '';
    expect(style).not.toContain('var(--cell-highlight-color)');
>>>>>>> 4a0a7615
  });

  it('maintains text visibility during highlight state transitions', async () => {
    let currentComment = 'Regular comment';
    const props = createPropsWithComment(currentComment);
    const { container, rerender } = renderWithProviders(<EvalOutputCell {...props} />);

    // Initial state - no highlighting
    let pillElement = container.querySelector('.pill');
    expect(pillElement).toBeVisible();
    expect(pillElement?.textContent).toBeTruthy();

    // Toggle highlight ON
    const highlightButton = screen.getByLabelText('Toggle test highlight');
    await userEvent.click(highlightButton);

    // Simulate the state change by re-rendering with highlighted comment
    currentComment = '!highlight Regular comment';
    const highlightedProps = createPropsWithComment(currentComment);
    rerender(<EvalOutputCell {...highlightedProps} />);

    // Verify pill is still visible with highlighting applied
    pillElement = container.querySelector('.pill');
    expect(pillElement).toBeVisible();
    expect(pillElement?.textContent).toBeTruthy();

    // Verify cell has highlight background
    const cellElement = container.querySelector('.cell');
    expect(cellElement).toHaveStyle({
      backgroundColor: 'var(--cell-highlight-color)',
    });

    // Toggle highlight OFF
    const newHighlightButton = screen.getByLabelText('Toggle test highlight');
    await userEvent.click(newHighlightButton);

    // Simulate state change back to non-highlighted
    const unhighlightedProps = createPropsWithComment('Regular comment');
    rerender(<EvalOutputCell {...unhighlightedProps} />);

    // Verify pill is still visible without highlighting
    pillElement = container.querySelector('.pill');
    expect(pillElement).toBeVisible();
    expect(pillElement?.textContent).toBeTruthy();
  });

  it('uses CSS variables for highlighting colors', () => {
    const props = createPropsWithComment('!highlight CSS variables test');
    const { container } = renderWithProviders(<EvalOutputCell {...props} />);

    const cellElement = container.querySelector('.cell');
    expect(cellElement).toHaveStyle({
      backgroundColor: 'var(--cell-highlight-color)',
    });

    const contentElements = container.querySelectorAll(
      '[style*="var(--cell-highlight-text-color)"]',
    );
    expect(contentElements.length).toBeGreaterThan(0);
  });

  it('maintains proper DOM structure with highlighting applied', () => {
    const props = createPropsWithComment('!highlight DOM structure test');
    const { container } = renderWithProviders(<EvalOutputCell {...props} />);

    // Verify key elements are present and properly structured
    const cellElement = container.querySelector('.cell');
    expect(cellElement).toBeInTheDocument();

    const statusElement = container.querySelector('.status');
    expect(statusElement).toBeInTheDocument();

    const statusRowElement = container.querySelector('.status-row');
    expect(statusRowElement).toBeInTheDocument();

    const pillElement = container.querySelector('.pill');
    expect(pillElement).toBeInTheDocument();

    // Verify highlighting doesn't break the DOM hierarchy
    expect(statusElement?.contains(statusRowElement)).toBe(true);
    expect(statusRowElement?.contains(pillElement)).toBe(true);
    expect(cellElement?.contains(statusElement)).toBe(true);
  });
});<|MERGE_RESOLUTION|>--- conflicted
+++ resolved
@@ -19,7 +19,7 @@
   )),
 }));
 
-const renderWithProviders = (ui: React.ReactElement<any>) => {
+const renderWithProviders = (ui: React.ReactElement) => {
   return render(<ShiftKeyProvider>{ui}</ShiftKeyProvider>);
 };
 
@@ -524,14 +524,8 @@
     expect(cellElement).toBeInTheDocument();
 
     // Check that the cell does not have highlight background color
-<<<<<<< HEAD
-    expect(cellElement).not.toHaveStyle({
-      backgroundColor: 'var(--cell-highlight-color)',
-    });
-=======
     const style = cellElement!.getAttribute('style') || '';
     expect(style).not.toContain('var(--cell-highlight-color)');
->>>>>>> 4a0a7615
   });
 
   it('displays comment text without !highlight prefix in comment display', () => {
@@ -865,14 +859,8 @@
 
     // Cell should not have highlight background
     const cellElement = container.querySelector('.cell');
-<<<<<<< HEAD
-    expect(cellElement).not.toHaveStyle({
-      backgroundColor: 'var(--cell-highlight-color)',
-    });
-=======
     const style = cellElement!.getAttribute('style') || '';
     expect(style).not.toContain('var(--cell-highlight-color)');
->>>>>>> 4a0a7615
   });
 
   it('maintains text visibility during highlight state transitions', async () => {
