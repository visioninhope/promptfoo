--- conflicted
+++ resolved
@@ -16,22 +16,11 @@
   if (Array.isArray(node)) {
     return node.reduce((acc, child) => acc + textLength(child), 0);
   }
-<<<<<<< HEAD
-  if (React.isValidElement(node)) {
-    const element = node as React.ReactElement<{ children?: React.ReactNode }>;
-    if (element.props.children) {
-      return React.Children.toArray(element.props.children).reduce(
-        (acc: number, child) => acc + textLength(child),
-        0,
-      );
-    }
-=======
   if (isReactElementWithChildren(node)) {
     return React.Children.toArray(node.props.children).reduce(
       (acc: number, child) => acc + textLength(child),
       0,
     );
->>>>>>> 4a0a7615
   }
   return 0;
 }
@@ -67,17 +56,6 @@
       }
       return nodes;
     }
-<<<<<<< HEAD
-    if (React.isValidElement(node)) {
-      const element = node as React.ReactElement<{ children?: React.ReactNode }>;
-      if (element.props.children) {
-        const childLength = textLength(element.props.children);
-        if (childLength > maxLength - length) {
-          return React.cloneElement(element, {
-            children: truncateText(element.props.children, length),
-          });
-        }
-=======
     if (isReactElementWithChildren(node)) {
       const childLength = textLength(node.props.children);
       if (childLength > maxLength - length) {
@@ -85,7 +63,6 @@
           ...node.props,
           children: truncateText(node.props.children, length),
         });
->>>>>>> 4a0a7615
       }
     }
     return node;
