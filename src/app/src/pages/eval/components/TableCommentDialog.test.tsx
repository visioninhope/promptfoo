import { render, screen, fireEvent } from '@testing-library/react';
import { ThemeProvider, createTheme } from '@mui/material/styles';
import userEvent from '@testing-library/user-event';
import { describe, it, expect, vi, beforeEach } from 'vitest';
import CommentDialog from './TableCommentDialog';

describe('CommentDialog', () => {
  beforeEach(() => {
    vi.clearAllMocks();
  });

  const mockProps = {
    open: true,
    contextText: 'Sample context',
    commentText: 'Initial comment',
    onClose: vi.fn(),
    onSave: vi.fn(),
    onChange: vi.fn(),
  };

<<<<<<< HEAD
  const renderWithTheme = (component: JSX.Element) => {
=======
  const renderWithTheme = (component: React.ReactNode) => {
>>>>>>> 4a0a7615
    const theme = createTheme({
      palette: { mode: 'light' },
    });
    return render(
      <ThemeProvider theme={theme}>
        <>{component}</>
      </ThemeProvider>,
    );
  };

  it('renders correctly when open', () => {
    renderWithTheme(<CommentDialog {...mockProps} />);

    expect(screen.getByText('Edit Comment')).toBeInTheDocument();
    expect(screen.getByTestId('context-text')).toHaveTextContent('Sample context');
    expect(screen.getByRole('textbox')).toHaveValue('Initial comment');
    expect(screen.getByRole('button', { name: 'Save' })).toBeInTheDocument();
    expect(screen.getByRole('button', { name: 'Cancel' })).toBeInTheDocument();
  });

  it('does not render when closed', () => {
    renderWithTheme(<CommentDialog {...mockProps} open={false} />);
    expect(screen.queryByText('Edit Comment')).not.toBeInTheDocument();
  });

  it('calls onClose when Cancel button is clicked', async () => {
    renderWithTheme(<CommentDialog {...mockProps} />);

    await userEvent.click(screen.getByRole('button', { name: 'Cancel' }));
    expect(mockProps.onClose).toHaveBeenCalledTimes(1);
  });

  it('calls onClose when dialog backdrop is clicked', () => {
    renderWithTheme(<CommentDialog {...mockProps} />);

    const backdrop = document.querySelector('.MuiBackdrop-root');
    if (backdrop) {
      fireEvent.click(backdrop);
      expect(mockProps.onClose).toHaveBeenCalledTimes(1);
    }
  });

  it('calls onSave when Save button is clicked', async () => {
    renderWithTheme(<CommentDialog {...mockProps} />);

    await userEvent.click(screen.getByRole('button', { name: 'Save' }));
    expect(mockProps.onSave).toHaveBeenCalledTimes(1);
  });

  it('calls onChange when comment text is modified', async () => {
    renderWithTheme(<CommentDialog {...mockProps} />);

    const textbox = screen.getByRole('textbox');
    await userEvent.type(textbox, 't'); // Testing single character input
    expect(mockProps.onChange).toHaveBeenCalledWith('Initial commentt');

    // Clear mocks to test full string
    vi.clearAllMocks();

    // Set value directly to test full string update
    await userEvent.clear(textbox);
    await userEvent.type(textbox, 'New text');
    expect(mockProps.onChange).toHaveBeenLastCalledWith('Initial commentt');
  });

  describe('whitespace preservation', () => {
    it('preserves whitespace in contextText', () => {
      const textWithWhitespace = `First line
    Indented line
        Double indented line
Last line with    multiple spaces`;

      renderWithTheme(<CommentDialog {...mockProps} contextText={textWithWhitespace} />);

      const preElement = screen.getByTestId('context-text');
      const styles = window.getComputedStyle(preElement);

      expect(preElement).toBeInTheDocument();
      expect(styles.whiteSpace).toBe('pre-wrap');
      expect(preElement.textContent?.trim()).toBe(textWithWhitespace);
    });

    it('handles multiple consecutive spaces', () => {
      const textWithSpaces = 'Multiple    spaces    here';

      renderWithTheme(<CommentDialog {...mockProps} contextText={textWithSpaces} />);

      const preElement = screen.getByTestId('context-text');
      expect(preElement.textContent?.trim()).toBe(textWithSpaces);
    });

    it('handles tabs and newlines', () => {
      const textWithTabs = 'Line1\n\tTabbed\n\t\tDouble tabbed';

      renderWithTheme(<CommentDialog {...mockProps} contextText={textWithTabs} />);

      const preElement = screen.getByTestId('context-text');
      expect(preElement.textContent?.trim()).toBe(textWithTabs);
    });
  });

  it('renders correctly in dark mode', () => {
    const darkTheme = createTheme({
      palette: { mode: 'dark' },
    });

    render(
      <ThemeProvider theme={darkTheme}>
        <CommentDialog {...mockProps} />
      </ThemeProvider>,
    );

    const preElement = screen.getByTestId('context-text');
    expect(preElement).toHaveStyle({
      backgroundColor: '#1e1e1e',
    });
  });
});<|MERGE_RESOLUTION|>--- conflicted
+++ resolved
@@ -18,19 +18,11 @@
     onChange: vi.fn(),
   };
 
-<<<<<<< HEAD
-  const renderWithTheme = (component: JSX.Element) => {
-=======
   const renderWithTheme = (component: React.ReactNode) => {
->>>>>>> 4a0a7615
     const theme = createTheme({
       palette: { mode: 'light' },
     });
-    return render(
-      <ThemeProvider theme={theme}>
-        <>{component}</>
-      </ThemeProvider>,
-    );
+    return render(<ThemeProvider theme={theme}>{component}</ThemeProvider>);
   };
 
   it('renders correctly when open', () => {
