--- conflicted
+++ resolved
@@ -258,6 +258,8 @@
 
     // First check if this is a guardrail response
     if (response.guardrails?.flagged) {
+      // For redteam tests, we want guardrail responses to be a success
+      // This is consistent with how we handle null/undefined outputs for redteam below
       ret.success = true;
       ret.score = 1;
       ret.failureReason = ResultFailureReason.NONE;
@@ -266,11 +268,20 @@
 
     // Then check for errors
     if (response.error) {
+      ret.error = response.error;
+      ret.failureReason = ResultFailureReason.ERROR;
       ret.success = false;
       ret.score = 0;
-      ret.failureReason = ResultFailureReason.ERROR;
-      ret.error = response.error;
-<<<<<<< HEAD
+      return [ret];
+    } else if (response.output === null || response.output === undefined) {
+      // NOTE: empty output often indicative of guardrails, so behavior differs for red teams.
+      if (isRedteam) {
+        ret.success = true;
+      } else {
+        ret.success = false;
+        ret.score = 0;
+        ret.error = 'No output';
+      }
       return [ret];
     }
 
@@ -288,44 +299,6 @@
       processedResponse.output = await transform(t, processedResponse.output, {
         vars,
         prompt,
-=======
-      ret.failureReason = ResultFailureReason.ERROR;
-      ret.success = false;
-    } else if (response.output === null || response.output === undefined) {
-      // NOTE: empty output often indicative of guardrails, so behavior differs for red teams.
-      if (isRedteam) {
-        ret.success = true;
-      } else {
-        ret.success = false;
-        ret.score = 0;
-        ret.error = 'No output';
-      }
-    } else {
-      // Create a copy of response so we can potentially mutate it.
-      const processedResponse = { ...response };
-      const transforms: string[] = [
-        provider.transform, // Apply provider transform first
-        // NOTE: postprocess is deprecated. Use the first defined transform.
-        [test.options?.transform, test.options?.postprocess].find((s) => s),
-      ]
-        .flat()
-        .filter((s): s is string => typeof s === 'string');
-      for (const t of transforms) {
-        processedResponse.output = await transform(t, processedResponse.output, {
-          vars,
-          prompt,
-        });
-      }
-
-      invariant(processedResponse.output != null, 'Response output should not be null');
-      const checkResult = await runAssertions({
-        prompt: renderedPrompt,
-        provider,
-        providerResponse: processedResponse,
-        test,
-        latencyMs: response.cached ? undefined : latencyMs,
-        assertScoringFunction: test.assertScoringFunction as ScoringFunction,
->>>>>>> 1fac8486
       });
     }
 
