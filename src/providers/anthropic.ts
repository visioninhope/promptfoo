import Anthropic, { APIError } from '@anthropic-ai/sdk';
import { getCache, isCacheEnabled } from '../cache';
import { getEnvString, getEnvFloat, getEnvInt } from '../envars';
import logger from '../logger';
import type { ApiProvider, ProviderResponse, TokenUsage } from '../types';
import type { EnvOverrides } from '../types/env';
import type { ProviderConfiguration } from '../types/providerConfig';
import { maybeLoadFromExternalFile } from '../util';
import { OpenAiEmbeddingProvider } from './openai/embedding';
import { OpenAiModerationProvider } from './openai/moderation';
import { calculateCost } from './shared';

const ANTHROPIC_MODELS = [
  ...['claude-instant-1.2'].map((model) => ({
    id: model,
    cost: {
      input: 0.0008 / 1000,
      output: 0.0024 / 1000,
    },
  })),
  ...['claude-2.0'].map((model) => ({
    id: model,
    cost: {
      input: 0.008 / 1000,
      output: 0.024 / 1000,
    },
  })),
  ...['claude-2.1'].map((model) => ({
    id: model,
    cost: {
      input: 0.008 / 1000,
      output: 0.024 / 1000,
    },
  })),
  ...['claude-3-haiku-20240307', 'claude-3-haiku-latest'].map((model) => ({
    id: model,
    cost: {
      input: 0.00025 / 1000,
      output: 0.00125 / 1000,
    },
  })),
  ...['claude-3-opus-20240229', 'claude-3-opus-latest'].map((model) => ({
    id: model,
    cost: {
      input: 0.015 / 1000,
      output: 0.075 / 1000,
    },
  })),
  ...['claude-3-5-haiku-20241022', 'claude-3-5-haiku-latest'].map((model) => ({
    id: model,
    cost: {
      input: 1 / 1e6,
      output: 5 / 1e6,
    },
  })),
  ...[
    'claude-3-sonnet-20240229',
    'claude-3-sonnet-latest',
    'claude-3-5-sonnet-20240620',
    'claude-3-5-sonnet-20241022',
    'claude-3-5-sonnet-latest',
    'claude-3-7-sonnet-20250219',
    'claude-3-7-sonnet-latest',
  ].map((model) => ({
    id: model,
    cost: {
      input: 3 / 1e6,
      output: 15 / 1e6,
    },
  })),
];

interface AnthropicMessageOptions {
  apiBaseUrl?: string;
  apiKey?: string;
  cost?: number;
  extra_body?: Record<string, any>;
  headers?: Record<string, string>;
  max_tokens?: number;
  model?: string;
  temperature?: number;
  thinking?: Anthropic.Messages.ThinkingConfigParam;
  tool_choice?: Anthropic.Messages.ToolChoice;
  tools?: Anthropic.Tool[];
  top_k?: number;
  top_p?: number;
  beta?: string[]; // For features like 'output-128k-2025-02-19'
  showThinking?: boolean;
}

function getTokenUsage(data: any, cached: boolean): Partial<TokenUsage> {
  if (data.usage) {
    const total_tokens = data.usage.input_tokens + data.usage.output_tokens;
    if (cached) {
      return { cached: total_tokens, total: total_tokens };
    } else {
      return {
        total: total_tokens,
        prompt: data.usage.input_tokens || 0,
        completion: data.usage.output_tokens || 0,
      };
    }
  }
  return {};
}

export function outputFromMessage(message: Anthropic.Messages.Message, showThinking: boolean) {
  const hasToolUse = message.content.some((block) => block.type === 'tool_use');
  const hasThinking = message.content.some(
    (block) => block.type === 'thinking' || block.type === 'redacted_thinking',
  );

  if (hasToolUse || hasThinking) {
    return message.content
      .map((block) => {
        if (block.type === 'text') {
          return block.text;
        } else if (block.type === 'thinking' && showThinking) {
          return `Thinking: ${block.thinking}\nSignature: ${block.signature}`;
        } else if (block.type === 'redacted_thinking' && showThinking) {
          return `Redacted Thinking: ${block.data}`;
        } else if (block.type !== 'thinking' && block.type !== 'redacted_thinking') {
          return JSON.stringify(block);
        }
        return '';
      })
      .filter((text) => text !== '')
      .join('\n\n');
  }
  return message.content
    .map((block) => {
      return (block as Anthropic.Messages.TextBlock).text;
    })
    .join('\n\n');
}

export function parseMessages(messages: string): {
  system?: Anthropic.TextBlockParam[];
  extractedMessages: Anthropic.MessageParam[];
  thinking?: Anthropic.ThinkingConfigParam;
} {
  try {
    const parsed = JSON.parse(messages);
    if (Array.isArray(parsed)) {
      const systemMessage = parsed.find((msg) => msg.role === 'system');
      const thinking = parsed.find((msg) => msg.thinking)?.thinking;
      return {
        extractedMessages: parsed
          .filter((msg) => msg.role !== 'system')
          .map((msg) => ({
            role: msg.role,
            content: Array.isArray(msg.content)
              ? msg.content
              : [{ type: 'text', text: msg.content }],
          })),
        system: systemMessage
          ? Array.isArray(systemMessage.content)
            ? systemMessage.content
            : [{ type: 'text', text: systemMessage.content }]
          : undefined,
        thinking,
      };
    }
  } catch {
    // Not JSON, parse as plain text
  }
  const lines = messages
    .split('\n')
    .map((line) => line.trim())
    .filter((line) => line);
  let system: Anthropic.TextBlockParam[] | undefined;
  let thinking: Anthropic.ThinkingConfigParam | undefined;
  const extractedMessages: Anthropic.MessageParam[] = [];
  let currentRole: 'user' | 'assistant' | null = null;
  let currentContent: string[] = [];

  const pushMessage = () => {
    if (currentRole && currentContent.length > 0) {
      extractedMessages.push({
        role: currentRole,
        content: [{ type: 'text', text: currentContent.join('\n') }],
      });
      currentContent = [];
    }
  };

  for (const line of lines) {
    if (line.startsWith('system:')) {
      system = [{ type: 'text', text: line.slice(7).trim() }];
    } else if (line.startsWith('thinking:')) {
      try {
        thinking = JSON.parse(line.slice(9).trim());
      } catch {
        // Invalid thinking config, ignore
      }
    } else if (line.startsWith('user:') || line.startsWith('assistant:')) {
      pushMessage();
      currentRole = line.startsWith('user:') ? 'user' : 'assistant';
      currentContent.push(line.slice(line.indexOf(':') + 1).trim());
    } else if (currentRole) {
      currentContent.push(line);
    } else {
      // If no role is set, assume it's a user message
      currentRole = 'user';
      currentContent.push(line);
    }
  }

  pushMessage();

  if (extractedMessages.length === 0 && !system) {
    extractedMessages.push({
      role: 'user',
      content: [{ type: 'text', text: messages.trim() }],
    });
  }

  return { system, extractedMessages, thinking };
}

export function calculateAnthropicCost(
  modelName: string,
  config: AnthropicMessageOptions,
  promptTokens?: number,
  completionTokens?: number,
): number | undefined {
  return calculateCost(modelName, config, promptTokens, completionTokens, ANTHROPIC_MODELS);
}

export class AnthropicMessagesProvider implements ApiProvider {
  modelName: string;
  config: AnthropicMessageOptions;
  env?: EnvOverrides;
  apiKey?: string;
  anthropic: Anthropic;

  static ANTHROPIC_MODELS = ANTHROPIC_MODELS;

  static ANTHROPIC_MODELS_NAMES = ANTHROPIC_MODELS.map((model) => model.id);

  constructor(
    modelName: string,
    options: { id?: string; config?: AnthropicMessageOptions; env?: EnvOverrides } = {},
  ) {
    if (!AnthropicMessagesProvider.ANTHROPIC_MODELS_NAMES.includes(modelName)) {
      logger.warn(`Using unknown Anthropic model: ${modelName}`);
    }
    const { id, config, env } = options;
    this.env = env;
    this.modelName = modelName;
    this.id = id ? () => id : this.id;
    this.config = config || {};
    this.apiKey = config?.apiKey || env?.ANTHROPIC_API_KEY || getEnvString('ANTHROPIC_API_KEY');
    this.anthropic = new Anthropic({ apiKey: this.apiKey, baseURL: this.config.apiBaseUrl });
  }

  id(): string {
    return `anthropic:messages:${this.modelName || 'claude-2.1'}`;
  }

  toString(): string {
    return `[Anthropic Messages Provider ${this.modelName || 'claude-2.1'}]`;
  }

  getApiKey(): string | undefined {
    return this.apiKey;
  }

  getApiBaseUrl(): string | undefined {
    return this.config.apiBaseUrl;
  }

  async callApi(prompt: string): Promise<ProviderResponse> {
    if (!this.apiKey) {
      throw new Error(
        'Anthropic API key is not set. Set the ANTHROPIC_API_KEY environment variable or add `apiKey` to the provider config.',
      );
    }

    const { system, extractedMessages, thinking } = parseMessages(prompt);

    const params: Anthropic.MessageCreateParams = {
      model: this.modelName,
      ...(system ? { system } : {}),
      max_tokens:
        this.config?.max_tokens ||
        getEnvInt('ANTHROPIC_MAX_TOKENS', this.config.thinking || thinking ? 2048 : 1024),
      messages: extractedMessages,
      stream: false,
      temperature:
        this.config.thinking || thinking
          ? this.config.temperature
          : this.config.temperature || getEnvFloat('ANTHROPIC_TEMPERATURE', 0),
      ...(this.config.tools ? { tools: maybeLoadFromExternalFile(this.config.tools) } : {}),
      ...(this.config.tool_choice ? { tool_choice: this.config.tool_choice } : {}),
      ...(this.config.thinking || thinking ? { thinking: this.config.thinking || thinking } : {}),
      ...(typeof this.config?.extra_body === 'object' && this.config.extra_body
        ? this.config.extra_body
        : {}),
    };

    logger.debug(`Calling Anthropic Messages API: ${JSON.stringify(params)}`);

    const headers: Record<string, string> = {
      ...(this.config.headers || {}),
    };

    // Add beta features header if specified
    if (this.config.beta?.length) {
      headers['anthropic-beta'] = this.config.beta.join(',');
    }

    const cache = await getCache();
    const cacheKey = `anthropic:${JSON.stringify(params)}`;

    if (isCacheEnabled()) {
      // Try to get the cached response
      const cachedResponse = await cache.get<string | undefined>(cacheKey);
      if (cachedResponse) {
        logger.debug(`Returning cached response for ${prompt}: ${cachedResponse}`);
        try {
          const parsedCachedResponse = JSON.parse(cachedResponse) as Anthropic.Messages.Message;
          return {
            output: outputFromMessage(parsedCachedResponse, this.config.showThinking ?? true),
            tokenUsage: getTokenUsage(parsedCachedResponse, true),
            cost: calculateAnthropicCost(
              this.modelName,
              this.config,
              parsedCachedResponse.usage?.input_tokens,
              parsedCachedResponse.usage?.output_tokens,
            ),
          };
        } catch {
          // Could be an old cache item, which was just the text content from TextBlock.
          return {
            output: cachedResponse,
            tokenUsage: {},
          };
        }
      }
    }

    try {
      const response = await this.anthropic.messages.create(params, {
        ...(typeof headers === 'object' && Object.keys(headers).length > 0 ? { headers } : {}),
      });
      logger.debug(`Anthropic Messages API response: ${JSON.stringify(response)}`);

      if (isCacheEnabled()) {
        try {
          await cache.set(cacheKey, JSON.stringify(response));
        } catch (err) {
          logger.error(`Failed to cache response: ${String(err)}`);
        }
      }

      if ('stream' in response) {
        // Handle streaming response
        return {
          output: 'Streaming response not supported in this context',
          error: 'Streaming should be disabled for this use case',
        };
      }

      return {
        output: outputFromMessage(response, this.config.showThinking ?? true),
        tokenUsage: getTokenUsage(response, false),
        cost: calculateAnthropicCost(
          this.modelName,
          this.config,
          response.usage?.input_tokens,
          response.usage?.output_tokens,
        ),
      };
    } catch (err) {
      logger.error(
        `Anthropic Messages API call error: ${err instanceof Error ? err.message : String(err)}`,
      );
      if (err instanceof APIError && err.error) {
        const errorDetails = err.error as { error: { message: string; type: string } };
        return {
          error: `API call error: ${errorDetails.error.message}, status ${err.status}, type ${errorDetails.error.type}`,
        };
      }
      return {
        error: `API call error: ${err instanceof Error ? err.message : String(err)}`,
      };
    }
  }
}

interface AnthropicCompletionOptions {
  apiKey?: string;
  max_tokens_to_sample?: number;
  temperature?: number;
  top_p?: number;
  top_k?: number;
}

export class AnthropicCompletionProvider implements ApiProvider {
  static ANTHROPIC_COMPLETION_MODELS = [
    'claude-1',
    'claude-1-100k',
    'claude-instant-1',
    'claude-instant-1.2',
    'claude-instant-1-100k',
    'claude-2',
    'claude-2.1',
  ];

  modelName: string;
  apiKey?: string;
  anthropic: Anthropic;
  config: AnthropicCompletionOptions;

  constructor(
    modelName: string,
    options: { config?: AnthropicCompletionOptions; id?: string; env?: EnvOverrides } = {},
  ) {
    const { config, id, env } = options;
    this.modelName = modelName;
    this.apiKey = config?.apiKey || env?.ANTHROPIC_API_KEY || getEnvString('ANTHROPIC_API_KEY');
    this.anthropic = new Anthropic({ apiKey: this.apiKey });
    this.config = config || {};
    this.id = id ? () => id : this.id;
  }

  id(): string {
    return `anthropic:${this.modelName}`;
  }

  toString(): string {
    return `[Anthropic Provider ${this.modelName}]`;
  }

  async callApi(prompt: string): Promise<ProviderResponse> {
    if (!this.apiKey) {
      throw new Error(
        'Anthropic API key is not set. Set the ANTHROPIC_API_KEY environment variable or add `apiKey` to the provider config.',
      );
    }

    let stop: string[];
    try {
      stop = getEnvString('ANTHROPIC_STOP')
        ? JSON.parse(getEnvString('ANTHROPIC_STOP') || '')
        : ['<|im_end|>', '<|endoftext|>'];
    } catch (err) {
      throw new Error(`ANTHROPIC_STOP is not a valid JSON string: ${err}`);
    }

    const params: Anthropic.CompletionCreateParams = {
      model: this.modelName,
      prompt: `${Anthropic.HUMAN_PROMPT} ${prompt} ${Anthropic.AI_PROMPT}`,
      max_tokens_to_sample:
        this.config?.max_tokens_to_sample || getEnvInt('ANTHROPIC_MAX_TOKENS', 1024),
      temperature: this.config.temperature ?? getEnvFloat('ANTHROPIC_TEMPERATURE', 0),
      stop_sequences: stop,
    };

    logger.debug(`Calling Anthropic API: ${JSON.stringify(params)}`);

    const cache = await getCache();
    const cacheKey = `anthropic:${JSON.stringify(params)}`;

    if (isCacheEnabled()) {
      // Try to get the cached response
      const cachedResponse = await cache.get(cacheKey);
      if (cachedResponse) {
        logger.debug(`Returning cached response for ${prompt}: ${cachedResponse}`);
        return {
          output: JSON.parse(cachedResponse as string),
          tokenUsage: {},
        };
      }
    }

    let response;
    try {
      response = await this.anthropic.completions.create(params);
    } catch (err) {
      return {
        error: `API call error: ${String(err)}`,
      };
    }
    logger.debug(`\tAnthropic API response: ${JSON.stringify(response)}`);
    if (isCacheEnabled()) {
      try {
        await cache.set(cacheKey, JSON.stringify(response.completion));
      } catch (err) {
        logger.error(`Failed to cache response: ${String(err)}`);
      }
    }
    try {
      return {
        output: response.completion,
        tokenUsage: {}, // TODO: add token usage once Anthropic API supports it
      };
    } catch (err) {
      return {
        error: `API response error: ${String(err)}: ${JSON.stringify(response)}`,
      };
    }
  }
}

<<<<<<< HEAD
export const DefaultGradingProvider = new AnthropicMessagesProvider('claude-3-7-sonnet-latest');
export const DefaultGradingJsonProvider = new AnthropicMessagesProvider('claude-3-7-sonnet-latest');
export const DefaultSuggestionsProvider = new AnthropicMessagesProvider('claude-3-7-sonnet-latest');
=======
export const DefaultGradingProvider = new AnthropicMessagesProvider('claude-3-7-sonnet-20250219');
export const DefaultGradingJsonProvider = new AnthropicMessagesProvider(
  'claude-3-7-sonnet-20250219',
);
export const DefaultSuggestionsProvider = new AnthropicMessagesProvider(
  'claude-3-7-sonnet-20250219',
);
>>>>>>> d9512f68

export class AnthropicLlmRubricProvider extends AnthropicMessagesProvider {
  constructor(modelName: string) {
    super(modelName, {
      config: {
        tool_choice: { type: 'tool', name: 'grade_output' },
        tools: [
          {
            name: 'grade_output',
            description: 'Grade the given output based on specific criteria',
            input_schema: {
              type: 'object',
              properties: {
                pass: {
                  type: 'boolean',
                  description: 'Whether the output passes the criteria',
                },
                score: {
                  type: 'number',
                  description: 'The score assigned to the output',
                },
                reason: {
                  type: 'string',
                  description: 'The reason for the given grade',
                },
              },
              required: ['pass', 'score', 'reason'],
            },
          },
        ],
      },
    });
  }

  async callApi(prompt: string): Promise<ProviderResponse> {
    const result = await super.callApi(prompt);
    if (typeof result.output !== 'string') {
      return {
        error: `Anthropic LLM rubric grader - malformed non-string output\n\n${JSON.stringify(result.output)}`,
      };
    }
    try {
      const functionCall = JSON.parse(result.output) as {
        type: 'tool_use';
        id: string;
        name: 'grade_output';
        input: {
          pass: boolean;
          score: number;
          reason: string;
        };
      };
      return {
        output: functionCall.input,
      };
    } catch (err) {
      return {
        error: `Anthropic LLM rubric grader - invalid JSON: ${err}\n\n${result.output}`,
      };
    }
  }
}
<<<<<<< HEAD
export const DefaultLlmRubricProvider = new AnthropicLlmRubricProvider('claude-3-7-sonnet-latest');

/**
 * Anthropic provider configuration
 */
export const AnthropicProviderConfig: ProviderConfiguration = (env) => {
  logger.debug('Using Anthropic default providers');
  return {
    datasetGenerationProvider: DefaultGradingProvider,
    // TODO(ian): Use Voyager instead?
    embeddingProvider: new OpenAiEmbeddingProvider('text-embedding-3-large'),
    gradingJsonProvider: DefaultGradingJsonProvider,
    gradingProvider: DefaultGradingProvider,
    llmRubricProvider: DefaultLlmRubricProvider,
    moderationProvider: new OpenAiModerationProvider('omni-moderation-latest'),
    suggestionsProvider: DefaultSuggestionsProvider,
    synthesizeProvider: DefaultGradingJsonProvider,
  };
};
=======
export const DefaultLlmRubricProvider = new AnthropicLlmRubricProvider(
  'claude-3-7-sonnet-20250219',
);
>>>>>>> d9512f68
<|MERGE_RESOLUTION|>--- conflicted
+++ resolved
@@ -504,11 +504,6 @@
   }
 }
 
-<<<<<<< HEAD
-export const DefaultGradingProvider = new AnthropicMessagesProvider('claude-3-7-sonnet-latest');
-export const DefaultGradingJsonProvider = new AnthropicMessagesProvider('claude-3-7-sonnet-latest');
-export const DefaultSuggestionsProvider = new AnthropicMessagesProvider('claude-3-7-sonnet-latest');
-=======
 export const DefaultGradingProvider = new AnthropicMessagesProvider('claude-3-7-sonnet-20250219');
 export const DefaultGradingJsonProvider = new AnthropicMessagesProvider(
   'claude-3-7-sonnet-20250219',
@@ -516,7 +511,6 @@
 export const DefaultSuggestionsProvider = new AnthropicMessagesProvider(
   'claude-3-7-sonnet-20250219',
 );
->>>>>>> d9512f68
 
 export class AnthropicLlmRubricProvider extends AnthropicMessagesProvider {
   constructor(modelName: string) {
@@ -579,9 +573,9 @@
     }
   }
 }
-<<<<<<< HEAD
-export const DefaultLlmRubricProvider = new AnthropicLlmRubricProvider('claude-3-7-sonnet-latest');
-
+export const DefaultLlmRubricProvider = new AnthropicLlmRubricProvider(
+  'claude-3-7-sonnet-20250219',
+);
 /**
  * Anthropic provider configuration
  */
@@ -598,9 +592,4 @@
     suggestionsProvider: DefaultSuggestionsProvider,
     synthesizeProvider: DefaultGradingJsonProvider,
   };
-};
-=======
-export const DefaultLlmRubricProvider = new AnthropicLlmRubricProvider(
-  'claude-3-7-sonnet-20250219',
-);
->>>>>>> d9512f68
+};