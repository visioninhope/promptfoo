--- conflicted
+++ resolved
@@ -1,15 +1,9 @@
-import fs from 'fs';
-import path from 'path';
+import { readFileSync } from 'node:fs';
+import path from 'node:path';
 
 import chalk from 'chalk';
 import dedent from 'dedent';
-<<<<<<< HEAD
-import { readFileSync } from 'node:fs';
 import yaml from 'js-yaml';
-import path from 'node:path';
-=======
-import yaml from 'js-yaml';
->>>>>>> 63164274
 import cliState from '../cliState';
 import logger from '../logger';
 import { getCloudDatabaseId, getProviderFromCloud, isCloudProvider } from '../util/cloud';
