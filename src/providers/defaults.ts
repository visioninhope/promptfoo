import { getEnvString } from '../envars';
import logger from '../logger';
<<<<<<< HEAD
import type { ApiProvider } from '../types';
import type { EnvOverrides } from '../types/env';
import type { DefaultProviders, ProviderConfiguration } from '../types/providerConfig';
import { AnthropicProviderConfig } from './anthropic/defaults';
import { AzureProviderConfig } from './azure/defaults';
import { BedrockProviderConfig } from './bedrock/defaults';
import { OpenAiProviderConfig } from './openai/defaults';
import { GeminiProviderConfig } from './vertex/defaults';
import { hasGoogleDefaultCredentials } from './vertexUtil';
=======
import { getAnthropicProviders } from './anthropic/defaults';
import { AzureChatCompletionProvider } from './azure/chat';
import { AzureEmbeddingProvider } from './azure/embedding';
import { AzureModerationProvider } from './azure/moderation';
import { hasGoogleDefaultCredentials } from './google/util';
import {
  DefaultEmbeddingProvider as GeminiEmbeddingProvider,
  DefaultGradingProvider as GeminiGradingProvider,
} from './google/vertex';
import {
  DefaultEmbeddingProvider as MistralEmbeddingProvider,
  DefaultGradingJsonProvider as MistralGradingJsonProvider,
  DefaultGradingProvider as MistralGradingProvider,
  DefaultSuggestionsProvider as MistralSuggestionsProvider,
  DefaultSynthesizeProvider as MistralSynthesizeProvider,
} from './mistral/defaults';
import {
  DefaultGitHubGradingProvider,
  DefaultGitHubGradingJsonProvider,
  DefaultGitHubSuggestionsProvider,
} from './github/defaults';
import {
  DefaultEmbeddingProvider as OpenAiEmbeddingProvider,
  DefaultGradingJsonProvider as OpenAiGradingJsonProvider,
  DefaultGradingProvider as OpenAiGradingProvider,
  DefaultModerationProvider as OpenAiModerationProvider,
  DefaultSuggestionsProvider as OpenAiSuggestionsProvider,
} from './openai/defaults';

import type { ApiProvider, DefaultProviders } from '../types';
import type { EnvOverrides } from '../types/env';
>>>>>>> 3e3b7539

const COMPLETION_PROVIDERS: (keyof DefaultProviders)[] = [
  'gradingJsonProvider',
  'gradingProvider',
  'llmRubricProvider',
  'suggestionsProvider',
  'synthesizeProvider',
];

const EMBEDDING_PROVIDERS: (keyof DefaultProviders)[] = ['embeddingProvider'];

let defaultCompletionProvider: ApiProvider;
let defaultEmbeddingProvider: ApiProvider;

/**
 * This will override all of the completion type providers defined in the constant COMPLETION_PROVIDERS
 * @param provider - The provider to set as the default completion provider.
 */
export async function setDefaultCompletionProviders(provider: ApiProvider) {
  defaultCompletionProvider = provider;
}

export async function setDefaultEmbeddingProviders(provider: ApiProvider) {
  defaultEmbeddingProvider = provider;
}

/**
 * Helper to check if a key is set in environment or env overrides
 * Exported for testing
 */
export function isKeySet(key: keyof EnvOverrides, env?: EnvOverrides): boolean {
  return !!getEnvString(key) || !!env?.[key];
}

/**
 * Simplified provider configuration with credential checking
 */
interface ProviderEntry {
  /** Provider name for logging */
  name: string;

  /** Provider configuration function */
  config: ProviderConfiguration;

  /** Check if this provider's credentials are available */
  hasCredentials(env?: EnvOverrides): boolean | Promise<boolean>;
}

// Exported for testing
export const PROVIDERS: ProviderEntry[] = [
  // OpenAI Provider
  {
    name: 'openai',
    config: OpenAiProviderConfig,
    hasCredentials: (env) => isKeySet('OPENAI_API_KEY', env),
  },

  // Azure Provider
  {
    name: 'azure',
    config: (env) => {
      // Handle backwards compatibility with both object and function styles
      if (typeof AzureProviderConfig === 'function') {
        return AzureProviderConfig(env);
      }

      // For older style with object interface
      const config = AzureProviderConfig as any;
      if (config.getDefaultProvidersWithEnv) {
        return config.getDefaultProvidersWithEnv(env);
      }
      if (config.getDefaultProviders) {
        return config.getDefaultProviders();
      }

      // Fallback
      throw new Error('Azure provider configuration is not properly formatted');
    },
    hasCredentials: (env) => {
      const hasApiKey = isKeySet('AZURE_OPENAI_API_KEY', env) || isKeySet('AZURE_API_KEY', env);

      const hasClientCreds =
        isKeySet('AZURE_CLIENT_ID', env) &&
        isKeySet('AZURE_CLIENT_SECRET', env) &&
        isKeySet('AZURE_TENANT_ID', env);

      const hasDeploymentName =
        isKeySet('AZURE_DEPLOYMENT_NAME', env) || isKeySet('AZURE_OPENAI_DEPLOYMENT_NAME', env);

      return (hasApiKey || hasClientCreds) && hasDeploymentName;
    },
  },

  // Anthropic Provider
  {
    name: 'anthropic',
    config: AnthropicProviderConfig,
    hasCredentials: (env) => isKeySet('ANTHROPIC_API_KEY', env),
  },

  // AWS Bedrock Provider
  {
    name: 'bedrock',
    config: BedrockProviderConfig,
    hasCredentials: (env) => isKeySet('AWS_BEDROCK_REGION', env),
  },

  // Google Gemini Provider
  {
    name: 'gemini',
    config: GeminiProviderConfig,
    hasCredentials: async () => await hasGoogleDefaultCredentials(),
  },
];

/**
 * Get default providers based on available credentials
 */
export async function getDefaultProviders(env?: EnvOverrides): Promise<DefaultProviders> {
<<<<<<< HEAD
  // Check if we have programmatic overrides before even checking for providers
  if (defaultCompletionProvider || defaultEmbeddingProvider) {
    // Start with the default OpenAI providers as a base
    const providers = OpenAiProviderConfig(env);

    // Apply completion provider overrides if set
    if (defaultCompletionProvider) {
      logger.debug(`Overriding default completion provider: ${defaultCompletionProvider.id()}`);
      COMPLETION_PROVIDERS.forEach((providerKey) => {
        providers[providerKey] = defaultCompletionProvider;
      });
    }

    // Apply embedding provider overrides if set
    if (defaultEmbeddingProvider) {
      logger.debug(`Overriding default embedding provider: ${defaultEmbeddingProvider.id()}`);
      EMBEDDING_PROVIDERS.forEach((providerKey) => {
        providers[providerKey] = defaultEmbeddingProvider;
      });
    }
=======
  // Check for provider credentials
  const hasAnthropicCredentials = Boolean(
    getEnvString('ANTHROPIC_API_KEY') || env?.ANTHROPIC_API_KEY,
  );
  const hasOpenAiCredentials = Boolean(getEnvString('OPENAI_API_KEY') || env?.OPENAI_API_KEY);
  const hasGitHubCredentials = Boolean(getEnvString('GITHUB_TOKEN') || env?.GITHUB_TOKEN);
  const preferAnthropic = !hasOpenAiCredentials && hasAnthropicCredentials;
  const preferGitHub = !hasOpenAiCredentials && !hasAnthropicCredentials && hasGitHubCredentials;

  const hasAzureApiKey =
    getEnvString('AZURE_OPENAI_API_KEY') ||
    env?.AZURE_OPENAI_API_KEY ||
    getEnvString('AZURE_API_KEY') ||
    env?.AZURE_API_KEY;
  const hasAzureClientCreds =
    (getEnvString('AZURE_CLIENT_ID') || env?.AZURE_CLIENT_ID) &&
    (getEnvString('AZURE_CLIENT_SECRET') || env?.AZURE_CLIENT_SECRET) &&
    (getEnvString('AZURE_TENANT_ID') || env?.AZURE_TENANT_ID);

  const preferAzure =
    !getEnvString('OPENAI_API_KEY') &&
    !env?.OPENAI_API_KEY &&
    (hasAzureApiKey || hasAzureClientCreds) &&
    (getEnvString('AZURE_DEPLOYMENT_NAME') || env?.AZURE_DEPLOYMENT_NAME) &&
    (getEnvString('AZURE_OPENAI_DEPLOYMENT_NAME') || env?.AZURE_OPENAI_DEPLOYMENT_NAME);

  let providers: Pick<DefaultProviders, keyof DefaultProviders>;

  if (preferAzure) {
    logger.debug('Using Azure OpenAI default providers');
    const deploymentName =
      getEnvString('AZURE_OPENAI_DEPLOYMENT_NAME') || env?.AZURE_OPENAI_DEPLOYMENT_NAME;
    if (!deploymentName) {
      throw new Error('AZURE_OPENAI_DEPLOYMENT_NAME must be set when using Azure OpenAI');
    }

    const embeddingDeploymentName =
      getEnvString('AZURE_OPENAI_EMBEDDING_DEPLOYMENT_NAME') ||
      env?.AZURE_OPENAI_EMBEDDING_DEPLOYMENT_NAME ||
      deploymentName;

    const azureProvider = new AzureChatCompletionProvider(deploymentName, { env });
    const azureEmbeddingProvider = new AzureEmbeddingProvider(embeddingDeploymentName, {
      env,
    });

    providers = {
      embeddingProvider: azureEmbeddingProvider,
      gradingJsonProvider: azureProvider,
      gradingProvider: azureProvider,
      moderationProvider: OpenAiModerationProvider,
      suggestionsProvider: azureProvider,
      synthesizeProvider: azureProvider,
    };
  } else if (preferAnthropic) {
    logger.debug('Using Anthropic default providers');
    const anthropicProviders = getAnthropicProviders(env);
    providers = {
      embeddingProvider: OpenAiEmbeddingProvider, // TODO(ian): Voyager instead?
      gradingJsonProvider: anthropicProviders.gradingJsonProvider,
      gradingProvider: anthropicProviders.gradingProvider,
      llmRubricProvider: anthropicProviders.llmRubricProvider,
      moderationProvider: OpenAiModerationProvider,
      suggestionsProvider: anthropicProviders.suggestionsProvider,
      synthesizeProvider: anthropicProviders.synthesizeProvider,
    };
  } else if (
    !getEnvString('OPENAI_API_KEY') &&
    !env?.OPENAI_API_KEY &&
    (await hasGoogleDefaultCredentials())
  ) {
    logger.debug('Using Google default providers');
    providers = {
      embeddingProvider: GeminiEmbeddingProvider,
      gradingJsonProvider: GeminiGradingProvider,
      gradingProvider: GeminiGradingProvider,
      moderationProvider: OpenAiModerationProvider,
      suggestionsProvider: GeminiGradingProvider,
      synthesizeProvider: GeminiGradingProvider,
    };
  } else if (
    !getEnvString('OPENAI_API_KEY') &&
    !env?.OPENAI_API_KEY &&
    !hasAnthropicCredentials &&
    !(await hasGoogleDefaultCredentials()) &&
    (getEnvString('MISTRAL_API_KEY') || env?.MISTRAL_API_KEY)
  ) {
    logger.debug('Using Mistral default providers');
    providers = {
      embeddingProvider: MistralEmbeddingProvider,
      gradingJsonProvider: MistralGradingJsonProvider,
      gradingProvider: MistralGradingProvider,
      moderationProvider: OpenAiModerationProvider,
      suggestionsProvider: MistralSuggestionsProvider,
      synthesizeProvider: MistralSynthesizeProvider,
    };
  } else if (preferGitHub) {
    logger.debug('Using GitHub Models default providers');
    providers = {
      embeddingProvider: OpenAiEmbeddingProvider, // GitHub doesn't support embeddings yet
      gradingJsonProvider: DefaultGitHubGradingJsonProvider,
      gradingProvider: DefaultGitHubGradingProvider,
      moderationProvider: OpenAiModerationProvider, // GitHub doesn't have moderation
      suggestionsProvider: DefaultGitHubSuggestionsProvider,
      synthesizeProvider: DefaultGitHubGradingJsonProvider,
    };
  } else {
    logger.debug('Using OpenAI default providers');
    providers = {
      embeddingProvider: OpenAiEmbeddingProvider,
      gradingJsonProvider: OpenAiGradingJsonProvider,
      gradingProvider: OpenAiGradingProvider,
      moderationProvider: OpenAiModerationProvider,
      suggestionsProvider: OpenAiSuggestionsProvider,
      synthesizeProvider: OpenAiGradingJsonProvider,
    };
  }
>>>>>>> 3e3b7539

    return providers;
  }

  // If no programmatic overrides, proceed with normal provider selection
  // Try each provider in priority order
  for (const provider of PROVIDERS) {
    const hasCredentials = await Promise.resolve(provider.hasCredentials(env));

    if (hasCredentials) {
      logger.debug(`Using ${provider.name} default providers`);
      return provider.config(env);
    }
  }

  // Fallback to OpenAI if no credentials are available
  logger.debug('No credentials found, falling back to OpenAI providers');
  return OpenAiProviderConfig(env);
}<|MERGE_RESOLUTION|>--- conflicted
+++ resolved
@@ -1,48 +1,16 @@
 import { getEnvString } from '../envars';
 import logger from '../logger';
-<<<<<<< HEAD
-import type { ApiProvider } from '../types';
+import type { ApiProvider, DefaultProviders } from '../types';
 import type { EnvOverrides } from '../types/env';
-import type { DefaultProviders, ProviderConfiguration } from '../types/providerConfig';
+import type { ProviderConfiguration } from '../types/providerConfig';
 import { AnthropicProviderConfig } from './anthropic/defaults';
 import { AzureProviderConfig } from './azure/defaults';
 import { BedrockProviderConfig } from './bedrock/defaults';
+import { hasGoogleDefaultCredentials } from './google/util';
+import { GitHubProviderConfig } from './github/defaults';
+import { MistralProviderConfig } from './mistral/defaults';
 import { OpenAiProviderConfig } from './openai/defaults';
 import { GeminiProviderConfig } from './vertex/defaults';
-import { hasGoogleDefaultCredentials } from './vertexUtil';
-=======
-import { getAnthropicProviders } from './anthropic/defaults';
-import { AzureChatCompletionProvider } from './azure/chat';
-import { AzureEmbeddingProvider } from './azure/embedding';
-import { AzureModerationProvider } from './azure/moderation';
-import { hasGoogleDefaultCredentials } from './google/util';
-import {
-  DefaultEmbeddingProvider as GeminiEmbeddingProvider,
-  DefaultGradingProvider as GeminiGradingProvider,
-} from './google/vertex';
-import {
-  DefaultEmbeddingProvider as MistralEmbeddingProvider,
-  DefaultGradingJsonProvider as MistralGradingJsonProvider,
-  DefaultGradingProvider as MistralGradingProvider,
-  DefaultSuggestionsProvider as MistralSuggestionsProvider,
-  DefaultSynthesizeProvider as MistralSynthesizeProvider,
-} from './mistral/defaults';
-import {
-  DefaultGitHubGradingProvider,
-  DefaultGitHubGradingJsonProvider,
-  DefaultGitHubSuggestionsProvider,
-} from './github/defaults';
-import {
-  DefaultEmbeddingProvider as OpenAiEmbeddingProvider,
-  DefaultGradingJsonProvider as OpenAiGradingJsonProvider,
-  DefaultGradingProvider as OpenAiGradingProvider,
-  DefaultModerationProvider as OpenAiModerationProvider,
-  DefaultSuggestionsProvider as OpenAiSuggestionsProvider,
-} from './openai/defaults';
-
-import type { ApiProvider, DefaultProviders } from '../types';
-import type { EnvOverrides } from '../types/env';
->>>>>>> 3e3b7539
 
 const COMPLETION_PROVIDERS: (keyof DefaultProviders)[] = [
   'gradingJsonProvider',
@@ -92,6 +60,7 @@
 }
 
 // Exported for testing
+// Order matters - earlier providers take precedence
 export const PROVIDERS: ProviderEntry[] = [
   // OpenAI Provider
   {
@@ -103,24 +72,7 @@
   // Azure Provider
   {
     name: 'azure',
-    config: (env) => {
-      // Handle backwards compatibility with both object and function styles
-      if (typeof AzureProviderConfig === 'function') {
-        return AzureProviderConfig(env);
-      }
-
-      // For older style with object interface
-      const config = AzureProviderConfig as any;
-      if (config.getDefaultProvidersWithEnv) {
-        return config.getDefaultProvidersWithEnv(env);
-      }
-      if (config.getDefaultProviders) {
-        return config.getDefaultProviders();
-      }
-
-      // Fallback
-      throw new Error('Azure provider configuration is not properly formatted');
-    },
+    config: AzureProviderConfig,
     hasCredentials: (env) => {
       const hasApiKey = isKeySet('AZURE_OPENAI_API_KEY', env) || isKeySet('AZURE_API_KEY', env);
 
@@ -156,17 +108,30 @@
     config: GeminiProviderConfig,
     hasCredentials: async () => await hasGoogleDefaultCredentials(),
   },
+
+  // GitHub Models Provider
+  {
+    name: 'github',
+    config: GitHubProviderConfig,
+    hasCredentials: (env) => isKeySet('GITHUB_TOKEN', env),
+  },
+
+  // Mistral Provider
+  {
+    name: 'mistral',
+    config: MistralProviderConfig,
+    hasCredentials: (env) => isKeySet('MISTRAL_API_KEY', env),
+  },
 ];
 
 /**
  * Get default providers based on available credentials
  */
 export async function getDefaultProviders(env?: EnvOverrides): Promise<DefaultProviders> {
-<<<<<<< HEAD
   // Check if we have programmatic overrides before even checking for providers
   if (defaultCompletionProvider || defaultEmbeddingProvider) {
     // Start with the default OpenAI providers as a base
-    const providers = OpenAiProviderConfig(env);
+    const providers = await OpenAiProviderConfig(env);
 
     // Apply completion provider overrides if set
     if (defaultCompletionProvider) {
@@ -183,125 +148,6 @@
         providers[providerKey] = defaultEmbeddingProvider;
       });
     }
-=======
-  // Check for provider credentials
-  const hasAnthropicCredentials = Boolean(
-    getEnvString('ANTHROPIC_API_KEY') || env?.ANTHROPIC_API_KEY,
-  );
-  const hasOpenAiCredentials = Boolean(getEnvString('OPENAI_API_KEY') || env?.OPENAI_API_KEY);
-  const hasGitHubCredentials = Boolean(getEnvString('GITHUB_TOKEN') || env?.GITHUB_TOKEN);
-  const preferAnthropic = !hasOpenAiCredentials && hasAnthropicCredentials;
-  const preferGitHub = !hasOpenAiCredentials && !hasAnthropicCredentials && hasGitHubCredentials;
-
-  const hasAzureApiKey =
-    getEnvString('AZURE_OPENAI_API_KEY') ||
-    env?.AZURE_OPENAI_API_KEY ||
-    getEnvString('AZURE_API_KEY') ||
-    env?.AZURE_API_KEY;
-  const hasAzureClientCreds =
-    (getEnvString('AZURE_CLIENT_ID') || env?.AZURE_CLIENT_ID) &&
-    (getEnvString('AZURE_CLIENT_SECRET') || env?.AZURE_CLIENT_SECRET) &&
-    (getEnvString('AZURE_TENANT_ID') || env?.AZURE_TENANT_ID);
-
-  const preferAzure =
-    !getEnvString('OPENAI_API_KEY') &&
-    !env?.OPENAI_API_KEY &&
-    (hasAzureApiKey || hasAzureClientCreds) &&
-    (getEnvString('AZURE_DEPLOYMENT_NAME') || env?.AZURE_DEPLOYMENT_NAME) &&
-    (getEnvString('AZURE_OPENAI_DEPLOYMENT_NAME') || env?.AZURE_OPENAI_DEPLOYMENT_NAME);
-
-  let providers: Pick<DefaultProviders, keyof DefaultProviders>;
-
-  if (preferAzure) {
-    logger.debug('Using Azure OpenAI default providers');
-    const deploymentName =
-      getEnvString('AZURE_OPENAI_DEPLOYMENT_NAME') || env?.AZURE_OPENAI_DEPLOYMENT_NAME;
-    if (!deploymentName) {
-      throw new Error('AZURE_OPENAI_DEPLOYMENT_NAME must be set when using Azure OpenAI');
-    }
-
-    const embeddingDeploymentName =
-      getEnvString('AZURE_OPENAI_EMBEDDING_DEPLOYMENT_NAME') ||
-      env?.AZURE_OPENAI_EMBEDDING_DEPLOYMENT_NAME ||
-      deploymentName;
-
-    const azureProvider = new AzureChatCompletionProvider(deploymentName, { env });
-    const azureEmbeddingProvider = new AzureEmbeddingProvider(embeddingDeploymentName, {
-      env,
-    });
-
-    providers = {
-      embeddingProvider: azureEmbeddingProvider,
-      gradingJsonProvider: azureProvider,
-      gradingProvider: azureProvider,
-      moderationProvider: OpenAiModerationProvider,
-      suggestionsProvider: azureProvider,
-      synthesizeProvider: azureProvider,
-    };
-  } else if (preferAnthropic) {
-    logger.debug('Using Anthropic default providers');
-    const anthropicProviders = getAnthropicProviders(env);
-    providers = {
-      embeddingProvider: OpenAiEmbeddingProvider, // TODO(ian): Voyager instead?
-      gradingJsonProvider: anthropicProviders.gradingJsonProvider,
-      gradingProvider: anthropicProviders.gradingProvider,
-      llmRubricProvider: anthropicProviders.llmRubricProvider,
-      moderationProvider: OpenAiModerationProvider,
-      suggestionsProvider: anthropicProviders.suggestionsProvider,
-      synthesizeProvider: anthropicProviders.synthesizeProvider,
-    };
-  } else if (
-    !getEnvString('OPENAI_API_KEY') &&
-    !env?.OPENAI_API_KEY &&
-    (await hasGoogleDefaultCredentials())
-  ) {
-    logger.debug('Using Google default providers');
-    providers = {
-      embeddingProvider: GeminiEmbeddingProvider,
-      gradingJsonProvider: GeminiGradingProvider,
-      gradingProvider: GeminiGradingProvider,
-      moderationProvider: OpenAiModerationProvider,
-      suggestionsProvider: GeminiGradingProvider,
-      synthesizeProvider: GeminiGradingProvider,
-    };
-  } else if (
-    !getEnvString('OPENAI_API_KEY') &&
-    !env?.OPENAI_API_KEY &&
-    !hasAnthropicCredentials &&
-    !(await hasGoogleDefaultCredentials()) &&
-    (getEnvString('MISTRAL_API_KEY') || env?.MISTRAL_API_KEY)
-  ) {
-    logger.debug('Using Mistral default providers');
-    providers = {
-      embeddingProvider: MistralEmbeddingProvider,
-      gradingJsonProvider: MistralGradingJsonProvider,
-      gradingProvider: MistralGradingProvider,
-      moderationProvider: OpenAiModerationProvider,
-      suggestionsProvider: MistralSuggestionsProvider,
-      synthesizeProvider: MistralSynthesizeProvider,
-    };
-  } else if (preferGitHub) {
-    logger.debug('Using GitHub Models default providers');
-    providers = {
-      embeddingProvider: OpenAiEmbeddingProvider, // GitHub doesn't support embeddings yet
-      gradingJsonProvider: DefaultGitHubGradingJsonProvider,
-      gradingProvider: DefaultGitHubGradingProvider,
-      moderationProvider: OpenAiModerationProvider, // GitHub doesn't have moderation
-      suggestionsProvider: DefaultGitHubSuggestionsProvider,
-      synthesizeProvider: DefaultGitHubGradingJsonProvider,
-    };
-  } else {
-    logger.debug('Using OpenAI default providers');
-    providers = {
-      embeddingProvider: OpenAiEmbeddingProvider,
-      gradingJsonProvider: OpenAiGradingJsonProvider,
-      gradingProvider: OpenAiGradingProvider,
-      moderationProvider: OpenAiModerationProvider,
-      suggestionsProvider: OpenAiSuggestionsProvider,
-      synthesizeProvider: OpenAiGradingJsonProvider,
-    };
-  }
->>>>>>> 3e3b7539
 
     return providers;
   }
