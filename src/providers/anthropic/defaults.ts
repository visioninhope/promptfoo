--- conflicted
+++ resolved
@@ -1,18 +1,10 @@
-<<<<<<< HEAD
 import logger from '../../logger';
-import type { ProviderResponse } from '../../types';
+import type { DefaultProviders, ProviderResponse } from '../../types';
 import type { EnvOverrides } from '../../types/env';
 import type { ProviderConfiguration } from '../../types/providerConfig';
-import type { DefaultProviders } from '../../types/providerConfig';
 import { OpenAiEmbeddingProvider } from '../openai/embedding';
 import { OpenAiModerationProvider } from '../openai/moderation';
 import { AnthropicMessagesProvider } from './messages';
-=======
-import { AnthropicMessagesProvider } from './messages';
-
-import type { DefaultProviders, ProviderResponse } from '../../types';
-import type { EnvOverrides } from '../../types/env';
->>>>>>> 3e3b7539
 
 // Default model to use for all default providers
 export const DEFAULT_ANTHROPIC_MODEL = 'claude-sonnet-4-20250514';
