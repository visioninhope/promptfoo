--- conflicted
+++ resolved
@@ -43,7 +43,6 @@
   cost?: ModelCost;
 }
 // see https://platform.openai.com/docs/models
-<<<<<<< HEAD
 const OPENAI_CHAT_MODELS: ProviderModel[] = [
   ...['gpt-4o-audio-preview', 'gpt-4o-audio-preview-2024-10-01'].map((model) => ({
     id: model,
@@ -58,11 +57,7 @@
       },
     },
   })),
-  ...['o1-preview', 'o1-preview-2024-09-12'].map((model) => ({
-=======
-const OPENAI_CHAT_MODELS = [
   ...['o1', 'o1-2024-12-17', 'o1-preview', 'o1-preview-2024-09-12'].map((model) => ({
->>>>>>> 79940240
     id: model,
     cost: {
       input: 15 / 1e6,
@@ -588,7 +583,6 @@
           throw new Error(`Model ${this.modelName} does not support audio input`);
         }
 
-<<<<<<< HEAD
         return {
           body: {
             model: this.modelName,
@@ -607,8 +601,8 @@
                 ],
               },
             ],
-            ...(config.modalities ? { modalities: config.modalities } : {}),
-            ...(config.audio ? { audio: config.audio } : {}),
+            ...(config.modalities && { modalities: config.modalities }),
+            ...(config.audio && { audio: config.audio }),
           },
           config,
         };
@@ -616,7 +610,7 @@
     } catch {
       // Not JSON or not audio content, continue with normal processing
     }
-=======
+
     // NOTE: Special handling for o1 models which do not support max_tokens and temperature
     const isO1Model = this.modelName.startsWith('o1');
     const maxCompletionTokens = isO1Model
@@ -628,7 +622,6 @@
     const temperature = isO1Model
       ? undefined
       : (config.temperature ?? getEnvFloat('OPENAI_TEMPERATURE', 0));
->>>>>>> 79940240
 
     let messages = parseChatPrompt<ChatMessage[]>(prompt, [{ role: 'user', content: prompt }]);
 
@@ -640,8 +633,11 @@
       body: {
         model: this.modelName,
         messages,
-        ...(config.modalities ? { modalities: config.modalities } : {}),
-        ...(config.audio ? { audio: config.audio } : {}),
+        ...(config.modalities && { modalities: config.modalities }),
+        ...(config.audio && { audio: config.audio }),
+        ...(maxCompletionTokens && { max_completion_tokens: maxCompletionTokens }),
+        ...(maxTokens && { max_tokens: maxTokens }),
+        ...(temperature && { temperature }),
       },
       config,
     };
