--- conflicted
+++ resolved
@@ -1,15 +1,8 @@
-<<<<<<< HEAD
-import async from 'async';
 import { readFileSync } from 'node:fs';
-import yaml from 'js-yaml';
 import path from 'node:path';
-=======
-import fs from 'fs';
-import path from 'path';
 
 import async from 'async';
 import yaml from 'js-yaml';
->>>>>>> 63164274
 import cliState from '../cliState';
 import { getEnvInt } from '../envars';
 import logger from '../logger';
