import { validateFunctionCall } from '../providers/openai/util';
import { maybeLoadToolsFromExternalFile } from '../util';
import invariant from '../util/invariant';

<<<<<<< HEAD
export const handleIsValidOpenAiToolsCall = async ({
=======
import type { OpenAiChatCompletionProvider } from '../providers/openai/chat';
import type { AssertionParams, GradingResult } from '../types';

export const handleIsValidOpenAiToolsCall = ({
>>>>>>> 63164274
  assertion,
  output,
  provider,
  test,
}: AssertionParams): Promise<GradingResult> => {
  // Handle MCP tool outputs from Responses API
  const outputStr = typeof output === 'string' ? output : JSON.stringify(output);

  // Check for MCP tool results in the output
  if (outputStr.includes('MCP Tool Result') || outputStr.includes('MCP Tool Error')) {
    // For MCP tools, we validate that the tool call was successful
    if (outputStr.includes('MCP Tool Error')) {
      const errorMatch = outputStr.match(/MCP Tool Error \(([^)]+)\): (.+)/);
      const toolName = errorMatch ? errorMatch[1] : 'unknown';
      const errorMsg = errorMatch ? errorMatch[2] : 'unknown error';
      return {
        pass: false,
        score: 0,
        reason: `MCP tool call failed for ${toolName}: ${errorMsg}`,
        assertion,
      };
    }

    // MCP tool call succeeded
    const resultMatch = outputStr.match(/MCP Tool Result \(([^)]+)\):/);
    const toolName = resultMatch ? resultMatch[1] : 'unknown';
    return {
      pass: true,
      score: 1,
      reason: `MCP tool call succeeded for ${toolName}`,
      assertion,
    };
  }

  // Handle traditional OpenAI function/tool calls
  if (typeof output === 'object' && 'tool_calls' in output) {
    output = (output as { tool_calls: any }).tool_calls;
  }
  const toolsOutput = output as {
    type: 'function';
    function: { arguments: string; name: string };
  }[];
  if (
    !Array.isArray(toolsOutput) ||
    toolsOutput.length === 0 ||
    typeof toolsOutput[0].function.name !== 'string' ||
    typeof toolsOutput[0].function.arguments !== 'string'
  ) {
    return {
      pass: false,
      score: 0,
      reason: `OpenAI did not return a valid-looking tools response: ${JSON.stringify(
        toolsOutput,
      )}`,
      assertion,
    };
  }

  let tools = (provider as OpenAiChatCompletionProvider).config.tools;
  if (tools) {
    tools = await maybeLoadToolsFromExternalFile(tools, test.vars);
  }
  invariant(
    tools,
    `Tools are expected to be an array of objects with a function property. Got: ${JSON.stringify(
      tools,
    )}`,
  );
  try {
    await Promise.all(toolsOutput.map(async (toolOutput) => {
      await validateFunctionCall(
        toolOutput.function,
        tools
          .filter((tool) => tool.type === 'function' && 'function' in tool)
          .map((tool) => tool.function),
        test.vars,
      );
    }));
    return {
      pass: true,
      score: 1,
      reason: 'Assertion passed',
      assertion,
    };
  } catch (err) {
    return {
      pass: false,
      score: 0,
      reason: (err as Error).message,
      assertion,
    };
  }
};<|MERGE_RESOLUTION|>--- conflicted
+++ resolved
@@ -2,14 +2,10 @@
 import { maybeLoadToolsFromExternalFile } from '../util';
 import invariant from '../util/invariant';
 
-<<<<<<< HEAD
-export const handleIsValidOpenAiToolsCall = async ({
-=======
 import type { OpenAiChatCompletionProvider } from '../providers/openai/chat';
 import type { AssertionParams, GradingResult } from '../types';
 
-export const handleIsValidOpenAiToolsCall = ({
->>>>>>> 63164274
+export const handleIsValidOpenAiToolsCall = async ({
   assertion,
   output,
   provider,
