import { CLOUD_PROVIDER_PREFIX } from '../constants';
import { fetchWithProxy } from '../fetch';
import { cloudConfig } from '../globalConfig/cloud';
import logger from '../logger';
<<<<<<< HEAD
import type { Severity } from '../redteam/constants/metadata';
import type { Plugin } from '../redteam/constants/plugins';
=======
import { ProviderOptionsSchema } from '../validators/providers';
import invariant from './invariant';

import type { Plugin, Severity } from '../redteam/constants';
>>>>>>> 63164274
import type { UnifiedConfig } from '../types';
import type { ProviderOptions } from '../types/providers';

export function makeRequest(path: string, method: string, body?: any): Promise<Response> {
  const apiHost = cloudConfig.getApiHost();
  const apiKey = cloudConfig.getApiKey();
  const url = `${apiHost}/api/v1/${path.startsWith('/') ? path.slice(1) : path}`;
  try {
    return fetchWithProxy(url, {
      method,
      body: JSON.stringify(body),
      headers: { Authorization: `Bearer ${apiKey}` },
    });
  } catch (e) {
    logger.error(`[Cloud] Failed to make request to ${url}: ${e}`);
    if ((e as any).cause) {
      logger.error(`Cause: ${(e as any).cause}`);
    }
    throw e;
  }
}

export async function getProviderFromCloud(id: string): Promise<ProviderOptions & { id: string }> {
  if (!cloudConfig.isEnabled()) {
    throw new Error(
      `Could not fetch Provider ${id} from cloud. Cloud config is not enabled. Please run \`promptfoo auth login\` to login.`,
    );
  }
  try {
    const response = await makeRequest(`providers/${id}`, 'GET');

    if (!response.ok) {
      const errorMessage = await response.text();
      logger.error(
        `[Cloud] Failed to fetch provider from cloud: ${errorMessage}. HTTP Status: ${response.status} -- ${response.statusText}.`,
      );
      throw new Error(`Failed to fetch provider from cloud: ${response.statusText}`);
    }
    const body = await response.json();
    logger.debug(`Provider fetched from cloud: ${id}`);
    logger.debug(`Provider from cloud: ${JSON.stringify(body, null, 2)}`);

    const provider = ProviderOptionsSchema.parse(body.config);
    // The provider options schema has ID field as optional but we know it's required for cloud providers
    invariant(provider.id, `Provider ${id} has no id in ${body.config}`);
    return { ...provider, id: provider.id };
  } catch (e) {
    logger.error(`Failed to fetch provider from cloud: ${id}.`);
    logger.error(String(e));

    throw new Error(`Failed to fetch provider from cloud: ${id}.`);
  }
}

export async function getConfigFromCloud(id: string, providerId?: string): Promise<UnifiedConfig> {
  if (!cloudConfig.isEnabled()) {
    throw new Error(
      `Could not fetch Config ${id} from cloud. Cloud config is not enabled. Please run \`promptfoo auth login\` to login.`,
    );
  }
  try {
    const response = await makeRequest(
      `redteam/configs/${id}/unified${providerId ? `?providerId=${providerId}` : ''}`,
      'GET',
    );
    if (!response.ok) {
      const errorMessage = await response.text();
      logger.error(
        `[Cloud] Failed to fetch config from cloud: ${errorMessage}. HTTP Status: ${response.status} -- ${response.statusText}.`,
      );
      throw new Error(`Failed to fetch config from cloud: ${response.statusText}`);
    }
    const body = await response.json();
    logger.info(`Config fetched from cloud: ${id}`);
    logger.debug(`Config from cloud: ${JSON.stringify(body, null, 2)}`);
    return body;
  } catch (e) {
    logger.error(`Failed to fetch config from cloud: ${id}.`);
    logger.error(String(e));
    throw new Error(`Failed to fetch config from cloud: ${id}.`);
  }
}

export function isCloudProvider(providerPath: string): boolean {
  return providerPath.startsWith(CLOUD_PROVIDER_PREFIX);
}

export function getCloudDatabaseId(providerPath: string): string {
  if (!isCloudProvider(providerPath)) {
    throw new Error(`Provider path ${providerPath} is not a cloud provider.`);
  }
  return providerPath.slice(CLOUD_PROVIDER_PREFIX.length);
}

/**
 * Get the plugin severity overrides for a cloud provider.
 * @param cloudProviderId - The cloud provider ID.
 * @returns The plugin severity overrides.
 */
export async function getPluginSeverityOverridesFromCloud(cloudProviderId: string): Promise<{
  id: string;
  severities: Record<Plugin, Severity>;
} | null> {
  if (!cloudConfig.isEnabled()) {
    throw new Error(
      `Could not fetch plugin severity overrides from cloud. Cloud config is not enabled. Please run \`promptfoo auth login\` to login.`,
    );
  }
  try {
    const response = await makeRequest(`/providers/${cloudProviderId}`, 'GET');

    if (!response.ok) {
      const errorMessage = await response.text();
      const formattedErrorMessage = `Failed to provider from cloud: ${errorMessage}. HTTP Status: ${response.status} -- ${response.statusText}.`;

      logger.error(`[Cloud] ${formattedErrorMessage}`);
      throw new Error(formattedErrorMessage);
    }

    const body = await response.json();

    if (body.pluginSeverityOverrideId) {
      // Fetch the plugin severity override from the cloud:
      const overrideRes = await makeRequest(
        `/redteam/plugins/severity-overrides/${body.pluginSeverityOverrideId}`,
        'GET',
      );

      if (!overrideRes.ok) {
        const errorMessage = await overrideRes.text();
        const formattedErrorMessage = `Failed to fetch plugin severity override from cloud: ${errorMessage}. HTTP Status: ${overrideRes.status} -- ${overrideRes.statusText}.`;

        logger.error(`[Cloud] ${formattedErrorMessage}`);
        throw new Error(formattedErrorMessage);
      }

      const pluginSeverityOverride = await overrideRes.json();

      logger.debug(
        `Plugin severity overrides ${pluginSeverityOverride.id} fetched from cloud: ${JSON.stringify(pluginSeverityOverride.members, null, 2)}`,
      );

      return {
        id: pluginSeverityOverride.id,
        severities: pluginSeverityOverride.members.reduce(
          (acc: Record<Plugin, Severity>, member: { pluginId: Plugin; severity: Severity }) => ({
            ...acc,
            [member.pluginId]: member.severity,
          }),
          {},
        ),
      };
    } else {
      logger.debug(`No plugin severity overrides found for cloud provider ${cloudProviderId}`);
      return null;
    }
  } catch (e) {
    logger.error(`Failed to fetch plugin severity overrides from cloud.`);
    logger.error(String(e));
    throw new Error(`Failed to fetch plugin severity overrides from cloud.`);
  }
}<|MERGE_RESOLUTION|>--- conflicted
+++ resolved
@@ -2,15 +2,11 @@
 import { fetchWithProxy } from '../fetch';
 import { cloudConfig } from '../globalConfig/cloud';
 import logger from '../logger';
-<<<<<<< HEAD
 import type { Severity } from '../redteam/constants/metadata';
 import type { Plugin } from '../redteam/constants/plugins';
-=======
 import { ProviderOptionsSchema } from '../validators/providers';
 import invariant from './invariant';
 
-import type { Plugin, Severity } from '../redteam/constants';
->>>>>>> 63164274
 import type { UnifiedConfig } from '../types';
 import type { ProviderOptions } from '../types/providers';
 
