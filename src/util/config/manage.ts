--- conflicted
+++ resolved
@@ -1,15 +1,8 @@
-<<<<<<< HEAD
 import { existsSync, mkdirSync, writeFileSync } from 'node:fs';
-import yaml from 'js-yaml';
-import * as os from 'os';
+import * as os from 'node:os';
 import * as path from 'node:path';
-=======
-import * as fs from 'fs';
-import * as os from 'os';
-import * as path from 'path';
 
 import yaml from 'js-yaml';
->>>>>>> 63164274
 import { getEnvString } from '../../envars';
 import logger from '../../logger';
 import { orderKeys } from '../json';
