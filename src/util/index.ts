import * as fs from 'fs';
import * as path from 'path';

import { stringify } from 'csv-stringify/sync';
import dedent from 'dedent';
import dotenv from 'dotenv';
import deepEqual from 'fast-deep-equal';
import { XMLBuilder } from 'fast-xml-parser';
import { globSync } from 'glob';
import yaml from 'js-yaml';
<<<<<<< HEAD
import * as path from 'path';
import cliState from '../cliState';
=======
>>>>>>> d02bbfff
import { TERMINAL_MAX_WIDTH } from '../constants';
import { getEnvBool, getEnvString } from '../envars';
import { getDirectory, importModule } from '../esm';
import { writeCsvToGoogleSheet } from '../googleSheets';
import logger from '../logger';
<<<<<<< HEAD
import type Eval from '../models/eval';
import type EvalResult from '../models/evalResult';
import { runPython } from '../python/pythonUtils';
import type { Vars } from '../types';
=======
>>>>>>> d02bbfff
import {
  type CsvRow,
  type EvaluateResult,
  type EvaluateTableOutput,
  isApiProvider,
  isProviderOptions,
  type NunjucksFilterMap,
  type OutputFile,
  OutputFileExtension,
  ResultFailureReason,
  type TestCase,
} from '../types';
import invariant from '../util/invariant';
import { convertTestResultsToTableRow } from './exportToFile';
import { getHeaderForTable } from './exportToFile/getHeaderForTable';
import { maybeLoadFromExternalFile } from './file';
import { isJavascriptFile } from './fileExtensions';
import { getNunjucksEngine } from './templates';

import type Eval from '../models/eval';
import type EvalResult from '../models/evalResult';
import type { Vars } from '../types';

const outputToSimpleString = (output: EvaluateTableOutput) => {
  const passFailText = output.pass
    ? '[PASS]'
    : output.failureReason === ResultFailureReason.ASSERT
      ? '[FAIL]'
      : '[ERROR]';
  const namedScoresText = Object.entries(output.namedScores)
    .map(([name, value]) => `${name}: ${value?.toFixed(2)}`)
    .join(', ');
  const scoreText =
    namedScoresText.length > 0
      ? `(${output.score?.toFixed(2)}, ${namedScoresText})`
      : `(${output.score?.toFixed(2)})`;
  const gradingResultText = output.gradingResult
    ? `${output.pass ? 'Pass' : 'Fail'} Reason: ${output.gradingResult.reason}`
    : '';
  return dedent`
      ${passFailText} ${scoreText}

      ${output.text}

      ${gradingResultText}
    `.trim();
};

export async function writeOutput(
  outputPath: string,
  evalRecord: Eval,
  shareableUrl: string | null,
) {
  if (outputPath.match(/^https:\/\/docs\.google\.com\/spreadsheets\//)) {
    const table = await evalRecord.getTable();
    invariant(table, 'Table is required');
    const rows = table.body.map((row) => {
      const csvRow: CsvRow = {};
      table.head.vars.forEach((varName, index) => {
        csvRow[varName] = row.vars[index];
      });
      table.head.prompts.forEach((prompt, index) => {
        csvRow[prompt.label] = outputToSimpleString(row.outputs[index]);
      });
      return csvRow;
    });
    logger.info(`Writing ${rows.length} rows to Google Sheets...`);
    await writeCsvToGoogleSheet(rows, outputPath);
    return;
  }

  // Check if this is a handler path (file:// prefix or direct script file)
  const isHandlerPath =
    outputPath.startsWith('file://') ||
    isJavascriptFile(outputPath) ||
    outputPath.endsWith('.py') ||
    outputPath.includes('.js:') ||
    outputPath.includes('.py:') ||
    outputPath.includes('.mjs:') ||
    outputPath.includes('.ts:');

  if (isHandlerPath) {
    // Remove file:// prefix if present
    const handlerPath = outputPath.startsWith('file://')
      ? outputPath.slice('file://'.length)
      : outputPath;

    // Parse the path to extract file and function name
    // eslint-disable-next-line @typescript-eslint/no-use-before-define
    const { filePath, functionName, extension } = parsePathOrGlob(
      cliState.basePath || process.cwd(),
      handlerPath,
    );

    // Prepare the output data
    const summary = await evalRecord.toEvaluateSummary();
    const output: OutputFile = {
      evalId: evalRecord.id,
      results: summary,
      config: evalRecord.config,
      shareableUrl,
    };

    // Determine handler type based on extension
    if (extension === '.py') {
      // Python handler
      await runPython(filePath, functionName ?? 'handle_output', [output]);
    } else if (isJavascriptFile(filePath)) {
      // JavaScript/TypeScript handler
      const handler = await importModule(filePath, functionName);
      const fn =
        typeof handler === 'function'
          ? handler
          : typeof handler?.default === 'function'
            ? handler.default
            : null;

      if (!fn) {
        throw new Error(
          `Output handler ${filePath} must export a function${
            functionName ? ` named ${functionName}` : ' (or export default)'
          }`,
        );
      }

      await Promise.resolve(fn(output));
    } else {
      throw new Error(
        `Unsupported handler file type: ${extension}. Supported types: .js, .mjs, .cjs, .ts, .mts, .cts, .py`,
      );
    }
    return;
  }

  const { data: outputExtension } = OutputFileExtension.safeParse(
    path.extname(outputPath).slice(1).toLowerCase(),
  );
  invariant(
    outputExtension,
    `Unsupported output file format ${outputExtension}. Please use one of: ${OutputFileExtension.options.join(', ')}.`,
  );

  // Ensure the directory exists
  const outputDir = path.dirname(outputPath);
  if (!fs.existsSync(outputDir)) {
    fs.mkdirSync(outputDir, { recursive: true });
  }

  if (outputExtension === 'csv') {
    // Write headers first
    const headers = getHeaderForTable(evalRecord);

    const headerCsv = stringify([
      [...headers.vars, ...headers.prompts.map((prompt) => `[${prompt.provider}] ${prompt.label}`)],
    ]);
    fs.writeFileSync(outputPath, headerCsv);

    // Write body rows in batches
    for await (const batchResults of evalRecord.fetchResultsBatched()) {
      // we need split the batch into rows by testIdx
      const tableRows: Record<number, EvalResult[]> = {};
      for (const result of batchResults) {
        if (!(result.testIdx in tableRows)) {
          tableRows[result.testIdx] = [];
        }
        tableRows[result.testIdx].push(result);
      }
      const batchCsv = stringify(
        Object.values(tableRows).map((results) => {
          const row = convertTestResultsToTableRow(results, headers.vars);
          return [...row.vars, ...row.outputs.map(outputToSimpleString)];
        }),
      );
      fs.appendFileSync(outputPath, batchCsv);
    }
  } else if (outputExtension === 'json') {
    const summary = await evalRecord.toEvaluateSummary();
    fs.writeFileSync(
      outputPath,
      JSON.stringify(
        {
          evalId: evalRecord.id,
          results: summary,
          config: evalRecord.config,
          shareableUrl,
        } satisfies OutputFile,
        null,
        2,
      ),
    );
  } else if (outputExtension === 'yaml' || outputExtension === 'yml' || outputExtension === 'txt') {
    const summary = await evalRecord.toEvaluateSummary();
    fs.writeFileSync(
      outputPath,
      yaml.dump({
        evalId: evalRecord.id,
        results: summary,
        config: evalRecord.config,
        shareableUrl,
      } as OutputFile),
    );
  } else if (outputExtension === 'html') {
    const table = await evalRecord.getTable();
    invariant(table, 'Table is required');
    const summary = await evalRecord.toEvaluateSummary();
    const template = fs.readFileSync(`${getDirectory()}/tableOutput.html`, 'utf-8');
    const htmlTable = [
      [
        ...table.head.vars,
        ...table.head.prompts.map((prompt) => `[${prompt.provider}] ${prompt.label}`),
      ],
      ...table.body.map((row) => [...row.vars, ...row.outputs.map(outputToSimpleString)]),
    ];
    const htmlOutput = getNunjucksEngine().renderString(template, {
      config: evalRecord.config,
      table: htmlTable,
      results: summary,
    });
    fs.writeFileSync(outputPath, htmlOutput);
  } else if (outputExtension === 'jsonl') {
    for await (const batchResults of evalRecord.fetchResultsBatched()) {
      const text = batchResults.map((result) => JSON.stringify(result)).join('\n');
      fs.appendFileSync(outputPath, text);
    }
  } else if (outputExtension === 'xml') {
    const summary = await evalRecord.toEvaluateSummary();
    const xmlBuilder = new XMLBuilder({
      ignoreAttributes: false,
      format: true,
      indentBy: '  ',
    });
    const xmlData = xmlBuilder.build({
      promptfoo: {
        evalId: evalRecord.id,
        results: summary,
        config: evalRecord.config,
        shareableUrl: shareableUrl || undefined,
      },
    });
    fs.writeFileSync(outputPath, xmlData);
  }
}

export async function writeMultipleOutputs(
  outputPaths: string[],
  evalRecord: Eval,
  shareableUrl: string | null,
) {
  await Promise.all(
    outputPaths.map((outputPath) => writeOutput(outputPath, evalRecord, shareableUrl)),
  );
}

export async function readOutput(outputPath: string): Promise<OutputFile> {
  const ext = path.parse(outputPath).ext.slice(1);

  switch (ext) {
    case 'json':
      return JSON.parse(fs.readFileSync(outputPath, 'utf-8')) as OutputFile;
    default:
      throw new Error(`Unsupported output file format: ${ext} currently only supports json`);
  }
}

export async function readFilters(
  filters: Record<string, string>,
  basePath: string = '',
): Promise<NunjucksFilterMap> {
  const ret: NunjucksFilterMap = {};
  for (const [name, filterPath] of Object.entries(filters)) {
    const globPath = path.join(basePath, filterPath);
    const filePaths = globSync(globPath, {
      windowsPathsNoEscape: true,
    });
    for (const filePath of filePaths) {
      const finalPath = path.resolve(filePath);
      ret[name] = await importModule(finalPath);
    }
  }
  return ret;
}

export function printBorder() {
  const border = '='.repeat(TERMINAL_MAX_WIDTH);
  logger.info(border);
}

export function setupEnv(envPath: string | undefined) {
  if (envPath) {
    logger.info(`Loading environment variables from ${envPath}`);
    dotenv.config({ path: envPath, override: true });
  } else {
    dotenv.config();
  }
}

function canonicalizeProviderId(id: string): string {
  // Handle file:// prefix
  if (id.startsWith('file://')) {
    const filePath = id.slice('file://'.length);
    return path.isAbsolute(filePath) ? id : `file://${path.resolve(filePath)}`;
  }

  // Handle other executable prefixes with file paths
  const executablePrefixes = ['exec:', 'python:', 'golang:'];
  for (const prefix of executablePrefixes) {
    if (id.startsWith(prefix)) {
      const filePath = id.slice(prefix.length);
      if (filePath.includes('/') || filePath.includes('\\')) {
        return `${prefix}${path.resolve(filePath)}`;
      }
      return id;
    }
  }

  // For JavaScript/TypeScript files without file:// prefix
  if (
    (id.endsWith('.js') || id.endsWith('.ts') || id.endsWith('.mjs')) &&
    (id.includes('/') || id.includes('\\'))
  ) {
    return `file://${path.resolve(id)}`;
  }

  return id;
}

function getProviderLabel(provider: any): string | undefined {
  return provider?.label && typeof provider.label === 'string' ? provider.label : undefined;
}

export function providerToIdentifier(
  provider: TestCase['provider'] | { id?: string; label?: string } | undefined,
): string | undefined {
  if (!provider) {
    return undefined;
  }

  if (typeof provider === 'string') {
    return canonicalizeProviderId(provider);
  }

  // Check for label first on any provider type
  const label = getProviderLabel(provider);
  if (label) {
    return label;
  }

  if (isApiProvider(provider)) {
    return canonicalizeProviderId(provider.id());
  }

  if (isProviderOptions(provider)) {
    if (provider.id) {
      return canonicalizeProviderId(provider.id);
    }
    return undefined;
  }

  // Handle any other object with id property
  if (typeof provider === 'object' && 'id' in provider && typeof provider.id === 'string') {
    return canonicalizeProviderId(provider.id);
  }

  return undefined;
}

export function varsMatch(vars1: Vars | undefined, vars2: Vars | undefined) {
  return deepEqual(vars1, vars2);
}

export function resultIsForTestCase(result: EvaluateResult, testCase: TestCase): boolean {
  const providersMatch = testCase.provider
    ? providerToIdentifier(testCase.provider) === providerToIdentifier(result.provider)
    : true;

  return varsMatch(testCase.vars, result.vars) && providersMatch;
}

export function renderVarsInObject<T>(obj: T, vars?: Record<string, string | object>): T {
  // Renders nunjucks template strings with context variables
  if (!vars || getEnvBool('PROMPTFOO_DISABLE_TEMPLATING')) {
    return obj;
  }
  if (typeof obj === 'string') {
    const nunjucksEngine = getNunjucksEngine();
    return nunjucksEngine.renderString(obj, vars) as unknown as T;
  }
  if (Array.isArray(obj)) {
    return obj.map((item) => renderVarsInObject(item, vars)) as unknown as T;
  }
  if (typeof obj === 'object' && obj !== null) {
    const result: Record<string, unknown> = {};
    for (const key in obj) {
      result[key] = renderVarsInObject((obj as Record<string, unknown>)[key], vars);
    }
    return result as T;
  } else if (typeof obj === 'function') {
    const fn = obj as Function;
    return renderVarsInObject(fn({ vars }) as T);
  }
  return obj;
}

/**
 * Parses a file path or glob pattern to extract function names and file extensions.
 * Function names can be specified in the filename like this:
 * prompt.py:myFunction or prompts.js:myFunction.
 * @param basePath - The base path for file resolution.
 * @param promptPath - The path or glob pattern.
 * @returns Parsed details including function name, file extension, and directory status.
 */
export function parsePathOrGlob(
  basePath: string,
  promptPath: string,
): {
  extension?: string;
  functionName?: string;
  isPathPattern: boolean;
  filePath: string;
} {
  if (promptPath.startsWith('file://')) {
    promptPath = promptPath.slice('file://'.length);
  }
  const filePath = path.resolve(basePath, promptPath);

  let filename = path.relative(basePath, filePath);
  let functionName: string | undefined;

  if (filename.includes(':')) {
    const splits = filename.split(':');
    if (
      splits[0] &&
      (isJavascriptFile(splits[0]) || splits[0].endsWith('.py') || splits[0].endsWith('.go'))
    ) {
      [filename, functionName] = splits;
    }
  }

  // verify that filename without function exists
  let stats;
  try {
    stats = fs.statSync(path.join(basePath, filename));
  } catch (err) {
    if (getEnvBool('PROMPTFOO_STRICT_FILES')) {
      throw err;
    }
  }

  const isPathPattern = stats?.isDirectory() || /[*?{}\[\]]/.test(filePath); // glob pattern
  const safeFilename = path.relative(
    basePath,
    path.isAbsolute(filename) ? filename : path.resolve(basePath, filename),
  );
  return {
    extension: isPathPattern ? undefined : path.parse(safeFilename).ext,
    filePath: safeFilename.startsWith(basePath) ? safeFilename : path.join(basePath, safeFilename),
    functionName,
    isPathPattern,
  };
}

export function isRunningUnderNpx(): boolean {
  const npmExecPath = getEnvString('npm_execpath');
  const npmLifecycleScript = getEnvString('npm_lifecycle_script');

  return Boolean(
    (npmExecPath && npmExecPath.includes('npx')) ||
      process.execPath.includes('npx') ||
      (npmLifecycleScript && npmLifecycleScript.includes('npx')),
  );
}

/**
 * Renders variables in a tools object and loads from external file if applicable.
 * This function combines renderVarsInObject and maybeLoadFromExternalFile into a single step
 * specifically for handling tools configurations.
 *
 * @param tools - The tools configuration object or array to process.
 * @param vars - Variables to use for rendering.
 * @returns The processed tools configuration with variables rendered and content loaded from files if needed.
 */
export function maybeLoadToolsFromExternalFile(
  tools: any,
  vars?: Record<string, string | object>,
): any {
  return maybeLoadFromExternalFile(renderVarsInObject(tools, vars));
}<|MERGE_RESOLUTION|>--- conflicted
+++ resolved
@@ -8,26 +8,20 @@
 import { XMLBuilder } from 'fast-xml-parser';
 import { globSync } from 'glob';
 import yaml from 'js-yaml';
-<<<<<<< HEAD
 import * as path from 'path';
 import cliState from '../cliState';
-=======
->>>>>>> d02bbfff
 import { TERMINAL_MAX_WIDTH } from '../constants';
 import { getEnvBool, getEnvString } from '../envars';
 import { getDirectory, importModule } from '../esm';
 import { writeCsvToGoogleSheet } from '../googleSheets';
 import logger from '../logger';
-<<<<<<< HEAD
 import type Eval from '../models/eval';
 import type EvalResult from '../models/evalResult';
 import { runPython } from '../python/pythonUtils';
-import type { Vars } from '../types';
-=======
->>>>>>> d02bbfff
 import {
   type CsvRow,
   type EvaluateResult,
+  type Vars,
   type EvaluateTableOutput,
   isApiProvider,
   isProviderOptions,
