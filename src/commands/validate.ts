--- conflicted
+++ resolved
@@ -1,41 +1,13 @@
-<<<<<<< HEAD
-import type { Command } from 'commander';
-=======
-import chalk from 'chalk';
-import dedent from 'dedent';
-import { fromError } from 'zod-validation-error';
-import logger from '../logger';
-import telemetry from '../telemetry';
-import { TestSuiteSchema, UnifiedConfigSchema } from '../types';
-import { setupEnv } from '../util';
-import { resolveConfigs } from '../util/config/load';
 import type { Command } from 'commander';
 
->>>>>>> ede55585
-import type { UnifiedConfig } from '../types';
-
-interface ValidateOptions {
-  config?: string[];
-  envPath?: string;
-}
-
-// Re-export for backward compatibility
 export { doValidate } from './validate/validateAction';
 
-export function validateCommand(
-  program: Command,
-  defaultConfig: Partial<UnifiedConfig>,
-  defaultConfigPath: string | undefined,
-) {
+export function validateCommand(program: Command) {
   program
-    .command('validate')
-    .description('Validate a promptfoo configuration file')
-    .option(
-      '-c, --config <paths...>',
-      'Path to configuration file. Automatically loads promptfooconfig.yaml',
-    )
-    .action(async (opts: ValidateOptions) => {
-      const { validateAction } = await import('./validate/validateAction');
-      await validateAction(opts, defaultConfig, defaultConfigPath);
+    .command('validate <filePath>')
+    .description('Validate the configuration')
+    .action(async (filePath: string) => {
+      const { doValidate } = await import('./validate/validateAction');
+      await doValidate({ config: [filePath] }, {}, undefined);
     });
 }