--- conflicted
+++ resolved
@@ -1,204 +1,15 @@
-<<<<<<< HEAD
 import type { Command } from 'commander';
 
-// Re-export for tests and backward compatibility
-export { downloadFile, downloadDirectory, EXAMPLES } from './init/initAction';
-=======
-import fs from 'fs/promises';
-import path from 'path';
-
-import confirm from '@inquirer/confirm';
-import select from '@inquirer/select';
-import chalk from 'chalk';
-import dedent from 'dedent';
-import { VERSION } from '../constants';
-import logger from '../logger';
-import { initializeProject } from '../onboarding';
-import telemetry from '../telemetry';
-import { isRunningUnderNpx } from '../util';
-import type { Command } from 'commander';
-
-const GITHUB_API_BASE = 'https://api.github.com';
-
-export async function downloadFile(url: string, filePath: string): Promise<void> {
-  const response = await fetch(url);
-  if (!response.ok) {
-    throw new Error(`Failed to download file: ${response.statusText}`);
-  }
-  const content = await response.text();
-  await fs.writeFile(filePath, content);
-}
-
-export async function downloadDirectory(dirPath: string, targetDir: string): Promise<void> {
-  // First try with VERSION
-  const url = `${GITHUB_API_BASE}/repos/promptfoo/promptfoo/contents/examples/${dirPath}?ref=${VERSION}`;
-  let response = await fetch(url, {
-    headers: {
-      Accept: 'application/vnd.github.v3+json',
-      'User-Agent': 'promptfoo-cli',
-    },
-  });
-
-  // If VERSION fails, try with 'main'
-  if (!response.ok) {
-    const mainUrl = `${GITHUB_API_BASE}/repos/promptfoo/promptfoo/contents/examples/${dirPath}?ref=main`;
-    response = await fetch(mainUrl, {
-      headers: {
-        Accept: 'application/vnd.github.v3+json',
-        'User-Agent': 'promptfoo-cli',
-      },
-    });
-
-    // If both attempts fail, throw an error
-    if (!response.ok) {
-      throw new Error(`Failed to fetch directory contents: ${response.statusText}`);
-    }
-  }
-
-  const contents = await response.json();
-
-  for (const item of contents) {
-    const itemPath = path.join(targetDir, item.name);
-    if (item.type === 'file') {
-      await downloadFile(item.download_url, itemPath);
-    } else if (item.type === 'dir') {
-      await fs.mkdir(itemPath, { recursive: true });
-      await downloadDirectory(`${dirPath}/${item.name}`, itemPath);
-    }
-  }
-}
-
-export async function downloadExample(exampleName: string, targetDir: string): Promise<void> {
-  try {
-    await fs.mkdir(targetDir, { recursive: true });
-    await downloadDirectory(exampleName, targetDir);
-  } catch (error) {
-    throw new Error(
-      `Failed to download example: ${error instanceof Error ? error.message : error}`,
-    );
-  }
-}
-
-export async function getExamplesList(): Promise<string[]> {
-  try {
-    const response = await fetch(
-      `${GITHUB_API_BASE}/repos/promptfoo/promptfoo/contents/examples?ref=${VERSION}`,
-      {
-        headers: {
-          Accept: 'application/vnd.github.v3+json',
-          'User-Agent': 'promptfoo-cli',
-        },
-      },
-    );
-
-    if (!response.ok) {
-      throw new Error(`GitHub API request failed: ${response.status} ${response.statusText}`);
-    }
-
-    const data = (await response.json()) as Array<{ name: string; type: string }>;
-
-    // Filter for directories only
-    return data.filter((item) => item.type === 'dir').map((item) => item.name);
-  } catch (error) {
-    logger.error(
-      `Failed to fetch examples list: ${error instanceof Error ? error.message : error}`,
-    );
-    return []; // Return an empty array if fetching fails
-  }
-}
-
-async function selectExample(): Promise<string> {
-  const examples = await getExamplesList();
-  const choices = [
-    { name: 'None (initialize with dummy files)', value: '' },
-    ...examples.map((ex) => ({ name: ex, value: ex })),
-  ];
-
-  const selectedExample = await select({
-    message: 'Choose an example to download:',
-    choices,
-  });
-  return selectedExample;
-}
-
-async function handleExampleDownload(
-  directory: string | null,
-  example: string | boolean | undefined,
-): Promise<string | undefined> {
-  let exampleName: string | undefined;
-
-  if (example === true) {
-    exampleName = await selectExample();
-  } else if (typeof example === 'string') {
-    exampleName = example;
-  }
-
-  let attemptDownload = true;
-  while (attemptDownload && exampleName) {
-    const targetDir = path.join(directory || '.', exampleName);
-    try {
-      await downloadExample(exampleName, targetDir);
-      logger.info(chalk.green(`✅ Example project '${exampleName}' written to: ${targetDir}`));
-      attemptDownload = false;
-    } catch (error) {
-      logger.error(`Failed to download example: ${error instanceof Error ? error.message : error}`);
-      attemptDownload = await confirm({
-        message: 'Would you like to try downloading a different example?',
-        default: true,
-      });
-      if (attemptDownload) {
-        exampleName = await selectExample();
-      }
-    }
-  }
-
-  const runCommand = isRunningUnderNpx() ? 'npx promptfoo eval' : 'promptfoo eval';
-  if (!exampleName) {
-    return;
-  }
-
-  const basePath = directory && directory !== '.' ? `${directory}/` : '';
-  const readmePath = path.join(basePath, exampleName, 'README.md');
-  const cdCommand = `cd ${path.join(basePath, exampleName)}`;
-
-  if (exampleName.includes('redteam')) {
-    logger.info(
-      dedent`
-
-      View the README file at ${chalk.bold(readmePath)} to get started!
-      `,
-    );
-  } else {
-    logger.info(
-      dedent`
-
-      View the README at ${chalk.bold(readmePath)} or run:
-
-      \`${chalk.bold(`${cdCommand} && ${runCommand}`)}\`
-
-      to get started!
-      `,
-    );
-  }
-
-  return exampleName;
-}
-
-interface InitCommandOptions {
-  interactive: boolean;
-  example: string | boolean | undefined;
-}
->>>>>>> ede55585
+export { downloadFile, downloadDirectory } from './init/initAction';
 
 export function initCommand(program: Command) {
   program
     .command('init [directory]')
-    .description('Initialize project with dummy files or download an example')
-    .option('--no-interactive', 'Do not run in interactive mode')
-    .option('--example [name]', 'Download an example from the promptfoo repo')
-    .action(async (directory: string | null, cmdObj: any) => {
-      // Lazy load the action handler
+    .description('Initialize project with a promptfooconfig.yaml')
+    .option('--no-interactive', 'Run in interactive mode')
+    .option('--web', 'Initialize a web viewer project from the Promptfoo github repository')
+    .action(async (directory: string | undefined, cmdObj: { interactive: boolean; web: boolean }) => {
       const { initAction } = await import('./init/initAction');
-      await initAction(directory, cmdObj);
+      await initAction(directory || null, cmdObj);
     });
 }