--- conflicted
+++ resolved
@@ -1,22 +1,14 @@
-<<<<<<< HEAD
-import cacheManager from 'cache-manager';
-import type { Cache } from 'cache-manager';
-import fsStore from 'cache-manager-fs-hash';
 import { access, mkdir } from 'node:fs/promises';
 import path from 'node:path';
-import { getEnvBool, getEnvString, getEnvInt } from './envars';
-=======
-import fs from 'fs';
-import path from 'path';
 
 import cacheManager from 'cache-manager';
 import fsStore from 'cache-manager-fs-hash';
 import { getEnvBool, getEnvInt, getEnvString } from './envars';
->>>>>>> 63164274
 import { fetchWithRetries } from './fetch';
 import logger from './logger';
 import { REQUEST_TIMEOUT_MS } from './providers/shared';
 import { getConfigDirectoryPath } from './util/config/manage';
+
 import type { Cache } from 'cache-manager';
 
 let cacheInstance: Cache | undefined;
