--- conflicted
+++ resolved
@@ -43,21 +43,7 @@
     threshold: 0.8 # Require high confidence score
 ```
 
-<<<<<<< HEAD
 ### Complete example
-=======
-Under the hood, `llm-rubric` uses a model to evaluate the output based on the criteria you provide. By default, it uses different models depending on which API keys are available:
-
-- **OpenAI API key**: `gpt-4.1-2025-04-14`
-- **Anthropic API key**: `claude-sonnet-4-20250514`
-- **Google AI Studio API key**: `gemini-2.5-pro` (GEMINI_API_KEY, GOOGLE_API_KEY, or PALM_API_KEY)
-- **Google Vertex credentials**: `gemini-2.5-pro` (service account credentials)
-- **Mistral API key**: `mistral-large-latest`
-- **GitHub token**: `openai/gpt-4.1`
-- **Azure credentials**: Your configured Azure GPT deployment
-
-You can override this by setting the `provider` option (see below).
->>>>>>> 6d2b711f
 
 ```yaml title="promptfooconfig.yaml"
 # yaml-language-server: $schema=https://promptfoo.dev/config-schema.json
@@ -108,6 +94,18 @@
 ```
 
 ## How it works
+
+Under the hood, `llm-rubric` uses a model to evaluate the output based on the criteria you provide. By default, it uses different models depending on which API keys are available:
+
+- **OpenAI API key**: `gpt-4.1-2025-04-14`
+- **Anthropic API key**: `claude-sonnet-4-20250514`
+- **Google AI Studio API key**: `gemini-2.5-pro` (GEMINI_API_KEY, GOOGLE_API_KEY, or PALM_API_KEY)
+- **Google Vertex credentials**: `gemini-2.5-pro` (service account credentials)
+- **Mistral API key**: `mistral-large-latest`
+- **GitHub token**: `openai/gpt-4.1`
+- **Azure credentials**: Your configured Azure GPT deployment
+
+You can override this by setting the `provider` option (see below).
 
 The LLM rubric evaluation process:
 
