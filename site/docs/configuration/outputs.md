---
sidebar_position: 31
sidebar_label: Output Formats
title: Output Formats - Results Export and Analysis
description: Configure output formats for LLM evaluation results. Export to HTML, JSON, CSV, and YAML formats for analysis, reporting, and data processing.
keywords:
  [
    output formats,
    evaluation results,
    export options,
    HTML reports,
    JSON export,
    CSV analysis,
    result visualization,
  ]
pagination_prev: configuration/huggingface-datasets
pagination_next: configuration/chat
---

# Output Formats

Save and analyze your evaluation results in various formats.

## Quick Start

```bash
# Interactive web viewer (default)
promptfoo eval

# Save as HTML report
promptfoo eval --output results.html

# Export as JSON for further processing
promptfoo eval --output results.json

# Create CSV for spreadsheet analysis
promptfoo eval --output results.csv

# Generate XML for integration with other tools
promptfoo eval --output results.xml
```

## Available Formats

### HTML Report

Generate a visual, shareable report:

```bash
promptfoo eval --output report.html
```

**Features:**

- Interactive table with sorting and filtering
- Side-by-side output comparison
- Pass/fail statistics
- Shareable standalone file

**Use when:** Presenting results to stakeholders or reviewing outputs visually.

### JSON Output

Export complete evaluation data:

```bash
promptfoo eval --output results.json
```

**Structure:**

```json
{
  "version": 3,
  "timestamp": "2024-01-15T10:30:00Z",
  "results": {
    "prompts": [...],
    "providers": [...],
    "outputs": [...],
    "stats": {...}
  }
}
```

**Use when:** Integrating with other tools or performing custom analysis.

### CSV Export

Create spreadsheet-compatible data:

```bash
promptfoo eval --output results.csv
```

**Columns include:**

- Test variables
- Prompt used
- Model outputs
- Pass/fail status
- Latency
- Token usage

**Use when:** Analyzing results in Excel, Google Sheets, or data science tools.

### YAML Format

Human-readable structured data:

```bash
promptfoo eval --output results.yaml
```

**Use when:** Reviewing results in a text editor or version control.

<<<<<<< HEAD
### JavaScript or Python Handlers

Send results directly to custom code instead of a file:

```bash
# Inferred from file extension
promptfoo eval --output file://handle-results.js
promptfoo eval --output file://handle_results.py

# With explicit function name
promptfoo eval --output file://handle-results.js:processResults
promptfoo eval --output file://handle_results.py:save
```

The handler receives the same object as the JSON output.

**Supported file extensions:**

- JavaScript: `.js`, `.mjs`, `.cjs`
- TypeScript: `.ts`, `.mts`, `.cts`
- Python: `.py`

**Error handling:** If a handler throws an error, the evaluation will still complete successfully and the error will be logged.

**Handler function requirements:**

- JavaScript handlers must export a function (either as default export or named export)
- Python handlers must define a function (default: `handle_output`)
- Handlers can be synchronous or asynchronous

```javascript title="handle-results.js"
// Default export
module.exports = async function (data) {
  console.log(`Eval ID: ${data.evalId}`);
  console.log(`Results: ${data.results.stats.successes}/${data.results.stats.total} passed`);

  // Process failures
  data.results.results.forEach((result) => {
    if (!result.success) {
      console.error(`Failed: ${result.prompt.raw}`);
    }
  });
};

// Or named export
module.exports.processResults = function (data) {
  // Process data...
};
```

```python title="handle_results.py"
def save(data):
    print(f"Eval ID: {data['evalId']}")
    print(f"Results: {data['results']['stats']['successes']}/{data['results']['stats']['total']} passed")

    # Process failures
    for result in data['results']['results']:
        if not result['success']:
            print(f"Failed: {result['prompt']['raw']}")
```

**Data structure:**

```typescript
{
  evalId: string | null;           // Unique evaluation ID
  results: {                       // Full evaluation results
    stats: {
      successes: number;
      failures: number;
      errors: number;
      total: number;
      tokenUsage: { /* ... */ };
    };
    results: Array<{               // Individual test results
      success: boolean;
      prompt: { raw: string; /* ... */ };
      vars: Record<string, any>;
      response?: { output: string; /* ... */ };
      error?: string;
      latencyMs: number;
      // ... more fields
    }>;
    prompts: Array</* ... */>;     // Prompt configurations
  };
  config: object;                  // Evaluation configuration
  shareableUrl: string | null;     // URL if sharing is enabled
}
```
=======
### XML Format

Structured data for enterprise integrations:

```bash
promptfoo eval --output results.xml
```

**Structure:**

```xml
<promptfoo>
  <evalId>abc-123-def</evalId>
  <results>
    <version>3</version>
    <timestamp>2024-01-15T10:30:00Z</timestamp>
    <prompts>...</prompts>
    <providers>...</providers>
    <outputs>...</outputs>
    <stats>...</stats>
  </results>
  <config>...</config>
  <shareableUrl>...</shareableUrl>
</promptfoo>
```

**Use when:** Integrating with enterprise systems, XML-based workflows, or when XML is a requirement.
>>>>>>> d02bbfff

## Configuration Options

### Setting Output Path in Config

```yaml title="promptfooconfig.yaml"
# Specify default output file
outputPath: evaluations/latest_results.html

prompts:
  - '...'
tests:
  - '...'
```

### Multiple Output Formats

Generate multiple formats simultaneously:

```bash
# Command line
promptfoo eval --output results.html --output results.json

# Or use shell commands
promptfoo eval --output results.json && \
promptfoo eval --output results.csv
```

## Output Contents

### Standard Fields

All formats include:

| Field       | Description                  |
| ----------- | ---------------------------- |
| `timestamp` | When the evaluation ran      |
| `prompts`   | Prompts used in evaluation   |
| `providers` | LLM providers tested         |
| `tests`     | Test cases with variables    |
| `outputs`   | Raw LLM responses            |
| `results`   | Pass/fail for each assertion |
| `stats`     | Summary statistics           |

### Detailed Metrics

When available, outputs include:

- **Latency**: Response time in milliseconds
- **Token Usage**: Input/output token counts
- **Cost**: Estimated API costs
- **Error Details**: Failure reasons and stack traces

## Analyzing Results

### JSON Processing Example

```javascript
const fs = require('fs');

// Load results
const results = JSON.parse(fs.readFileSync('results.json', 'utf8'));

// Analyze pass rates by provider
const providerStats = {};
results.results.outputs.forEach((output) => {
  const provider = output.provider;
  if (!providerStats[provider]) {
    providerStats[provider] = { pass: 0, fail: 0 };
  }

  if (output.pass) {
    providerStats[provider].pass++;
  } else {
    providerStats[provider].fail++;
  }
});

console.log('Pass rates by provider:', providerStats);
```

### CSV Analysis with Pandas

```python
import pandas as pd

# Load results
df = pd.read_csv('results.csv')

# Group by provider and calculate metrics
summary = df.groupby('provider').agg({
    'pass': 'mean',
    'latency': 'mean',
    'cost': 'sum'
})

print(summary)
```

## Best Practices

### 1. Organize Output Files

```
project/
├── promptfooconfig.yaml
├── evaluations/
│   ├── 2024-01-15-baseline.html
│   ├── 2024-01-16-improved.html
│   └── comparison.json
```

### 2. Use Descriptive Filenames

```bash
# Include date and experiment name
promptfoo eval --output "results/$(date +%Y%m%d)-gpt4-temperature-test.html"
```

### 3. Version Control Considerations

```gitignore
# .gitignore
# Exclude large output files
evaluations/*.html
evaluations/*.json

# But keep summary reports
!evaluations/summary-*.csv
```

### 4. Automate Report Generation

```bash
#!/bin/bash
# run_evaluation.sh

TIMESTAMP=$(date +%Y%m%d-%H%M%S)
promptfoo eval \
  --output "reports/${TIMESTAMP}-full.json" \
  --output "reports/${TIMESTAMP}-summary.html"
```

## Sharing Results

### Web Viewer

The default web viewer (`promptfoo view`) provides:

- Real-time updates during evaluation
- Interactive exploration
- Local-only (no data sent externally)

### Sharing HTML Reports

HTML outputs are self-contained:

```bash
# Generate report
promptfoo eval --output team-review.html

# Share via email, Slack, etc.
# No external dependencies required
```

### Promptfoo Share

For collaborative review:

```bash
# Share results with your team
promptfoo share
```

Creates a shareable link with:

- Read-only access
- Commenting capabilities
- No setup required for viewers

## Troubleshooting

### Large Output Files

For extensive evaluations:

```yaml
# Limit output size
outputPath: results.json
sharing:
  # Exclude raw outputs from file
  includeRawOutputs: false
```

### Encoding Issues

Ensure proper encoding for international content:

```bash
# Explicitly set encoding
LANG=en_US.UTF-8 promptfoo eval --output results.csv
```

### Performance Tips

1. **Use JSON for large datasets** - Most efficient format
2. **Generate HTML for presentations** - Best visual format
3. **Use CSV for data analysis** - Easy Excel/Sheets integration
4. **Stream outputs for huge evaluations** - Process results incrementally

## Related Documentation

- [Configuration Reference](/docs/configuration/reference) - All output options
- [Integrations](/docs/category/integrations/) - Using outputs with other tools
- [Command Line Guide](/docs/usage/command-line) - CLI options<|MERGE_RESOLUTION|>--- conflicted
+++ resolved
@@ -113,7 +113,6 @@
 
 **Use when:** Reviewing results in a text editor or version control.
 
-<<<<<<< HEAD
 ### JavaScript or Python Handlers
 
 Send results directly to custom code instead of a file:
@@ -203,7 +202,7 @@
   shareableUrl: string | null;     // URL if sharing is enabled
 }
 ```
-=======
+
 ### XML Format
 
 Structured data for enterprise integrations:
@@ -231,7 +230,6 @@
 ```
 
 **Use when:** Integrating with enterprise systems, XML-based workflows, or when XML is a requirement.
->>>>>>> d02bbfff
 
 ## Configuration Options
 
