---
sidebar_label: LLM Providers
---

# LLM Providers

Providers in promptfoo are the interfaces to various language models and AI services. This guide will help you understand how to configure and use providers in your promptfoo evaluations.

## Quick Start

Here's a basic example of configuring providers in your promptfoo YAML config:

```yaml
providers:
  - anthropic:messages:claude-sonnet-4-20250514
  - openai:gpt-4.1
  - openai:o4-mini
  - google:gemini-2.5-pro
  - vertex:gemini-2.5-pro
```

## Available Providers

<<<<<<< HEAD
| Api Providers                                       | Description                                       | Syntax & Example                                   |
| --------------------------------------------------- | ------------------------------------------------- | -------------------------------------------------- |
| [OpenAI](./openai.md)                               | GPT models including GPT-4.1 and reasoning models | `openai:gpt-4.1` or `openai:o4-mini`               |
| [Anthropic](./anthropic.md)                         | Claude models                                     | `anthropic:messages:claude-sonnet-4-20250514`      |
| [HTTP](./http.md)                                   | Generic HTTP-based providers                      | `https://api.example.com/v1/chat/completions`      |
| [Javascript](./custom-api.md)                       | Custom - JavaScript file                          | `file://path/to/custom_provider.js`                |
| [Python](./python.md)                               | Custom - Python file                              | `file://path/to/custom_provider.py`                |
| [Shell Command](./custom-script.md)                 | Custom - script-based providers                   | `exec: python chain.py`                            |
| [AI21 Labs](./ai21.md)                              | Jurassic and Jamba models                         | `ai21:jamba-1.5-mini`                              |
| [AWS Bedrock](./aws-bedrock.md)                     | AWS-hosted models from various providers          | `bedrock:us.meta.llama3-2-90b-instruct-v1:0`       |
| [Amazon SageMaker](./sagemaker.md)                  | Models deployed on SageMaker endpoints            | `sagemaker:my-endpoint-name`                       |
| [Azure OpenAI](./azure.md)                          | Azure-hosted OpenAI models                        | `azureopenai:gpt-4o-custom-deployment-name`        |
| [Cerebras](./cerebras.md)                           | High-performance inference API for Llama models   | `cerebras:llama-4-scout-17b-16e-instruct`          |
| [Adaline Gateway](./adaline.md)                     | Unified interface for multiple providers          | Compatible with OpenAI syntax                      |
| [Cloudflare AI](./cloudflare-ai.md)                 | Cloudflare's AI platform                          | `cloudflare-ai:@cf/meta/llama-3-8b-instruct`       |
| [Cohere](./cohere.md)                               | Cohere's language models                          | `cohere:command`                                   |
| [DeepSeek](./deepseek.md)                           | DeepSeek's language models                        | `deepseek:deepseek-chat`                           |
| [F5](./f5.md)                                       | OpenAI-compatible AI Gateway interface            | `f5:path-name`                                     |
| [fal.ai](./fal.md)                                  | Image Generation Provider                         | `fal:image:fal-ai/fast-sdxl`                       |
| [Fireworks AI](./fireworks.md)                      | Various hosted models                             | `fireworks:accounts/fireworks/models/qwen-v2p5-7b` |
| [GitHub](./github.md)                               | GitHub AI Gateway                                 | `github:gpt-4.1`                                   |
| [Google AI Studio](./google.md)                     | Gemini models                                     | `google:gemini-2.5-pro`, `google:gemini-2.5-flash` |
| [Google Vertex AI](./vertex.md)                     | Google Cloud's AI platform                        | `vertex:gemini-2.5-pro`, `vertex:gemini-2.5-flash` |
| [Groq](./groq.md)                                   | High-performance inference API                    | `groq:llama-3.3-70b-versatile`                     |
| [Hyperbolic](./hyperbolic.md)                       | OpenAI-compatible Llama 3 provider                | `hyperbolic:meta-llama/Llama-3.3-70B-Instruct`     |
| [Hugging Face](./huggingface.md)                    | Access thousands of models                        | `huggingface:text-generation:gpt2`                 |
| [IBM BAM](./ibm-bam.md)                             | IBM's foundation models                           | `bam:chat:ibm/granite-13b-chat-v2`                 |
| [JFrog ML](./jfrog.md)                              | JFrog's LLM Model Library                         | `jfrog:llama_3_8b_instruct`                        |
| [Lambda Labs](./lambdalabs.md)                      | Access Lambda Labs models via their Inference API | `lambdalabs:model-name`                            |
| [LiteLLM](./litellm.md)                             | Unified interface for multiple providers          | Compatible with OpenAI syntax                      |
| [Mistral AI](./mistral.md)                          | Mistral's language models                         | `mistral:open-mistral-nemo`                        |
| [OpenLLM](./openllm.md)                             | BentoML's model serving framework                 | Compatible with OpenAI syntax                      |
| [OpenRouter](./openrouter.md)                       | Unified API for multiple providers                | `openrouter:mistral/7b-instruct`                   |
| [Perplexity AI](./perplexity.md)                    | Search-augmented chat with citations              | `perplexity:sonar-pro`                             |
| [Replicate](./replicate.md)                         | Various hosted models                             | `replicate:stability-ai/sdxl`                      |
| [Together AI](./togetherai.md)                      | Various hosted models                             | Compatible with OpenAI syntax                      |
| [Voyage AI](./voyage.md)                            | Specialized embedding models                      | `voyage:voyage-3`                                  |
| [vLLM](./vllm.md)                                   | Local                                             | Compatible with OpenAI syntax                      |
| [Ollama](./ollama.md)                               | Local                                             | `ollama:llama3.2:latest`                           |
| [LocalAI](./localai.md)                             | Local                                             | `localai:gpt4all-j`                                |
| [Llamafile](./llamafile.md)                         | OpenAI-compatible llamafile server                | Uses OpenAI provider with custom endpoint          |
| [llama.cpp](./llama.cpp.md)                         | Local                                             | `llama:7b`                                         |
| [Text Generation WebUI](./text-generation-webui.md) | Gradio WebUI                                      | Compatible with OpenAI syntax                      |
| [WebSocket](./websocket.md)                         | WebSocket-based providers                         | `ws://example.com/ws`                              |
| [Webhook](./webhook.md)                             | Custom - Webhook integration                      | `webhook:http://example.com/webhook`               |
| [Echo](./echo.md)                                   | Custom - For testing purposes                     | `echo`                                             |
| [Manual Input](./manual-input.md)                   | Custom - CLI manual entry                         | `promptfoo:manual-input`                           |
| [Go](./go.md)                                       | Custom - Go file                                  | `file://path/to/your/script.go`                    |
| [Web Browser](./browser.md)                         | Custom - Automate web browser interactions        | `browser`                                          |
| [Sequence](./sequence.md)                           | Custom - Multi-prompt sequencing                  | `sequence` with config.inputs array                |
| [Simulated User](./simulated-user.md)               | Custom - Conversation simulator                   | `promptfoo:simulated-user`                         |
| [Variable Optimizer](./variable-optimizer.md)       | Custom - Automated prompt variable optimization   | `promptfoo:variable-optimizer`                     |
| [WatsonX](./watsonx.md)                             | IBM's WatsonX                                     | `watsonx:ibm/granite-13b-chat-v2`                  |
| [X.AI](./xai.md)                                    | X.AI's models                                     | `xai:grok-3-beta`                                  |
=======
| API Providers                                       | Description                                               | Syntax & Example                                                |
| --------------------------------------------------- | --------------------------------------------------------- | --------------------------------------------------------------- |
| [OpenAI](./openai.md)                               | GPT models including GPT-4.1 and reasoning models         | `openai:gpt-4.1` or `openai:o4-mini`                            |
| [Anthropic](./anthropic.md)                         | Claude models                                             | `anthropic:messages:claude-sonnet-4-20250514`                   |
| [HTTP](./http.md)                                   | Generic HTTP-based providers                              | `https://api.example.com/v1/chat/completions`                   |
| [Javascript](./custom-api.md)                       | Custom - JavaScript file                                  | `file://path/to/custom_provider.js`                             |
| [Python](./python.md)                               | Custom - Python file                                      | `file://path/to/custom_provider.py`                             |
| [Shell Command](./custom-script.md)                 | Custom - script-based providers                           | `exec: python chain.py`                                         |
| [AI21 Labs](./ai21.md)                              | Jurassic and Jamba models                                 | `ai21:jamba-1.5-mini`                                           |
| [AI/ML API](./aimlapi.md)                           | Tap into 300+ cutting-edge AI models with a single API    | `aimlapi:chat:deepseek-r1`                                      |
| [AWS Bedrock](./aws-bedrock.md)                     | AWS-hosted models from various providers                  | `bedrock:us.anthropic.claude-sonnet-4-20250514-v1:0`            |
| [Amazon SageMaker](./sagemaker.md)                  | Models deployed on SageMaker endpoints                    | `sagemaker:my-endpoint-name`                                    |
| [Azure OpenAI](./azure.md)                          | Azure-hosted OpenAI models                                | `azureopenai:gpt-4o-custom-deployment-name`                     |
| [Cerebras](./cerebras.md)                           | High-performance inference API for Llama models           | `cerebras:llama-4-scout-17b-16e-instruct`                       |
| [Adaline Gateway](./adaline.md)                     | Unified interface for multiple providers                  | Compatible with OpenAI syntax                                   |
| [Cloudflare AI](./cloudflare-ai.md)                 | Cloudflare's OpenAI-compatible AI platform                | `cloudflare-ai:@cf/deepseek-ai/deepseek-r1-distill-qwen-32b`    |
| [Cloudera](./cloudera.md)                           | Cloudera AI Inference Service                             | `cloudera:llama-2-13b-chat`                                     |
| [Cohere](./cohere.md)                               | Cohere's language models                                  | `cohere:command`                                                |
| [Databricks](./databricks.md)                       | Databricks Foundation Model APIs                          | `databricks:databricks-meta-llama-3-3-70b-instruct`             |
| [DeepSeek](./deepseek.md)                           | DeepSeek's language models                                | `deepseek:deepseek-r1`                                          |
| [F5](./f5.md)                                       | OpenAI-compatible AI Gateway interface                    | `f5:path-name`                                                  |
| [fal.ai](./fal.md)                                  | Image Generation Provider                                 | `fal:image:fal-ai/fast-sdxl`                                    |
| [Fireworks AI](./fireworks.md)                      | Various hosted models                                     | `fireworks:accounts/fireworks/models/qwen-v2p5-7b`              |
| [GitHub](./github.md)                               | GitHub Models - OpenAI, Anthropic, Google, and more       | `github:openai/gpt-4.1` or `github:anthropic/claude-3.7-sonnet` |
| [Google AI Studio](./google.md)                     | Gemini models and Live API                                | `google:gemini-2.5-pro`, `google:live:gemini-2.0-flash-exp`     |
| [Google Vertex AI](./vertex.md)                     | Google Cloud's AI platform                                | `vertex:gemini-2.5-pro`, `vertex:gemini-2.5-flash`              |
| [Groq](./groq.md)                                   | High-performance inference API                            | `groq:llama-3.3-70b-versatile`                                  |
| [Helicone AI Gateway](./helicone.md)                | Self-hosted AI gateway for unified provider access        | `helicone:openai/gpt-4.1`, `helicone:anthropic/claude-sonnet-4` |
| [Hyperbolic](./hyperbolic.md)                       | OpenAI-compatible Llama 3 provider                        | `hyperbolic:meta-llama/Llama-3.3-70B-Instruct`                  |
| [Hugging Face](./huggingface.md)                    | Access thousands of models                                | `huggingface:text-generation:gpt2`                              |
| [IBM BAM](./ibm-bam.md)                             | IBM's foundation models                                   | `bam:chat:ibm/granite-13b-chat-v2`                              |
| [JFrog ML](./jfrog.md)                              | JFrog's LLM Model Library                                 | `jfrog:llama_3_8b_instruct`                                     |
| [Lambda Labs](./lambdalabs.md)                      | Access Lambda Labs models via their Inference API         | `lambdalabs:model-name`                                         |
| [LiteLLM](./litellm.md)                             | Unified interface for 400+ LLMs with embedding support    | `litellm:gpt-4.1`, `litellm:embedding:text-embedding-3-small`   |
| [Mistral AI](./mistral.md)                          | Mistral's language models                                 | `mistral:magistral-medium-latest`                               |
| [OpenLLM](./openllm.md)                             | BentoML's model serving framework                         | Compatible with OpenAI syntax                                   |
| [OpenRouter](./openrouter.md)                       | Unified API for multiple providers                        | `openrouter:mistral/7b-instruct`                                |
| [Perplexity AI](./perplexity.md)                    | Search-augmented chat with citations                      | `perplexity:sonar-pro`                                          |
| [Replicate](./replicate.md)                         | Various hosted models                                     | `replicate:stability-ai/sdxl`                                   |
| [Together AI](./togetherai.md)                      | Various hosted models                                     | Compatible with OpenAI syntax                                   |
| [Voyage AI](./voyage.md)                            | Specialized embedding models                              | `voyage:voyage-3`                                               |
| [vLLM](./vllm.md)                                   | Local                                                     | Compatible with OpenAI syntax                                   |
| [Ollama](./ollama.md)                               | Local                                                     | `ollama:llama3.2:latest`                                        |
| [LocalAI](./localai.md)                             | Local                                                     | `localai:gpt4all-j`                                             |
| [Llamafile](./llamafile.md)                         | OpenAI-compatible llamafile server                        | Uses OpenAI provider with custom endpoint                       |
| [llama.cpp](./llama.cpp.md)                         | Local                                                     | `llama:7b`                                                      |
| [MCP (Model Context Protocol)](./mcp.md)            | Direct MCP server integration for testing agentic systems | `mcp` with server configuration                                 |
| [Text Generation WebUI](./text-generation-webui.md) | Gradio WebUI                                              | Compatible with OpenAI syntax                                   |
| [WebSocket](./websocket.md)                         | WebSocket-based providers                                 | `ws://example.com/ws`                                           |
| [Webhook](./webhook.md)                             | Custom - Webhook integration                              | `webhook:http://example.com/webhook`                            |
| [Echo](./echo.md)                                   | Custom - For testing purposes                             | `echo`                                                          |
| [Manual Input](./manual-input.md)                   | Custom - CLI manual entry                                 | `promptfoo:manual-input`                                        |
| [Go](./go.md)                                       | Custom - Go file                                          | `file://path/to/your/script.go`                                 |
| [Web Browser](./browser.md)                         | Custom - Automate web browser interactions                | `browser`                                                       |
| [Sequence](./sequence.md)                           | Custom - Multi-prompt sequencing                          | `sequence` with config.inputs array                             |
| [Simulated User](./simulated-user.md)               | Custom - Conversation simulator                           | `promptfoo:simulated-user`                                      |
| [WatsonX](./watsonx.md)                             | IBM's WatsonX                                             | `watsonx:ibm/granite-13b-chat-v2`                               |
| [X.AI](./xai.md)                                    | X.AI's models                                             | `xai:grok-3-beta`                                               |
>>>>>>> d02bbfff

## Provider Syntax

Providers are specified using various syntax options:

1. Simple string format:

   ```yaml
   provider_name:model_name
   ```

   Example: `openai:gpt-4.1` or `anthropic:claude-sonnet-4-20250514`

2. Object format with configuration:

   ```yaml
   - id: provider_name:model_name
     config:
       option1: value1
       option2: value2
   ```

   Example:

   ```yaml
   - id: openai:gpt-4.1
     config:
       temperature: 0.7
       max_tokens: 150
   ```

3. File-based configuration:

   Load a single provider:

   ```yaml title="provider.yaml"
   id: openai:chat:gpt-4.1
   config:
     temperature: 0.7
   ```

   Or multiple providers:

   ```yaml title="providers.yaml"
   - id: openai:gpt-4.1
     config:
       temperature: 0.7
   - id: anthropic:messages:claude-sonnet-4-20250514
     config:
       max_tokens: 1000
   ```

   Reference in your configuration:

   ```yaml title="promptfooconfig.yaml"
   providers:
     - file://provider.yaml # single provider as an object
     - file://providers.yaml # multiple providers as an array
   ```

## Configuring Providers

Most providers use environment variables for authentication:

```sh
export OPENAI_API_KEY=your_api_key_here
export ANTHROPIC_API_KEY=your_api_key_here
```

You can also specify API keys in your configuration file:

```yaml
providers:
  - id: openai:gpt-4.1
    config:
      apiKey: your_api_key_here
```

## Custom Integrations

promptfoo supports several types of custom integrations:

1. File-based providers:

   ```yaml
   providers:
     - file://path/to/provider_config.yaml
   ```

2. JavaScript providers:

   ```yaml
   providers:
     - file://path/to/custom_provider.js
   ```

3. Python providers:

   ```yaml
   providers:
     - id: file://path/to/custom_provider.py
   ```

4. HTTP/HTTPS API:

   ```yaml
   providers:
     - id: https://api.example.com/v1/chat/completions
       config:
         headers:
           Authorization: 'Bearer your_api_key'
   ```

5. WebSocket:

   ```yaml
   providers:
     - id: ws://example.com/ws
       config:
         messageTemplate: '{"prompt": "{{prompt}}"}'
   ```

6. Custom scripts:

   ```yaml
   providers:
     - 'exec: python chain.py'
   ```

## Common Configuration Options

Many providers support these common configuration options:

- `temperature`: Controls randomness (0.0 to 1.0)
- `max_tokens`: Maximum number of tokens to generate
- `top_p`: Nucleus sampling parameter
- `frequency_penalty`: Penalizes frequent tokens
- `presence_penalty`: Penalizes new tokens based on presence in text
- `stop`: Sequences where the API will stop generating further tokens

Example:

```yaml
providers:
  - id: openai:gpt-4.1
    config:
      temperature: 0.7
      max_tokens: 150
      top_p: 0.9
      frequency_penalty: 0.5
      presence_penalty: 0.5
      stop: ["\n", 'Human:', 'AI:']
```

## Model Context Protocol (MCP)

Promptfoo supports the Model Context Protocol (MCP) for enabling advanced tool use and agentic capabilities in LLM providers. MCP allows you to connect providers to external MCP servers to enable tool orchestration, memory, and more.

### Basic MCP Configuration

Enable MCP for a provider by adding the `mcp` block to your provider's configuration:

```yaml
providers:
  - id: openai:gpt-4.1
    config:
      temperature: 0.7
      mcp:
        enabled: true
        server:
          command: npx
          args: ['-y', '@modelcontextprotocol/server-memory']
          name: memory
```

### Multiple MCP Servers

You can connect a single provider to multiple MCP servers:

```yaml
providers:
  - id: openai:gpt-4.1
    config:
      mcp:
        enabled: true
        servers:
          - command: npx
            args: ['-y', '@modelcontextprotocol/server-memory']
            name: server_a
          - url: http://localhost:8001
            name: server_b
```

For detailed MCP documentation and advanced configurations, see the [MCP Integration Guide](../integrations/mcp.md).<|MERGE_RESOLUTION|>--- conflicted
+++ resolved
@@ -21,121 +21,69 @@
 
 ## Available Providers
 
-<<<<<<< HEAD
-| Api Providers                                       | Description                                       | Syntax & Example                                   |
-| --------------------------------------------------- | ------------------------------------------------- | -------------------------------------------------- |
-| [OpenAI](./openai.md)                               | GPT models including GPT-4.1 and reasoning models | `openai:gpt-4.1` or `openai:o4-mini`               |
-| [Anthropic](./anthropic.md)                         | Claude models                                     | `anthropic:messages:claude-sonnet-4-20250514`      |
-| [HTTP](./http.md)                                   | Generic HTTP-based providers                      | `https://api.example.com/v1/chat/completions`      |
-| [Javascript](./custom-api.md)                       | Custom - JavaScript file                          | `file://path/to/custom_provider.js`                |
-| [Python](./python.md)                               | Custom - Python file                              | `file://path/to/custom_provider.py`                |
-| [Shell Command](./custom-script.md)                 | Custom - script-based providers                   | `exec: python chain.py`                            |
-| [AI21 Labs](./ai21.md)                              | Jurassic and Jamba models                         | `ai21:jamba-1.5-mini`                              |
-| [AWS Bedrock](./aws-bedrock.md)                     | AWS-hosted models from various providers          | `bedrock:us.meta.llama3-2-90b-instruct-v1:0`       |
-| [Amazon SageMaker](./sagemaker.md)                  | Models deployed on SageMaker endpoints            | `sagemaker:my-endpoint-name`                       |
-| [Azure OpenAI](./azure.md)                          | Azure-hosted OpenAI models                        | `azureopenai:gpt-4o-custom-deployment-name`        |
-| [Cerebras](./cerebras.md)                           | High-performance inference API for Llama models   | `cerebras:llama-4-scout-17b-16e-instruct`          |
-| [Adaline Gateway](./adaline.md)                     | Unified interface for multiple providers          | Compatible with OpenAI syntax                      |
-| [Cloudflare AI](./cloudflare-ai.md)                 | Cloudflare's AI platform                          | `cloudflare-ai:@cf/meta/llama-3-8b-instruct`       |
-| [Cohere](./cohere.md)                               | Cohere's language models                          | `cohere:command`                                   |
-| [DeepSeek](./deepseek.md)                           | DeepSeek's language models                        | `deepseek:deepseek-chat`                           |
-| [F5](./f5.md)                                       | OpenAI-compatible AI Gateway interface            | `f5:path-name`                                     |
-| [fal.ai](./fal.md)                                  | Image Generation Provider                         | `fal:image:fal-ai/fast-sdxl`                       |
-| [Fireworks AI](./fireworks.md)                      | Various hosted models                             | `fireworks:accounts/fireworks/models/qwen-v2p5-7b` |
-| [GitHub](./github.md)                               | GitHub AI Gateway                                 | `github:gpt-4.1`                                   |
-| [Google AI Studio](./google.md)                     | Gemini models                                     | `google:gemini-2.5-pro`, `google:gemini-2.5-flash` |
-| [Google Vertex AI](./vertex.md)                     | Google Cloud's AI platform                        | `vertex:gemini-2.5-pro`, `vertex:gemini-2.5-flash` |
-| [Groq](./groq.md)                                   | High-performance inference API                    | `groq:llama-3.3-70b-versatile`                     |
-| [Hyperbolic](./hyperbolic.md)                       | OpenAI-compatible Llama 3 provider                | `hyperbolic:meta-llama/Llama-3.3-70B-Instruct`     |
-| [Hugging Face](./huggingface.md)                    | Access thousands of models                        | `huggingface:text-generation:gpt2`                 |
-| [IBM BAM](./ibm-bam.md)                             | IBM's foundation models                           | `bam:chat:ibm/granite-13b-chat-v2`                 |
-| [JFrog ML](./jfrog.md)                              | JFrog's LLM Model Library                         | `jfrog:llama_3_8b_instruct`                        |
-| [Lambda Labs](./lambdalabs.md)                      | Access Lambda Labs models via their Inference API | `lambdalabs:model-name`                            |
-| [LiteLLM](./litellm.md)                             | Unified interface for multiple providers          | Compatible with OpenAI syntax                      |
-| [Mistral AI](./mistral.md)                          | Mistral's language models                         | `mistral:open-mistral-nemo`                        |
-| [OpenLLM](./openllm.md)                             | BentoML's model serving framework                 | Compatible with OpenAI syntax                      |
-| [OpenRouter](./openrouter.md)                       | Unified API for multiple providers                | `openrouter:mistral/7b-instruct`                   |
-| [Perplexity AI](./perplexity.md)                    | Search-augmented chat with citations              | `perplexity:sonar-pro`                             |
-| [Replicate](./replicate.md)                         | Various hosted models                             | `replicate:stability-ai/sdxl`                      |
-| [Together AI](./togetherai.md)                      | Various hosted models                             | Compatible with OpenAI syntax                      |
-| [Voyage AI](./voyage.md)                            | Specialized embedding models                      | `voyage:voyage-3`                                  |
-| [vLLM](./vllm.md)                                   | Local                                             | Compatible with OpenAI syntax                      |
-| [Ollama](./ollama.md)                               | Local                                             | `ollama:llama3.2:latest`                           |
-| [LocalAI](./localai.md)                             | Local                                             | `localai:gpt4all-j`                                |
-| [Llamafile](./llamafile.md)                         | OpenAI-compatible llamafile server                | Uses OpenAI provider with custom endpoint          |
-| [llama.cpp](./llama.cpp.md)                         | Local                                             | `llama:7b`                                         |
-| [Text Generation WebUI](./text-generation-webui.md) | Gradio WebUI                                      | Compatible with OpenAI syntax                      |
-| [WebSocket](./websocket.md)                         | WebSocket-based providers                         | `ws://example.com/ws`                              |
-| [Webhook](./webhook.md)                             | Custom - Webhook integration                      | `webhook:http://example.com/webhook`               |
-| [Echo](./echo.md)                                   | Custom - For testing purposes                     | `echo`                                             |
-| [Manual Input](./manual-input.md)                   | Custom - CLI manual entry                         | `promptfoo:manual-input`                           |
-| [Go](./go.md)                                       | Custom - Go file                                  | `file://path/to/your/script.go`                    |
-| [Web Browser](./browser.md)                         | Custom - Automate web browser interactions        | `browser`                                          |
-| [Sequence](./sequence.md)                           | Custom - Multi-prompt sequencing                  | `sequence` with config.inputs array                |
-| [Simulated User](./simulated-user.md)               | Custom - Conversation simulator                   | `promptfoo:simulated-user`                         |
-| [Variable Optimizer](./variable-optimizer.md)       | Custom - Automated prompt variable optimization   | `promptfoo:variable-optimizer`                     |
-| [WatsonX](./watsonx.md)                             | IBM's WatsonX                                     | `watsonx:ibm/granite-13b-chat-v2`                  |
-| [X.AI](./xai.md)                                    | X.AI's models                                     | `xai:grok-3-beta`                                  |
-=======
-| API Providers                                       | Description                                               | Syntax & Example                                                |
-| --------------------------------------------------- | --------------------------------------------------------- | --------------------------------------------------------------- |
-| [OpenAI](./openai.md)                               | GPT models including GPT-4.1 and reasoning models         | `openai:gpt-4.1` or `openai:o4-mini`                            |
-| [Anthropic](./anthropic.md)                         | Claude models                                             | `anthropic:messages:claude-sonnet-4-20250514`                   |
-| [HTTP](./http.md)                                   | Generic HTTP-based providers                              | `https://api.example.com/v1/chat/completions`                   |
-| [Javascript](./custom-api.md)                       | Custom - JavaScript file                                  | `file://path/to/custom_provider.js`                             |
-| [Python](./python.md)                               | Custom - Python file                                      | `file://path/to/custom_provider.py`                             |
-| [Shell Command](./custom-script.md)                 | Custom - script-based providers                           | `exec: python chain.py`                                         |
-| [AI21 Labs](./ai21.md)                              | Jurassic and Jamba models                                 | `ai21:jamba-1.5-mini`                                           |
-| [AI/ML API](./aimlapi.md)                           | Tap into 300+ cutting-edge AI models with a single API    | `aimlapi:chat:deepseek-r1`                                      |
-| [AWS Bedrock](./aws-bedrock.md)                     | AWS-hosted models from various providers                  | `bedrock:us.anthropic.claude-sonnet-4-20250514-v1:0`            |
-| [Amazon SageMaker](./sagemaker.md)                  | Models deployed on SageMaker endpoints                    | `sagemaker:my-endpoint-name`                                    |
-| [Azure OpenAI](./azure.md)                          | Azure-hosted OpenAI models                                | `azureopenai:gpt-4o-custom-deployment-name`                     |
-| [Cerebras](./cerebras.md)                           | High-performance inference API for Llama models           | `cerebras:llama-4-scout-17b-16e-instruct`                       |
-| [Adaline Gateway](./adaline.md)                     | Unified interface for multiple providers                  | Compatible with OpenAI syntax                                   |
-| [Cloudflare AI](./cloudflare-ai.md)                 | Cloudflare's OpenAI-compatible AI platform                | `cloudflare-ai:@cf/deepseek-ai/deepseek-r1-distill-qwen-32b`    |
-| [Cloudera](./cloudera.md)                           | Cloudera AI Inference Service                             | `cloudera:llama-2-13b-chat`                                     |
-| [Cohere](./cohere.md)                               | Cohere's language models                                  | `cohere:command`                                                |
-| [Databricks](./databricks.md)                       | Databricks Foundation Model APIs                          | `databricks:databricks-meta-llama-3-3-70b-instruct`             |
-| [DeepSeek](./deepseek.md)                           | DeepSeek's language models                                | `deepseek:deepseek-r1`                                          |
-| [F5](./f5.md)                                       | OpenAI-compatible AI Gateway interface                    | `f5:path-name`                                                  |
-| [fal.ai](./fal.md)                                  | Image Generation Provider                                 | `fal:image:fal-ai/fast-sdxl`                                    |
-| [Fireworks AI](./fireworks.md)                      | Various hosted models                                     | `fireworks:accounts/fireworks/models/qwen-v2p5-7b`              |
-| [GitHub](./github.md)                               | GitHub Models - OpenAI, Anthropic, Google, and more       | `github:openai/gpt-4.1` or `github:anthropic/claude-3.7-sonnet` |
-| [Google AI Studio](./google.md)                     | Gemini models and Live API                                | `google:gemini-2.5-pro`, `google:live:gemini-2.0-flash-exp`     |
-| [Google Vertex AI](./vertex.md)                     | Google Cloud's AI platform                                | `vertex:gemini-2.5-pro`, `vertex:gemini-2.5-flash`              |
-| [Groq](./groq.md)                                   | High-performance inference API                            | `groq:llama-3.3-70b-versatile`                                  |
-| [Helicone AI Gateway](./helicone.md)                | Self-hosted AI gateway for unified provider access        | `helicone:openai/gpt-4.1`, `helicone:anthropic/claude-sonnet-4` |
-| [Hyperbolic](./hyperbolic.md)                       | OpenAI-compatible Llama 3 provider                        | `hyperbolic:meta-llama/Llama-3.3-70B-Instruct`                  |
-| [Hugging Face](./huggingface.md)                    | Access thousands of models                                | `huggingface:text-generation:gpt2`                              |
-| [IBM BAM](./ibm-bam.md)                             | IBM's foundation models                                   | `bam:chat:ibm/granite-13b-chat-v2`                              |
-| [JFrog ML](./jfrog.md)                              | JFrog's LLM Model Library                                 | `jfrog:llama_3_8b_instruct`                                     |
-| [Lambda Labs](./lambdalabs.md)                      | Access Lambda Labs models via their Inference API         | `lambdalabs:model-name`                                         |
-| [LiteLLM](./litellm.md)                             | Unified interface for 400+ LLMs with embedding support    | `litellm:gpt-4.1`, `litellm:embedding:text-embedding-3-small`   |
-| [Mistral AI](./mistral.md)                          | Mistral's language models                                 | `mistral:magistral-medium-latest`                               |
-| [OpenLLM](./openllm.md)                             | BentoML's model serving framework                         | Compatible with OpenAI syntax                                   |
-| [OpenRouter](./openrouter.md)                       | Unified API for multiple providers                        | `openrouter:mistral/7b-instruct`                                |
-| [Perplexity AI](./perplexity.md)                    | Search-augmented chat with citations                      | `perplexity:sonar-pro`                                          |
-| [Replicate](./replicate.md)                         | Various hosted models                                     | `replicate:stability-ai/sdxl`                                   |
-| [Together AI](./togetherai.md)                      | Various hosted models                                     | Compatible with OpenAI syntax                                   |
-| [Voyage AI](./voyage.md)                            | Specialized embedding models                              | `voyage:voyage-3`                                               |
-| [vLLM](./vllm.md)                                   | Local                                                     | Compatible with OpenAI syntax                                   |
-| [Ollama](./ollama.md)                               | Local                                                     | `ollama:llama3.2:latest`                                        |
-| [LocalAI](./localai.md)                             | Local                                                     | `localai:gpt4all-j`                                             |
-| [Llamafile](./llamafile.md)                         | OpenAI-compatible llamafile server                        | Uses OpenAI provider with custom endpoint                       |
-| [llama.cpp](./llama.cpp.md)                         | Local                                                     | `llama:7b`                                                      |
-| [MCP (Model Context Protocol)](./mcp.md)            | Direct MCP server integration for testing agentic systems | `mcp` with server configuration                                 |
-| [Text Generation WebUI](./text-generation-webui.md) | Gradio WebUI                                              | Compatible with OpenAI syntax                                   |
-| [WebSocket](./websocket.md)                         | WebSocket-based providers                                 | `ws://example.com/ws`                                           |
-| [Webhook](./webhook.md)                             | Custom - Webhook integration                              | `webhook:http://example.com/webhook`                            |
-| [Echo](./echo.md)                                   | Custom - For testing purposes                             | `echo`                                                          |
-| [Manual Input](./manual-input.md)                   | Custom - CLI manual entry                                 | `promptfoo:manual-input`                                        |
-| [Go](./go.md)                                       | Custom - Go file                                          | `file://path/to/your/script.go`                                 |
-| [Web Browser](./browser.md)                         | Custom - Automate web browser interactions                | `browser`                                                       |
-| [Sequence](./sequence.md)                           | Custom - Multi-prompt sequencing                          | `sequence` with config.inputs array                             |
-| [Simulated User](./simulated-user.md)               | Custom - Conversation simulator                           | `promptfoo:simulated-user`                                      |
-| [WatsonX](./watsonx.md)                             | IBM's WatsonX                                             | `watsonx:ibm/granite-13b-chat-v2`                               |
-| [X.AI](./xai.md)                                    | X.AI's models                                             | `xai:grok-3-beta`                                               |
->>>>>>> d02bbfff
+| API Providers                                                 | Description                                               | Syntax & Example                                             |
+| ------------------------------------------------------------- | --------------------------------------------------------- | ------------------------------------------------------------ |
+| [OpenAI](./openai.md)                                         | GPT models including GPT-4.1 and reasoning models         | `openai:gpt-4.1` or `openai:o4-mini`                         |
+| [Anthropic](./anthropic.md)                                   | Claude models                                             | `anthropic:messages:claude-sonnet-4-20250514`                |
+| [HTTP](./http.md)                                             | Generic HTTP-based providers                              | `https://api.example.com/v1/chat/completions`                |
+| [Javascript](./custom-api.md)                                 | Custom - JavaScript file                                  | `file://path/to/custom_provider.js`                          |
+| [Python](./python.md)                                         | Custom - Python file                                      | `file://path/to/custom_provider.py`                          |
+| [Shell Command](./custom-script.md)                           | Custom - script-based providers                           | `exec: python chain.py`                                      |
+| [AI21 Labs](./ai21.md)                                        | Jurassic and Jamba models                                 | `ai21:jamba-1.5-mini`                                        |
+| [AI/ML API](./aimlapi.md)                                     | Tap into 300+ cutting-edge AI models with a single API    | `aimlapi:chat:deepseek-r1`                                   |
+| [AWS Bedrock](./aws-bedrock.md)                               | AWS-hosted models from various providers                  | `bedrock:us.anthropic.claude-sonnet-4-20250514-v1:0`         |
+| [Amazon SageMaker](./sagemaker.md)                            | Models deployed on SageMaker endpoints                    | `sagemaker:my-endpoint-name`                                 |
+| [Azure OpenAI](./azure.md)                                    | Azure-hosted OpenAI models                                | `azureopenai:gpt-4o-custom-deployment-name`                  |
+| [Cerebras](./cerebras.md)                                     | High-performance inference API for Llama models           | `cerebras:llama-4-scout-17b-16e-instruct`                    |
+| [Adaline Gateway](./adaline.md)                               | Unified interface for multiple providers                  | Compatible with OpenAI syntax                                |
+| [Cloudflare AI](./cloudflare-ai.md)                           | Cloudflare's OpenAI-compatible AI platform                | `cloudflare-ai:@cf/deepseek-ai/deepseek-r1-distill-qwen-32b` |
+| [Cloudera](./cloudera.md)                                     | Cloudera AI Inference Service                             | `cloudera:llama-2-13b-chat`                                  |
+| [Cohere](./cohere.md)                                         | Cohere's language models                                  | `cohere:command`                                             |
+| [Databricks](./databricks.md)                                 | Databricks Foundation Model APIs                          | `databricks:databricks-meta-llama-3-3-70b-instruct`          |
+| [DeepSeek](./deepseek.md)                                     | DeepSeek's language models                                | `deepseek:deepseek-r1`                                       |
+| [F5](./f5.md)                                                 | OpenAI-compatible AI Gateway interface                    | `f5:path-name`                                               |
+| [FAL](./fal.md)                                               | Platform for running AI models                            | `fal:qwen/qwen-2-5-vl-72b-instruct`                          |
+| [Fireworks AI](./fireworks.md)                                | Optimized inference for open-source models                | `fireworks:llama-v3p3-70b-instruct`                          |
+| [Google AI Studio](./google.md)                               | Google's Gemini models                                    | `google:gemini-2.5-pro`                                      |
+| [Google Vertex](./vertex.md)                                  | Google Cloud's AI platform                                | `vertex:gemini-2.5-pro`                                      |
+| [Groq](./groq.md)                                             | High-performance LLM inference                            | `groq:llama-70b`                                             |
+| [Helicone](./helicone.md)                                     | Observability platform with caching and custom properties | `helicone:openai:gpt-4o`                                     |
+| [HuggingFace (Local Inference)](./huggingface.md)             | Local inference with transformers library                 | `huggingface:text:microsoft/Phi-4`                           |
+| [HuggingFace Endpoints](./huggingface-inference.md)           | Serverless HuggingFace endpoints                          | `huggingface:endpoint:your-endpoint-id`                      |
+| [HuggingFace Text Generation](./text-generation-inference.md) | HuggingFace text generation inference server              | `huggingface:text-generation:llama-7b`                       |
+| [Hyperbolic](./hyperbolic.md)                                 | High-efficiency AI inference cloud                        | `hyperbolic:deepseek-r1-distill-llama-70b`                   |
+| [IBM BAM](./bam.md)                                           | IBM BAM service (Experimental)                            | `bam:chat:granite-guardian-3-8b`                             |
+| [LambdaLabs](./lambdalabs.md)                                 | Cloud compute for AI workloads                            | `lambdalabs:hermes-3-llama-3.1-70b-fp8`                      |
+| [Langfuse](./langfuse.md)                                     | Prompt management and tracing                             | `langfuse://my-prompt`                                       |
+| [LiteLLM](./litellm.md)                                       | Unified API proxy for 150+ LLM providers                  | `litellm:gpt-4o`                                             |
+| [Llama.cpp](./llamacpp.md)                                    | Run LLMs locally with C++ implementation                  | `llama:llama-3-8b`                                           |
+| [LM Studio](./lm-studio.md)                                   | Run open-source LLMs locally                              | `http://localhost:1234/v1/chat/completions`                  |
+| [LocalAI](./localai.md)                                       | Self-hosted OpenAI alternative                            | `localai:phi-2`                                              |
+| [Mistral AI](./mistral.md)                                    | Mistral's language models                                 | `mistral:mistral-large-latest`                               |
+| [Model Fusion](./modelfusion.md)                              | Multi-provider TypeScript SDK                             | `file://custom-modelfusion-provider.js`                      |
+| [Nebius AI](./nebius.md)                                      | AI infrastructure platform                                | `nebius:llama-3-1-70b-instruct`                              |
+| [Ollama](./ollama.md)                                         | Run LLMs locally                                          | `ollama:chat:llama4.1`                                       |
+| [OpenBMB](./openbmb.md)                                       | Open Multilingual Model Base                              | `openbmb:minicpm3-4b`                                        |
+| [OpenLLM](./openllm.md)                                       | Run any open-source LLMs as OpenAI-compatible APIs        | `http://localhost:3000/v1/chat/completions`                  |
+| [OpenRouter](./openrouter.md)                                 | Access multiple model providers with one API              | `openrouter:google/gemini-2.0-pro:beta`                      |
+| [Perplexity](./perplexity.md)                                 | Language models with web search                           | `perplexity:sonar-reasoning`                                 |
+| [Ping Pong](./pingpong.md)                                    | Single API gateway for model providers                    | `pingpong:chat:meta-llama/llama-3.3-70b-instruct`            |
+| [Portkey](./portkey.md)                                       | Gateway for managing multiple providers                   | `portkey:pp-gpt-4o-mini-230344`                              |
+| [Replicate](./replicate.md)                                   | Run ML models in the cloud                                | `replicate:meta/llama-3.3-70b-instruct`                      |
+| [SambaNova](./sambanova.md)                                   | High-performance AI hardware platform                     | `sambanova:llama3-405b`                                      |
+| [Together AI](./together.md)                                  | Scalable inference for open-source models                 | `together:meta-llama/Meta-Llama-3.3-70B-Instruct`            |
+| [vLLM](./vllm.md)                                             | High-throughput LLM serving                               | `vllm:llama-8b`                                              |
+| [Voyage AI](./voyage.md)                                      | Specialized embeddings and reranking models               | `voyage:voyage-3-lite`                                       |
+| [WebsocketGenerativeAI](./websocket.md)                       | Real-time streaming inference                             | `websocket:ws://localhost:8080`                              |
+| [Echo](./echo.md)                                             | Custom - For testing purposes                             | `echo`                                                       |
+| [Manual Input](./manual-input.md)                             | Custom - CLI manual entry                                 | `promptfoo:manual-input`                                     |
+| [Go](./go.md)                                                 | Custom - Go file                                          | `file://path/to/your/script.go`                              |
+| [Web Browser](./browser.md)                                   | Custom - Automate web browser interactions                | `browser`                                                    |
+| [Sequence](./sequence.md)                                     | Custom - Multi-prompt sequencing                          | `sequence` with config.inputs array                          |
+| [Simulated User](./simulated-user.md)                         | Custom - Conversation simulator                           | `promptfoo:simulated-user`                                   |
+| [Variable Optimizer](./variable-optimizer.md)                 | Custom - Automated prompt variable optimization           | `promptfoo:variable-optimizer`                               |
+| [WatsonX](./watsonx.md)                                       | IBM's WatsonX                                             | `watsonx:ibm/granite-13b-chat-v2`                            |
+| [X.AI](./xai.md)                                              | X.AI's models                                             | `xai:grok-3-beta`                                            |
 
 ## Provider Syntax
 
