import Cal, { getCalApi } from '@calcom/embed-react';
import React, { useEffect, useState, type ReactNode } from 'react';
import { useColorMode } from '@docusaurus/theme-common';
import Box from '@mui/material/Box';
import Button from '@mui/material/Button';
import Container from '@mui/material/Container';
import FormControl from '@mui/material/FormControl';
import InputLabel from '@mui/material/InputLabel';
import Link from '@mui/material/Link';
import MenuItem from '@mui/material/MenuItem';
import Select from '@mui/material/Select';
import Tab from '@mui/material/Tab';
import Tabs from '@mui/material/Tabs';
import TextField from '@mui/material/TextField';
import Typography from '@mui/material/Typography';
import { ThemeProvider, createTheme } from '@mui/material/styles';
import Layout from '@theme/Layout';
import styles from './contact.module.css';

function Calendar() {
  useEffect(() => {
    (async function () {
      const cal = await getCalApi({});
      cal('ui', {
        styles: { branding: { brandColor: '#000000' } },
        hideEventTypeDetails: false,
        layout: 'month_view',
      });
    })();
  }, []);

  return (
    <div className={styles.calendarContainer}>
      <Cal
        calLink="team/promptfoo/intro2"
        style={{ width: '100%', height: '100%', overflow: 'scroll' }}
        config={{ layout: 'month_view' }}
      />
    </div>
  );
}

interface TabPanelProps {
  children?: ReactNode;
  index: number;
  value: number;
}

function TabPanel(props: TabPanelProps) {
  const { children, value, index, ...other } = props;

  return (
    <div
      role="tabpanel"
      hidden={value !== index}
      id={`contact-tabpanel-${index}`}
      aria-labelledby={`contact-tab-${index}`}
      {...other}
    >
<<<<<<< HEAD
      {value === index && (
        <Box sx={{ py: 3 }}>
          <>{children}</>
        </Box>
      )}
=======
      {value === index && <div style={{ paddingTop: 24, paddingBottom: 24 }}>{children}</div>}
>>>>>>> 4d4a478f
    </div>
  );
}

function Contact(): React.ReactElement {
  const isDarkTheme = useColorMode().colorMode === 'dark';
  const [tabValue, setTabValue] = useState(0);

  const theme = React.useMemo(
    () =>
      createTheme({
        palette: {
          mode: isDarkTheme ? 'dark' : 'light',
          primary: {
            main: '#0066cc',
          },
        },
      }),
    [isDarkTheme],
  );

  const handleTabChange = (event: React.SyntheticEvent, newValue: number) => {
    setTabValue(newValue);
  };

  return (
    <ThemeProvider theme={theme}>
      {/* Simple Hero */}
      <Container maxWidth="lg">
        <Box sx={{ textAlign: 'center', py: 4, mb: 4 }}>
          <Typography variant="h3" component="h1" gutterBottom sx={{ fontWeight: 600 }}>
            Contact Sales
          </Typography>
          <Typography variant="h6" color="text.secondary">
            Let's discuss how Promptfoo can secure your AI infrastructure
          </Typography>
        </Box>

        {/* Main Content with Sidebar */}
        <Box className={styles.mainLayout}>
          {/* Left Column - Contact Forms */}
          <Box className={styles.contactColumn}>
            <Box sx={{ borderBottom: 1, borderColor: 'divider', mb: 3 }}>
              <Tabs
                value={tabValue}
                onChange={handleTabChange}
                aria-label="contact tabs"
                sx={{
                  '& .MuiTab-root': {
                    fontSize: '1rem',
                    textTransform: 'none',
                    fontWeight: 500,
                  },
                }}
              >
                <Tab label="Schedule a Demo" />
                <Tab label="Inquiry Form" />
              </Tabs>
            </Box>

            <TabPanel value={tabValue} index={0}>
              <Calendar />
            </TabPanel>

            <TabPanel value={tabValue} index={1}>
              <form action="https://submit-form.com/ghriv7voL" className={styles.contactForm}>
                <Box className={styles.formGrid}>
                  <TextField
                    fullWidth
                    id="name"
                    name="name"
                    label="Full Name"
                    variant="outlined"
                    required
                    margin="normal"
                    size="small"
                  />
                  <TextField
                    fullWidth
                    id="email"
                    name="email"
                    label="Work Email"
                    type="email"
                    variant="outlined"
                    required
                    margin="normal"
                    size="small"
                    helperText="Use your company email"
                  />
                </Box>

                <Box className={styles.formGrid}>
                  <TextField
                    fullWidth
                    id="company"
                    name="company"
                    label="Company"
                    variant="outlined"
                    required
                    margin="normal"
                    size="small"
                  />
                  <TextField
                    fullWidth
                    id="title"
                    name="title"
                    label="Job Title"
                    variant="outlined"
                    margin="normal"
                    size="small"
                  />
                </Box>

                <FormControl fullWidth margin="normal" variant="outlined" required size="small">
                  <InputLabel id="interested-in-label">I'm interested in</InputLabel>
                  <Select
                    labelId="interested-in-label"
                    id="interested-in"
                    name="interested-in"
                    label="I'm interested in"
                  >
                    <MenuItem value="Enterprise Security">
                      Enterprise Security & Red Teaming
                    </MenuItem>
                    <MenuItem value="AI Guardrails">AI Guardrails & Compliance</MenuItem>
                    <MenuItem value="Model Evaluation">Model Evaluation & Testing</MenuItem>
                    <MenuItem value="Custom Solution">Custom Enterprise Solution</MenuItem>
                    <MenuItem value="Other">Other</MenuItem>
                  </Select>
                </FormControl>

                <TextField
                  fullWidth
                  id="message"
                  name="message"
                  label="How can we help?"
                  multiline
                  rows={4}
                  variant="outlined"
                  required
                  margin="normal"
                  size="small"
                />

                <Box sx={{ textAlign: 'center', mt: 3 }}>
                  <Button
                    type="submit"
                    variant="contained"
                    size="large"
                    sx={{
                      px: 4,
                      py: 1,
                      textTransform: 'none',
                      fontWeight: 500,
                    }}
                  >
                    Send Message
                  </Button>
                </Box>
              </form>
            </TabPanel>
          </Box>

          {/* Right Column - Social Proof */}
          <Box className={styles.socialProofColumn}>
            {/* Trusted By */}
            <Box className={styles.trustedBySection}>
              <Typography
                variant="h6"
                gutterBottom
                sx={{ fontWeight: 600, fontSize: '1.1rem', marginBottom: '0.75rem' }}
              >
                Trusted by leading teams
              </Typography>
              <Box className={styles.logoGrid}>
                <img
                  src="/img/brands/shopify-logo.svg"
                  alt="Shopify"
                  className={styles.brandLogo}
                />
                <img
                  src="/img/brands/anthropic-logo.svg"
                  alt="Anthropic"
                  className={styles.brandLogo}
                />
                <img
                  src="/img/brands/microsoft-logo.svg"
                  alt="Microsoft"
                  className={styles.brandLogo}
                />
                <img
                  src="/img/brands/discord-logo-blue.svg"
                  alt="Discord"
                  className={styles.brandLogo}
                />
                <img
                  src="/img/brands/doordash-logo.svg"
                  alt="Doordash"
                  className={styles.brandLogo}
                />
                <img
                  src="/img/brands/carvana-logo.svg"
                  alt="Carvana"
                  className={styles.brandLogo}
                />
              </Box>
            </Box>

            {/* Testimonials */}
            <Box className={styles.testimonialsSection}>
              <Typography
                variant="h6"
                gutterBottom
                sx={{ fontWeight: 600, fontSize: '1.1rem', marginBottom: '0.75rem' }}
              >
                What users say
              </Typography>

              <Box className={styles.testimonialItem}>
                <Box className={styles.testimonialHeader}>
                  <img
                    src="/img/brands/openai-logo.svg"
                    alt="OpenAI"
                    className={styles.openaiTestimonialLogo}
                  />
                  <Typography variant="body2" sx={{ fontWeight: 600, fontSize: '0.875rem' }}>
                    Build Hours
                  </Typography>
                </Box>
                <Typography variant="body2" className={styles.testimonialQuote}>
                  "Promptfoo is really powerful... it's faster and more straightforward"
                </Typography>
                <Link
                  href="https://vimeo.com/1023317525/be082a1029"
                  target="_blank"
                  className={styles.testimonialLink}
                  sx={{ fontSize: '0.75rem', fontWeight: 500, textDecoration: 'none' }}
                >
                  Watch video →
                </Link>
              </Box>

              <Box className={styles.testimonialItem}>
                <Box className={styles.testimonialHeader}>
                  <img
                    src="/img/brands/anthropic-logo.svg"
                    alt="Anthropic"
                    className={styles.anthropicTestimonialLogo}
                  />
                  <Typography variant="body2" sx={{ fontWeight: 600, fontSize: '0.875rem' }}>
                    Courses
                  </Typography>
                </Box>
                <Typography variant="body2" className={styles.testimonialQuote}>
                  "A streamlined solution that significantly reduces testing effort"
                </Typography>
                <Link
                  href="https://github.com/anthropics/courses/tree/master/prompt_evaluations"
                  target="_blank"
                  className={styles.testimonialLink}
                  sx={{ fontSize: '0.75rem', fontWeight: 500, textDecoration: 'none' }}
                >
                  See course →
                </Link>
              </Box>

              <Box className={styles.testimonialItem}>
                <Box className={styles.testimonialHeader}>
                  <img
                    src="/img/brands/aws-logo.svg"
                    alt="AWS"
                    className={styles.awsTestimonialLogo}
                  />
                  <Typography variant="body2" sx={{ fontWeight: 600, fontSize: '0.875rem' }}>
                    Workshops
                  </Typography>
                </Box>
                <Typography variant="body2" className={styles.testimonialQuote}>
                  "Promptfoo works particularly well with Amazon Bedrock"
                </Typography>
                <Link
                  href="https://catalog.workshops.aws/promptfoo/"
                  target="_blank"
                  className={styles.testimonialLink}
                  sx={{ fontSize: '0.75rem', fontWeight: 500, textDecoration: 'none' }}
                >
                  View workshop →
                </Link>
              </Box>
            </Box>

            {/* Quick Links */}
            <Box className={styles.quickLinks}>
              <Typography
                variant="h6"
                gutterBottom
                sx={{ fontWeight: 600, fontSize: '1.1rem', marginBottom: '0.75rem' }}
              >
                Quick links
              </Typography>
              <Box sx={{ display: 'flex', flexDirection: 'column', gap: 0.5 }}>
                <Link
                  href="https://discord.gg/promptfoo"
                  target="_blank"
                  className={styles.quickLink}
                  sx={{
                    fontSize: '0.75rem',
                    fontWeight: 400,
                    color: 'text.secondary',
                    textDecoration: 'none',
                  }}
                >
                  💬 Join Discord Community
                </Link>
                <Link
                  href="https://github.com/promptfoo/promptfoo"
                  target="_blank"
                  className={styles.quickLink}
                  sx={{
                    fontSize: '0.75rem',
                    fontWeight: 400,
                    color: 'text.secondary',
                    textDecoration: 'none',
                  }}
                >
                  🐙 View on GitHub
                </Link>
                <Link
                  href="mailto:enterprise@promptfoo.dev"
                  className={styles.quickLink}
                  sx={{
                    fontSize: '0.75rem',
                    fontWeight: 400,
                    color: 'text.secondary',
                    textDecoration: 'none',
                  }}
                >
                  📧 enterprise@promptfoo.dev
                </Link>
              </Box>
            </Box>
          </Box>
        </Box>
      </Container>
    </ThemeProvider>
  );
}

export default function Page(): React.ReactElement {
  return (
    <Layout
      title="Contact Enterprise Sales"
      description="Contact Promptfoo for enterprise AI security solutions. Schedule a demo or speak with our sales team about red teaming, guardrails, and compliance."
    >
      <Contact />
    </Layout>
  );
}<|MERGE_RESOLUTION|>--- conflicted
+++ resolved
@@ -57,15 +57,11 @@
       aria-labelledby={`contact-tab-${index}`}
       {...other}
     >
-<<<<<<< HEAD
       {value === index && (
         <Box sx={{ py: 3 }}>
-          <>{children}</>
+          {children}
         </Box>
       )}
-=======
-      {value === index && <div style={{ paddingTop: 24, paddingBottom: 24 }}>{children}</div>}
->>>>>>> 4d4a478f
     </div>
   );
 }
