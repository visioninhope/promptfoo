{
  "editor.defaultFormatter": "esbenp.prettier-vscode",
  "editor.formatOnSave": true,
  "cSpell.words": [
    "adaline",
    "agentic",
    "alicloud",
    "aliyun",
    "Andreessen",
    "apac",
    "apidevtools",
    "Autosize",
    "azureopenai",
    "Beavertails",
    "bfla",
    "Bleu",
    "CBRNE",
    "chatbots",
    "chatcompletion",
    "closedqa",
    "Creds",
    "cybercrime",
    "cybercriminal",
    "cyberseceval",
    "dall",
    "DALLE",
    "DASHSCOPE",
    "Dedup",
    "deduped",
    "Deepseek",
    "ellipsize",
    "ellipsized",
    "Envar",
    "envars",
    "Evals",
    "exfiltration",
    "figcaption",
    "generativelanguage",
    "globbed",
    "Groq",
    "harmbench",
    "helicone",
    "Huggingface",
    "icontains",
    "Jaccard",
    "jailbreaking",
    "jamba",
    "langfuse",
    "leaderboard",
    "leetspeak",
    "Lightbox",
    "likert",
    "llamafile",
    "LLAMAGUARD",
    "localai",
    "Logform",
    "logprobs",
    "Mateo",
    "mitigations",
    "mixtral",
    "MMLU",
    "moderations",
    "multibar",
    "ngrams",
    "nvmrc",
    "ollama",
    "openai",
    "OPENROUTER",
    "overreliance",
    "OWASP",
    "pandamonium",
    "pentests",
    "Portkey",
    "Probs",
    "promptfoo",
    "promptfooconfig",
    "QWAK",
    "qwen",
    "rawlist",
    "redteam",
<<<<<<< HEAD
    "redteamconfig",
=======
    "redteaming",
>>>>>>> 3dcb660e
    "remediations",
    "RLHF",
    "roleplay",
    "ssrf",
    "TEMPLATING",
    "TESTCASE",
    "togetherai",
    "transpiling",
    "unindented",
    "uuidv",
    "VITE",
    "watsonx",
    "webui"
  ],
  "jest.jestCommandLine": "npm run test --",
  "eslint.workingDirectories": [
    {
      "mode": "auto"
    }
  ],
  "[shellscript]": {
    "editor.defaultFormatter": "foxundermoon.shell-format"
  }
}<|MERGE_RESOLUTION|>--- conflicted
+++ resolved
@@ -78,11 +78,8 @@
     "qwen",
     "rawlist",
     "redteam",
-<<<<<<< HEAD
     "redteamconfig",
-=======
     "redteaming",
->>>>>>> 3dcb660e
     "remediations",
     "RLHF",
     "roleplay",
