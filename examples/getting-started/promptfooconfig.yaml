--- conflicted
+++ resolved
@@ -11,12 +11,9 @@
 providers:
   - openai:gpt-4.1
   - openai:o4-mini
-<<<<<<< HEAD
-=======
   # Or setup models from other providers
   # - anthropic:messages:claude-4-sonnet-20250514
   # - vertex:gemini-2.5-pro-exp-03-25
->>>>>>> 4a0a7615
 
 tests:
   - vars:
